import path from "node:path";
import { fileURLToPath } from "node:url";

import { livestoreDevtoolsPlugin } from "@livestore/devtools-vite";
import react from "@vitejs/plugin-react";
import tailwindcss from "@tailwindcss/vite";
import { defineConfig, loadEnv } from "vite";
import { cloudflare } from "@cloudflare/vite-plugin";

const __dirname = path.dirname(fileURLToPath(import.meta.url));

export default defineConfig(({ mode }) => {
  const env = loadEnv(mode, process.cwd(), "");

  const plugins = [
    react(),
    tailwindcss(),
    livestoreDevtoolsPlugin({ schemaPath: "./schema.ts" }),
  ];

  // Include Cloudflare plugin in development and auth modes
  if (mode === "development" || mode === "auth") {
    plugins.push(
      cloudflare({
        configPath: "./wrangler.toml",
      })
    );
  }

  return {
    build: {
      sourcemap: true,
    },
    server: {
      port: env.ANODE_DEV_SERVER_PORT
        ? parseInt(env.ANODE_DEV_SERVER_PORT)
        : 5173,
      watch: {
        ignored: ["!**/node_modules/@runt/schema/mod.ts", "**/.env*"],
        followSymlinks: true,
      },
    },
    worker: { format: "es" },
    resolve: {
      alias: {
        "@": path.resolve(__dirname, "./src"),
      },
    },
<<<<<<< HEAD
    plugins: [
      react({
        babel: {
          plugins: [
            [
              "babel-plugin-react-compiler",
              {
                // Enable React Compiler
                enable: true,
                // Optional: Configure which files to compile
                include: ["src/**/*.{js,jsx,ts,tsx}"],
                // Optional: Exclude certain files
                exclude: [
                  "src/**/*.test.{js,jsx,ts,tsx}",
                  "src/**/*.spec.{js,jsx,ts,tsx}",
                ],
              },
            ],
          ],
        },
      }),
      tailwindcss(),
      cloudflare(),
      livestoreDevtoolsPlugin({ schemaPath: "./schema.ts" }),
      visualizer({
        filename: "dist/bundle-analysis.html",
        open: false,
        gzipSize: true,
        brotliSize: true,
      }),
    ],
=======
    optimizeDeps: {
      exclude: ["@livestore/wa-sqlite"],
      include: [
        "react",
        "react-dom",
        "effect",
        "@livestore/livestore",
        "@livestore/react",
      ],
      esbuildOptions: {
        target: "esnext",
      },
    },
    plugins,
>>>>>>> 72e2c249
  };
});<|MERGE_RESOLUTION|>--- conflicted
+++ resolved
@@ -13,7 +13,26 @@
   const env = loadEnv(mode, process.cwd(), "");
 
   const plugins = [
-    react(),
+    react({
+      babel: {
+        plugins: [
+          [
+            "babel-plugin-react-compiler",
+            {
+              // Enable React Compiler
+              enable: true,
+              // Optional: Configure which files to compile
+              include: ["src/**/*.{js,jsx,ts,tsx}"],
+              // Optional: Exclude certain files
+              exclude: [
+                "src/**/*.test.{js,jsx,ts,tsx}",
+                "src/**/*.spec.{js,jsx,ts,tsx}",
+              ],
+            },
+          ],
+        ],
+      },
+    }),
     tailwindcss(),
     livestoreDevtoolsPlugin({ schemaPath: "./schema.ts" }),
   ];
@@ -46,39 +65,6 @@
         "@": path.resolve(__dirname, "./src"),
       },
     },
-<<<<<<< HEAD
-    plugins: [
-      react({
-        babel: {
-          plugins: [
-            [
-              "babel-plugin-react-compiler",
-              {
-                // Enable React Compiler
-                enable: true,
-                // Optional: Configure which files to compile
-                include: ["src/**/*.{js,jsx,ts,tsx}"],
-                // Optional: Exclude certain files
-                exclude: [
-                  "src/**/*.test.{js,jsx,ts,tsx}",
-                  "src/**/*.spec.{js,jsx,ts,tsx}",
-                ],
-              },
-            ],
-          ],
-        },
-      }),
-      tailwindcss(),
-      cloudflare(),
-      livestoreDevtoolsPlugin({ schemaPath: "./schema.ts" }),
-      visualizer({
-        filename: "dist/bundle-analysis.html",
-        open: false,
-        gzipSize: true,
-        brotliSize: true,
-      }),
-    ],
-=======
     optimizeDeps: {
       exclude: ["@livestore/wa-sqlite"],
       include: [
@@ -93,6 +79,5 @@
       },
     },
     plugins,
->>>>>>> 72e2c249
   };
 });