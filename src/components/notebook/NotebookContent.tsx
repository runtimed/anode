--- conflicted
+++ resolved
@@ -12,14 +12,10 @@
 
 export const NotebookContent = () => {
   const { store } = useStore();
-<<<<<<< HEAD
   const { hideAiCells } = useHideAiCells();
   const cellReferences = useQuery(
     queries.cellsWithIndices2$({ filterOutAiCells: hideAiCells })
   );
-=======
-  const cellReferences = useQuery(queries.cells$);
->>>>>>> 1fdf67a6
 
   const focusedCellId = useQuery(focusedCellSignal$);
   const hasManuallyFocused = useQuery(hasManuallyFocused$);
