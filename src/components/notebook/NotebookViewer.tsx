import { queryDb } from "@livestore/livestore";
<<<<<<< HEAD
import { useStore } from "@livestore/react";
import { CellData, events, tables } from "@runt/schema";
=======
import { useStore, useQuery } from "@livestore/react";
import { CellData, events, RuntimeSessionData, tables } from "@runt/schema";
>>>>>>> 7cb5547e
import React, { Suspense, useCallback } from "react";
import { ErrorBoundary } from "react-error-boundary";

import { NotebookTitle } from "./NotebookTitle.js";
import { VirtualizedCellList } from "./VirtualizedCellList.js";

import { Avatar } from "@/components/ui/Avatar.js";
import { Button } from "@/components/ui/button";

import { useCurrentUserId } from "@/hooks/useCurrentUser.js";
import { useRuntimeHealth } from "@/hooks/useRuntimeHealth.js";
import { useUserRegistry } from "@/hooks/useUserRegistry.js";

import { getClientColor, getClientTypeInfo } from "@/services/userTypes.js";
import { getDefaultAiModel, useAvailableAiModels } from "@/util/ai-models.js";
import { getCurrentNotebookId } from "@/util/store-id.js";
import { Bug, BugOff, Filter, Terminal, X } from "lucide-react";
import { UserProfile } from "../auth/UserProfile.js";
import { RuntimeHealthIndicator } from "./RuntimeHealthIndicator.js";
import { RuntimeHelper } from "./RuntimeHelper.js";

// Lazy import DebugPanel only in development
const LazyDebugPanel = React.lazy(() =>
  import("./DebugPanel.js").then((module) => ({
    default: module.DebugPanel,
  }))
);

// Import prefetch utilities
import { prefetchOutputsAdaptive } from "@/util/prefetch.js";
import { CellAdder } from "./cell/CellAdder.js";
import { EmptyStateCellAdder } from "./EmptyStateCellAdder.js";
import { MobileOmnibar } from "./MobileOmnibar.js";

interface NotebookViewerProps {
  notebookId: string;
  debugMode?: boolean;
  onDebugToggle?: (enabled: boolean) => void;
}

export const NotebookViewer: React.FC<NotebookViewerProps> = ({
  debugMode = false,
  onDebugToggle,
}) => {
  const { store } = useStore();
  const currentUserId = useCurrentUserId();
  const { presentUsers, getUserInfo, getUserColor } = useUserRegistry();
  const { models } = useAvailableAiModels();
  const { runtimeHealth } = useRuntimeHealth();

  const cells = useQuery(
    queryDb(tables.cells.select().orderBy("position", "asc"))
  );
  const lastUsedAiModel =
    useQuery(
      queryDb(
        tables.notebookMetadata
          .select()
          .where({ key: "lastUsedAiModel" })
          .limit(1)
      )
    )[0] || null;
  const lastUsedAiProvider =
    useQuery(
      queryDb(
        tables.notebookMetadata
          .select()
          .where({ key: "lastUsedAiProvider" })
          .limit(1)
      )
    )[0] || null;
  const metadata = useQuery(queryDb(tables.notebookMetadata.select()));
  const runtimeSessions = useQuery(
    queryDb(tables.runtimeSessions.select().where({ isActive: true }))
  );
  // Get all runtime sessions for debug panel
  const allRuntimeSessions = useQuery(queryDb(tables.runtimeSessions.select()));
  // Get execution queue for debug panel
  const executionQueue = useQuery(
    queryDb(tables.executionQueue.select().orderBy("id", "desc"))
  ) as any[];

<<<<<<< HEAD
=======
  // Get running executions with SQL filtering for better performance
  const runningExecutions = useQuery(
    queryDb(
      tables.executionQueue
        .select()
        .where({
          status: { op: "IN", value: ["executing", "pending", "assigned"] },
        })
        .orderBy("id", "desc")
    )
  ) as any[];
>>>>>>> 7cb5547e
  const [showRuntimeHelper, setShowRuntimeHelper] = React.useState(false);
  const [focusedCellId, setFocusedCellId] = React.useState<string | null>(null);
  const [contextSelectionMode, setContextSelectionMode] = React.useState(false);
  const hasEverFocusedRef = React.useRef(false);

  // Prefetch output components adaptively based on connection speed
  React.useEffect(() => {
    prefetchOutputsAdaptive();
  }, []);

  const addCell = useCallback(
    (
      cellId?: string,
      cellType: "code" | "markdown" | "sql" | "ai" = "code",
      position: "before" | "after" = "after"
    ) => {
      const newCellId = `cell-${Date.now()}-${Math.random()
        .toString(36)
        .slice(2)}`;

      let newPosition: number;
      if (cellId) {
        // Find the current cell and insert after it
        const currentCell = cells.find((c: CellData) => c.id === cellId);
        if (currentCell) {
          if (position === "before") {
            newPosition = currentCell.position;
          } else {
            newPosition = currentCell.position + 1;
          }
          // Shift all subsequent cells down by 1
          const cellsToShift = cells.filter(
            (c: CellData) => c.position >= newPosition
          );
          cellsToShift.forEach((cell: CellData) => {
            store.commit(
              events.cellMoved({
                id: cell.id,
                newPosition: cell.position + 1,
              })
            );
          });
        } else {
          // Fallback: add at end
          newPosition =
            Math.max(...cells.map((c: CellData) => c.position), -1) + 1;
        }
      } else {
        // Add at end
        newPosition =
          Math.max(...cells.map((c: CellData) => c.position), -1) + 1;
      }

      // Get default AI model if creating an AI cell
      let aiProvider, aiModel;
      if (cellType === "ai") {
        const defaultModel = getDefaultAiModel(
          models,
          lastUsedAiProvider?.value,
          lastUsedAiModel?.value
        );
        if (defaultModel) {
          aiProvider = defaultModel.provider;
          aiModel = defaultModel.model;
        }
      }

      store.commit(
        events.cellCreated({
          id: newCellId,
          position: newPosition,
          cellType,
          createdBy: currentUserId,
          actorId: currentUserId,
        })
      );

      // Set default AI model for AI cells based on last used model
      if (cellType === "ai" && aiProvider && aiModel) {
        store.commit(
          events.aiSettingsChanged({
            cellId: newCellId,
            provider: aiProvider,
            model: aiModel,
            settings: {
              temperature: 0.7,
              maxTokens: 1000,
            },
          })
        );
      }

      // Prefetch output components when user creates cells
      prefetchOutputsAdaptive();

      // Focus the new cell after creation
      setTimeout(() => setFocusedCellId(newCellId), 0);
    },
    [cells, store, currentUserId, models, lastUsedAiModel, lastUsedAiProvider]
  );

  const deleteCell = useCallback(
    (cellId: string) => {
      store.commit(
        events.cellDeleted({
          id: cellId,
          actorId: currentUserId,
        })
      );
    },
    [store, currentUserId]
  );

  const moveCell = useCallback(
    (cellId: string, direction: "up" | "down") => {
      const currentCell = cells.find((c: CellData) => c.id === cellId);
      if (!currentCell) return;

      const currentIndex = cells.findIndex((c: CellData) => c.id === cellId);

      if (direction === "up" && currentIndex > 0) {
        const targetCell = cells[currentIndex - 1];
        if (targetCell) {
          // Swap positions
          store.commit(
            events.cellMoved({
              id: cellId,
              newPosition: targetCell.position,
              actorId: currentUserId,
            })
          );
          store.commit(
            events.cellMoved({
              id: targetCell.id,
              newPosition: currentCell.position,
              actorId: currentUserId,
            })
          );
        }
      } else if (direction === "down" && currentIndex < cells.length - 1) {
        const targetCell = cells[currentIndex + 1];
        if (targetCell) {
          // Swap positions
          store.commit(
            events.cellMoved({
              id: cellId,
              newPosition: targetCell.position,
              actorId: currentUserId,
            })
          );
          store.commit(
            events.cellMoved({
              id: targetCell.id,
              newPosition: currentCell.position,
              actorId: currentUserId,
            })
          );
        }
      }
    },
    [cells, store, currentUserId]
  );

  const focusCell = useCallback((cellId: string) => {
    setFocusedCellId(cellId);
    hasEverFocusedRef.current = true;
  }, []);

  const focusNextCell = useCallback(
    (currentCellId: string) => {
      const currentIndex = cells.findIndex(
        (c: CellData) => c.id === currentCellId
      );

      if (currentIndex < cells.length - 1) {
        const nextCell = cells[currentIndex + 1];
        setFocusedCellId(nextCell.id);
      } else {
        // At the last cell, create a new one with same cell type (but never raw)
        const currentCell = cells[currentIndex];
        const newCellType =
          currentCell.cellType === "raw" ? "code" : currentCell.cellType;
        addCell(currentCellId, newCellType);
      }
    },
    [cells, addCell]
  );

  const focusPreviousCell = useCallback(
    (currentCellId: string) => {
      const currentIndex = cells.findIndex(
        (c: CellData) => c.id === currentCellId
      );

      if (currentIndex > 0) {
        const previousCell = cells[currentIndex - 1];
        setFocusedCellId(previousCell.id);
      }
    },
    [cells]
  );

  // Reset focus when focused cell changes or is removed
  React.useEffect(() => {
    if (focusedCellId && !cells.find((c: CellData) => c.id === focusedCellId)) {
      setFocusedCellId(null);
    }
  }, [focusedCellId, cells]);

  // Focus first cell when notebook loads and has cells (but not after deletion)
  React.useEffect(() => {
    if (!focusedCellId && cells.length > 0 && !hasEverFocusedRef.current) {
      setFocusedCellId(cells[0].id);
      hasEverFocusedRef.current = true;
    }
  }, [focusedCellId, cells]);

  // cells are already sorted by position from the database query

  return (
    <div className="bg-background min-h-screen">
      {/* Top Navigation Bar */}
      <nav className="bg-card border-b px-3 py-1 sm:px-4 sm:py-2">
        <div
          className={`flex w-full items-center justify-between ${debugMode ? "sm:mx-auto sm:max-w-none" : "sm:mx-auto sm:max-w-6xl"}`}
        >
          <div className="flex items-center gap-2 sm:gap-4">
            <img src="/logo.svg" alt="Anode" className="h-6 w-auto sm:h-8" />
            <a
              href={window.location.origin}
              className="ring-offset-background focus-visible:ring-ring border-input bg-background hover:bg-accent hover:text-accent-foreground inline-flex h-8 items-center justify-center rounded-md border px-2 text-sm font-medium whitespace-nowrap transition-colors focus-visible:ring-2 focus-visible:ring-offset-2 focus-visible:outline-none disabled:pointer-events-none disabled:opacity-50 sm:h-9 sm:px-3"
            >
              <span className="text-xs sm:text-sm">+ Notebook</span>
            </a>
          </div>

          <div className="flex items-center gap-2">
            <div className="flex -space-x-2">
              {presentUsers
                .filter((user) => user.id !== currentUserId)
                .map((user) => {
                  const userInfo = getUserInfo(user.id);
                  const clientInfo = getClientTypeInfo(user.id);
                  const IconComponent = clientInfo.icon;

                  return (
                    <div
                      key={user.id}
                      className="shrink-0 overflow-hidden rounded-full border-2"
                      style={{
                        borderColor: getClientColor(user.id, getUserColor),
                      }}
                      title={
                        clientInfo.type === "user"
                          ? (userInfo?.name ?? "Unknown User")
                          : clientInfo.name
                      }
                    >
                      {IconComponent ? (
                        <div
                          className={`flex size-8 items-center justify-center rounded-full ${clientInfo.backgroundColor}`}
                        >
                          <IconComponent
                            className={`size-4 ${clientInfo.textColor}`}
                          />
                        </div>
                      ) : userInfo?.picture ? (
                        <img
                          src={userInfo.picture}
                          alt={userInfo.name ?? "User"}
                          className="h-8 w-8 rounded-full bg-gray-300"
                        />
                      ) : (
                        <Avatar
                          initials={
                            userInfo?.name?.charAt(0).toUpperCase() ?? "?"
                          }
                          backgroundColor={getUserColor(user.id)}
                        />
                      )}
                    </div>
                  );
                })}
            </div>

            {import.meta.env.DEV && onDebugToggle && (
              <Button
                variant="ghost"
                size="sm"
                onClick={() => onDebugToggle(!debugMode)}
                className={`h-6 w-6 p-0 transition-opacity ${
                  debugMode ? "opacity-100" : "opacity-30 hover:opacity-60"
                }`}
                title={debugMode ? "Hide debug info" : "Show debug info"}
              >
                {debugMode ? (
                  <Bug className="h-3 w-3" />
                ) : (
                  <BugOff className="h-3 w-3" />
                )}
              </Button>
            )}
            <ErrorBoundary fallback={<div>Error loading user profile</div>}>
              <UserProfile />
            </ErrorBoundary>
          </div>
        </div>
      </nav>

      {/* Main Content Area */}
      <div className={`flex ${debugMode ? "h-[calc(100vh-57px)]" : ""}`}>
        {/* Notebook Content */}
        <div className={`${debugMode ? "flex-1 overflow-y-auto" : "w-full"}`}>
          {/* Notebook Header Bar */}
          <div className="bg-muted/20 border-b">
            <div
              className={`w-full px-3 py-2 ${debugMode ? "px-4 py-3" : "sm:mx-auto sm:max-w-6xl sm:px-4 sm:py-3"}`}
            >
              <div className="flex items-center justify-between gap-2">
                <div className="flex min-w-0 flex-1 items-center gap-2 sm:gap-4">
                  <NotebookTitle />
                </div>

                <div className="flex flex-shrink-0 items-center gap-1 sm:gap-2">
                  <Button
                    variant="outline"
                    size="sm"
                    onClick={() => setShowRuntimeHelper(!showRuntimeHelper)}
                    className="flex items-center gap-1 sm:gap-2"
                  >
                    <Terminal className="h-3 w-3 sm:h-4 sm:w-4" />
                    <span className="hidden text-xs capitalize sm:block sm:text-sm">
                      {metadata.find((m) => m.key === "runtimeType")?.value ??
                        "python3"}
                    </span>
                    <RuntimeHealthIndicator />
                  </Button>
                  <Button
                    variant={contextSelectionMode ? "default" : "outline"}
                    size="sm"
                    onClick={() =>
                      setContextSelectionMode(!contextSelectionMode)
                    }
                    className="flex items-center gap-1 sm:gap-2"
                  >
                    {contextSelectionMode ? (
                      <X className="h-3 w-3 sm:h-4 sm:w-4" />
                    ) : (
                      <Filter className="h-3 w-3 sm:h-4 sm:w-4" />
                    )}
                    <span className="text-xs sm:text-sm">
                      {contextSelectionMode ? "Done" : "Context"}
                    </span>
                  </Button>
                </div>
              </div>
            </div>

            <RuntimeHelper
              showRuntimeHelper={showRuntimeHelper}
              onClose={() => setShowRuntimeHelper(false)}
              runtimeSessions={runtimeSessions as any[]}
            />
          </div>

          <div
            className={`w-full px-0 py-3 pb-24 ${debugMode ? "px-4" : "sm:mx-auto sm:max-w-4xl sm:p-4 sm:pb-4"}`}
          >
            {/* Keyboard Shortcuts Help - Desktop only */}
            {cells.length > 0 && (
              <div className="mb-6 hidden sm:block">
                <div className="bg-muted/30 rounded-md px-4 py-2">
                  <div className="text-muted-foreground flex items-center justify-center gap-6 text-xs">
                    <div className="flex items-center gap-1">
                      <kbd className="bg-background rounded border px-1.5 py-0.5 font-mono text-xs">
                        ↑↓
                      </kbd>
                      <span>Navigate</span>
                    </div>
                    <div className="flex items-center gap-1">
                      <kbd className="bg-background rounded border px-1.5 py-0.5 font-mono text-xs">
                        ⇧↵
                      </kbd>
                      <span>Run & next</span>
                    </div>
                    <div className="flex items-center gap-1">
                      <kbd className="bg-background rounded border px-1.5 py-0.5 font-mono text-xs">
                        ⌘↵
                      </kbd>
                      <span>Run</span>
                    </div>
                  </div>
                </div>
              </div>
            )}

            {/* Cells */}
            {cells.length === 0 ? (
              <EmptyStateCellAdder onAddCell={addCell} />
            ) : (
              <>
                <ErrorBoundary fallback={<div>Error rendering cell list</div>}>
                  <VirtualizedCellList
                    cells={cells}
                    focusedCellId={focusedCellId}
                    onAddCell={addCell}
                    onDeleteCell={deleteCell}
                    onMoveUp={(cellId) => moveCell(cellId, "up")}
                    onMoveDown={(cellId) => moveCell(cellId, "down")}
                    onFocusNext={focusNextCell}
                    onFocusPrevious={focusPreviousCell}
                    onFocus={focusCell}
                    contextSelectionMode={contextSelectionMode}
                    threshold={50}
                  />
                </ErrorBoundary>
                {/* Add Cell Buttons */}
                <div className="border-border/30 mt-6 border-t px-4 pt-4 sm:mt-8 sm:px-0 sm:pt-6">
                  <div className="space-y-3 text-center">
                    <CellAdder onAddCell={addCell} position="after" />
                    <div className="text-muted-foreground mt-2 hidden text-xs sm:block">
                      Add a new cell
                    </div>
                  </div>
                </div>
              </>
            )}
          </div>
        </div>

        {/* Debug Panel */}
        {import.meta.env.DEV && debugMode && (
          <Suspense
            fallback={
              <div className="bg-muted/5 text-muted-foreground w-96 border-l p-4 text-xs">
                Loading debug panel...
              </div>
            }
          >
            <ErrorBoundary fallback={<div>Error rendering debug panel</div>}>
              <LazyDebugPanel
                metadata={metadata}
                cells={cells}
                allRuntimeSessions={allRuntimeSessions}
                executionQueue={executionQueue}
                currentNotebookId={getCurrentNotebookId()}
                runtimeHealth={runtimeHealth}
              />
            </ErrorBoundary>
          </Suspense>
        )}

        {/* Mobile Omnibar - sticky at bottom on mobile */}
        <MobileOmnibar />
      </div>
    </div>
  );
};<|MERGE_RESOLUTION|>--- conflicted
+++ resolved
@@ -1,11 +1,6 @@
 import { queryDb } from "@livestore/livestore";
-<<<<<<< HEAD
-import { useStore } from "@livestore/react";
+import { useQuery, useStore } from "@livestore/react";
 import { CellData, events, tables } from "@runt/schema";
-=======
-import { useStore, useQuery } from "@livestore/react";
-import { CellData, events, RuntimeSessionData, tables } from "@runt/schema";
->>>>>>> 7cb5547e
 import React, { Suspense, useCallback } from "react";
 import { ErrorBoundary } from "react-error-boundary";
 
@@ -88,20 +83,6 @@
     queryDb(tables.executionQueue.select().orderBy("id", "desc"))
   ) as any[];
 
-<<<<<<< HEAD
-=======
-  // Get running executions with SQL filtering for better performance
-  const runningExecutions = useQuery(
-    queryDb(
-      tables.executionQueue
-        .select()
-        .where({
-          status: { op: "IN", value: ["executing", "pending", "assigned"] },
-        })
-        .orderBy("id", "desc")
-    )
-  ) as any[];
->>>>>>> 7cb5547e
   const [showRuntimeHelper, setShowRuntimeHelper] = React.useState(false);
   const [focusedCellId, setFocusedCellId] = React.useState<string | null>(null);
   const [contextSelectionMode, setContextSelectionMode] = React.useState(false);
