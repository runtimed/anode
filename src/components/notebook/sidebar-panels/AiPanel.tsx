--- conflicted
+++ resolved
@@ -2,11 +2,8 @@
 import { Switch } from "@/components/ui/switch";
 import { Slider } from "@/components/ui/slider";
 import { useChatMode } from "@/hooks/useChatMode";
-<<<<<<< HEAD
 import React from "react";
-=======
 import { useMaxIterations } from "@/hooks/useMaxIterations";
->>>>>>> 01d41e8d
 import type { SidebarPanelProps } from "./types";
 
 export const AiPanel: React.FC<SidebarPanelProps> = () => {
