import { useAuthenticatedUser } from "@/auth/index.js";
import { Badge } from "@/components/ui/badge";
import { Button } from "@/components/ui/button";
import { useCellContent } from "@/hooks/useCellContent.js";
import { useCellKeyboardNavigation } from "@/hooks/useCellKeyboardNavigation.js";
import { useCellOutputs } from "@/hooks/useCellOutputs.js";
import { useInterruptExecution } from "@/hooks/useInterruptExecution.js";
import { useUserRegistry } from "@/hooks/useUserRegistry.js";
import { useEditorRegistry } from "@/hooks/useEditorRegistry.js";
import { useDeleteCell } from "@/hooks/useDeleteCell.js";
import { useAddCell } from "@/hooks/useAddCell.js";
import { useMoveCell } from "@/hooks/useMoveCell.js";
import { useActiveRuntime } from "@/hooks/useRuntimeHealth.js";

import { useStore } from "@livestore/react";
import { focusedCellSignal$, hasManuallyFocused$ } from "../signals/focus.js";
import { events, tables, queries, CellTypeNoRaw } from "@runtimed/schema";
import { ChevronDown, ChevronUp } from "lucide-react";
import React, { useCallback, useEffect, useRef } from "react";
import { ErrorBoundary } from "react-error-boundary";
import { CellContainer } from "./shared/CellContainer.js";
import { CellControls } from "./shared/CellControls.js";
import { CellTypeSelector } from "./shared/CellTypeSelector.js";
import { Editor, EditorRef } from "./shared/Editor.js";
import {
  languageFromCellType,
  placeholderFromCellType,
  shouldEnableLineWrapping,
} from "./shared/editorUtils.js";
import { OutputsErrorBoundary } from "./shared/OutputsErrorBoundary.js";
import { PlayButton } from "./shared/PlayButton.js";
import { PresenceBookmarks } from "./shared/PresenceBookmarks.js";

// Import toolbars
import { AiToolbar } from "./toolbars/AiToolbar.js";
import { CodeToolbar } from "./toolbars/CodeToolbar.js";
import { SqlToolbar } from "./toolbars/SqlToolbar.js";

import { MaybeCellOutputs } from "@/components/outputs/MaybeCellOutputs.js";
import { useToolApprovals } from "@/hooks/useToolApprovals.js";
import { AiToolApprovalOutput } from "../../outputs/shared-with-iframe/AiToolApprovalOutput.js";
import { cn } from "@/lib/utils.js";
<<<<<<< HEAD
import { generateQueueId } from "@/util/queue-id.js";
=======
import { IframeFixCodeEvent } from "@/components/outputs/shared-with-iframe/comms.js";
>>>>>>> 9325413b

// Cell-specific styling configuration
const getCellStyling = (cellType: "code" | "sql" | "ai") => {
  switch (cellType) {
    case "sql":
      return {
        focusColor: "bg-blue-500/40",
        focusBgColor: "bg-blue-50/20",
      };
    case "ai":
      return {
        focusColor: "bg-purple-500/40",
        focusBgColor: "bg-purple-50/20",
      };
    default: // code
      return {
        focusColor: "bg-primary/60",
        focusBgColor: "bg-primary/5",
      };
  }
};

interface ExecutableCellProps {
  cell: typeof tables.cells.Type;
  autoFocus?: boolean;
  contextSelectionMode?: boolean;
}

export const ExecutableCell: React.FC<ExecutableCellProps> = ({
  cell,
  autoFocus = false,
  contextSelectionMode = false,
}) => {
  const hasRunRef = useRef(false);
  const cellRef = useRef<HTMLDivElement>(null);

  const { store } = useStore();
  const {
    registerEditor,
    unregisterEditor,
    focusCell: registryFocusCell,
  } = useEditorRegistry();

  const { handleDeleteCell } = useDeleteCell(cell.id);
  const { addCell } = useAddCell();
  const {
    moveCellUp,
    moveCellDown,
    moveCellToTop,
    moveCellToBottom,
    canMoveUp,
    canMoveDown,
  } = useMoveCell(cell.id);

  const userId = useAuthenticatedUser();
  const { getUsersOnCell, getUserColor } = useUserRegistry();
  const activeRuntime = useActiveRuntime();

  // Get users present on this cell (excluding current user)
  const usersOnCell = getUsersOnCell(cell.id).filter(
    (user) => user.id !== userId
  );

  // Use shared content management hook
  const { localSource, updateSource, handleSourceChange } = useCellContent({
    cellId: cell.id,
    initialSource: cell.source,
  });

  // Use shared outputs hook with cell-type-specific configuration
  const { outputs, hasOutputs, staleOutputs, setStaleOutputs } = useCellOutputs(
    cell.id
  );

  // Clear stale outputs when cell is completed or in error state
  useEffect(() => {
    if (
      cell.executionState === "completed" ||
      cell.executionState === "error"
    ) {
      setStaleOutputs([]);
    }
  }, [cell.executionState, setStaleOutputs]);

  // Shared event handlers
  const changeCellType = useCallback(
    (newType: CellTypeNoRaw) => {
      store.commit(
        events.cellTypeChanged({
          id: cell.id,
          cellType: newType,
          actorId: userId,
        })
      );
    },
    [cell.id, store, userId]
  );

  const toggleSourceVisibility = useCallback(() => {
    store.commit(
      events.cellSourceVisibilityToggled({
        id: cell.id,
        sourceVisible: !cell.sourceVisible,
        actorId: userId,
      })
    );
  }, [cell.id, cell.sourceVisible, store, userId]);

  const toggleOutputVisibility = useCallback(() => {
    store.commit(
      events.cellOutputVisibilityToggled({
        id: cell.id,
        outputVisible: !cell.outputVisible,
        actorId: userId,
      })
    );
  }, [cell.id, cell.outputVisible, store, userId]);

  const toggleAiContextVisibility = useCallback(() => {
    store.commit(
      events.cellAiContextVisibilityToggled({
        id: cell.id,
        aiContextVisible: !cell.aiContextVisible,
        actorId: userId,
      })
    );
  }, [cell.id, cell.aiContextVisible, store, userId]);

  const clearCellOutputs = useCallback(async () => {
    if (hasOutputs) {
      store.commit(
        events.cellOutputsCleared({
          cellId: cell.id,
          wait: false,
          clearedBy: userId,
        })
      );
    }
  }, [cell.id, store, hasOutputs, userId]);

  // Execution handler for all executable cell types
  const executeCell = useCallback(async (): Promise<void> => {
    // Use localSource instead of cell.source to get the current typed content
    const sourceToExecute = localSource || cell.source;
    if (!sourceToExecute?.trim()) {
      return;
    }

    try {
      // Save old outputs to be shown while new ones are being generated
      setStaleOutputs(outputs);

      // Clear previous outputs before generating new ones
      store.commit(
        events.cellOutputsCleared({
          cellId: cell.id,
          wait: false,
          clearedBy: userId,
        })
      );

      // Generate unique queue ID
      const executionCount = (cell.executionCount || 0) + 1;

      // Add to execution queue - runtimes will pick this up
      store.commit(
        events.executionRequested({
          queueId: generateQueueId(),
          cellId: cell.id,
          executionCount,
          requestedBy: userId,
        })
      );
      hasRunRef.current = true;
    } catch (error) {
      // Store error information directly
      store.commit(
        events.errorOutputAdded({
          id: `error-${Date.now()}-${Math.random().toString(36).slice(2)}`,
          cellId: cell.id,
          position: 0,
          content: {
            type: "inline",
            data: {
              ename: "ExecutionError",
              evalue:
                error instanceof Error
                  ? error.message
                  : "Failed to queue execution request",
              traceback: ["Error occurred while emitting LiveStore event"],
            },
          },
        })
      );
    }
  }, [
    cell.id,
    localSource,
    cell.source,
    cell.executionCount,
    store,
    userId,
    setStaleOutputs,
    outputs,
  ]);

  const { interruptExecution: interruptCell } = useInterruptExecution({
    cellId: cell.id,
    userId,
    reason: "User interrupted execution",
  });

  // Create navigation handlers using the registry
  const onFocusNext = useCallback(
    (cursorPosition: "start" | "end" = "start") => {
      const cellReferences = store.query(queries.cellsWithIndices$);
      const currentIndex = cellReferences.findIndex((c) => c.id === cell.id);

      if (currentIndex < cellReferences.length - 1) {
        const nextCell = cellReferences[currentIndex + 1];
        store.setSignal(focusedCellSignal$, nextCell.id);
        registryFocusCell(nextCell.id, cursorPosition);
      } else {
        // At the last cell, create a new one with same cell type (but never raw)
        const currentCell = cellReferences[currentIndex];
        const newCellType =
          currentCell.cellType === "raw" ? "code" : currentCell.cellType;
        addCell(cell.id, newCellType);
      }
    },
    [cell.id, store, registryFocusCell, addCell]
  );

  const onFocusPrevious = useCallback(
    (cursorPosition: "start" | "end" = "end") => {
      const cellReferences = store.query(queries.cellsWithIndices$);
      const currentIndex = cellReferences.findIndex((c) => c.id === cell.id);

      if (currentIndex > 0) {
        const previousCell = cellReferences[currentIndex - 1];
        store.setSignal(focusedCellSignal$, previousCell.id);
        registryFocusCell(previousCell.id, cursorPosition);
      }
    },
    [cell.id, store, registryFocusCell]
  );

  // Use shared keyboard navigation hook with cell-type-specific execution
  const { keyMap } = useCellKeyboardNavigation({
    onFocusNext,
    onFocusPrevious,
    onDeleteCell: () => handleDeleteCell("keyboard"),
    onExecute: executeCell,
    onUpdateSource: updateSource,
  });

  const handleFocus = useCallback(() => {
    store.setSignal(focusedCellSignal$, cell.id);
    store.setSignal(hasManuallyFocused$, true);

    // Set presence to track user focus on this cell
    store.commit(
      events.presenceSet({
        userId,
        cellId: cell.id,
      })
    );
  }, [store, cell.id, userId]);

  // Handle editor registration for navigation
  const handleEditorReady = useCallback(
    (editorRef: EditorRef) => {
      if (editorRef) {
        registerEditor(cell.id, editorRef);
      }
    },
    [cell.id, registerEditor]
  );

  // Cleanup editor registration on unmount
  React.useEffect(() => {
    return () => {
      unregisterEditor(cell.id);
    };
  }, [cell.id, unregisterEditor]);

  const { focusColor, focusBgColor } = getCellStyling(
    cell.cellType as "code" | "sql" | "ai"
  );

  // All these conditions because a user can have a source-less AI cell by making one manually and then deleting the source
  // Not checking for metadata for chat mode because if the user is not in chat mode, we could still receive
  // AI outputs interspersed with other cell outputs.
  const isSourceLessAiOutput =
    cell.cellType === "ai" &&
    cell.source === "" &&
    cell.createdBy.startsWith("ai-");

  const showOutput =
    cell.outputVisible &&
    (hasOutputs ||
      cell.executionState === "running" ||
      staleOutputs.length > 0);

  const handleFixCode = useCallback(
    (event: IframeFixCodeEvent) => {
      console.log("handleFixCode", event);
      addCell(cell.id, "ai", "after", JSON.stringify(event));
    },
    [addCell, cell.id]
  );

  return (
    <CellContainer
      ref={cellRef}
      cell={cell}
      autoFocus={autoFocus}
      contextSelectionMode={contextSelectionMode}
      onFocus={handleFocus}
      focusColor={focusColor}
      focusBgColor={focusBgColor}
    >
      {/* Cell Header */}
      {!isSourceLessAiOutput && (
        <div className="cell-header flex items-center justify-between pr-1 pb-2 pl-6 sm:pr-4">
          <div className="flex items-center gap-3">
            <CellTypeSelector cell={cell} onCellTypeChange={changeCellType} />

            {/* Cell-type-specific toolbars */}
            {cell.cellType === "code" && <CodeToolbar />}
            {cell.cellType === "ai" && (
              <AiToolbar
                provider={cell.aiProvider || "openai"}
                model={cell.aiModel || "gpt-4o-mini"}
                onProviderChange={(newProvider: string, newModel: string) => {
                  store.commit(
                    events.aiSettingsChanged({
                      cellId: cell.id,
                      provider: newProvider,
                      model: newModel,
                      settings: {
                        temperature: 0.7,
                        maxTokens: 1000,
                      },
                    })
                  );

                  // Save the last used AI model to notebook metadata for future AI cells
                  store.commit(
                    events.notebookMetadataSet({
                      key: "lastUsedAiProvider",
                      value: newProvider,
                    })
                  );
                  store.commit(
                    events.notebookMetadataSet({
                      key: "lastUsedAiModel",
                      value: newModel,
                    })
                  );
                }}
              />
            )}
            {cell.cellType === "sql" && (
              <SqlToolbar
                dataConnection={cell.sqlConnectionId || "default"}
                onDataConnectionChange={(newConnectionId: string) => {
                  store.commit(
                    events.sqlConnectionChanged({
                      cellId: cell.id,
                      connectionId: newConnectionId,
                      changedBy: userId,
                    })
                  );

                  // Save the last used SQL connection to notebook metadata for future SQL cells
                  store.commit(
                    events.notebookMetadataSet({
                      key: "lastUsedSqlConnection",
                      value: newConnectionId,
                    })
                  );
                }}
              />
            )}

            <ExecutionStatus executionState={cell.executionState} />
            <PresenceBookmarks
              usersOnCell={usersOnCell}
              getUserColor={getUserColor}
            />
          </div>

          <CellControls
            sourceVisible={cell.sourceVisible}
            aiContextVisible={cell.aiContextVisible}
            contextSelectionMode={contextSelectionMode}
            onDeleteCell={() => handleDeleteCell("click")}
            onClearOutputs={clearCellOutputs}
            hasOutputs={hasOutputs}
            toggleSourceVisibility={toggleSourceVisibility}
            toggleAiContextVisibility={toggleAiContextVisibility}
            onMoveUp={moveCellUp}
            onMoveDown={moveCellDown}
            onMoveToTop={moveCellToTop}
            onMoveToBottom={moveCellToBottom}
            canMoveUp={canMoveUp}
            canMoveDown={canMoveDown}
            playButton={
              <PlayButton
                executionState={cell.executionState}
                cellType={cell.cellType}
                isFocused={autoFocus}
                onExecute={executeCell}
                onInterrupt={interruptCell}
                className="mobile-play-btn block sm:hidden"
              />
            }
          />
        </div>
      )}

      {/* Cell Content with Left Gutter Play Button - Desktop Only */}
      {!isSourceLessAiOutput && (
        <div className="relative">
          {/* Play Button Breaking Through Left Border - Desktop Only */}
          <div
            className="absolute z-20 hidden -translate-x-1/2 sm:block"
            style={{
              top: cell.sourceVisible ? "0.35rem" : "-2.1rem",
            }}
          >
            <PlayButton
              executionState={cell.executionState}
              cellType={cell.cellType}
              isFocused={autoFocus}
              onExecute={executeCell}
              onInterrupt={interruptCell}
              className="desktop-play-btn"
              focusedClass={
                cell.cellType === "ai" ? "text-purple-600" : undefined
              }
            />
          </div>

          {/* AI Tool Approval (if any) */}
          {cell.cellType === "ai" && (
            <MaybeInlineToolApproval cellId={cell.id} />
          )}

          {/* Editor Content Area */}
          {cell.sourceVisible && (
            <div className="cell-content max-w-full overflow-x-auto bg-white py-1 pl-4 transition-colors">
              <ErrorBoundary fallback={<div>Error rendering editor</div>}>
                <Editor
                  ref={handleEditorReady}
                  localSource={localSource}
                  handleSourceChange={handleSourceChange}
                  onBlur={updateSource}
                  handleFocus={handleFocus}
                  language={languageFromCellType(
                    cell.cellType,
                    activeRuntime?.runtimeType
                  )}
                  placeholder={placeholderFromCellType(
                    cell.cellType,
                    activeRuntime?.runtimeType
                  )}
                  enableLineWrapping={shouldEnableLineWrapping(cell.cellType)}
                  autoFocus={autoFocus}
                  keyMap={keyMap}
                />
              </ErrorBoundary>
            </div>
          )}
        </div>
      )}

      {/* Execution Summary - appears after input */}
      {(cell.executionCount ||
        cell.executionState === "running" ||
        cell.executionState === "queued") && (
        <div className="cell-content flex h-7 items-center justify-stretch pr-1 pl-6 sm:pr-4">
          <div
            className={cn(
              "text-muted-foreground flex w-full items-center justify-between text-xs"
            )}
          >
            <span
              key={cell.executionCount}
              className="animate-in fade-in duration-300 ease-in-out"
            >
              {cell.executionState === "running"
                ? "Executing..."
                : cell.executionState === "queued"
                  ? // Show count in case runtime is not responsive, to show that at least something is happening
                    `Queued for execution (execution count: ${cell.executionCount})`
                  : cell.executionCount
                    ? cell.lastExecutionDurationMs
                      ? `Executed in ${
                          cell.lastExecutionDurationMs < 1000
                            ? `${cell.lastExecutionDurationMs}ms`
                            : `${(cell.lastExecutionDurationMs / 1000).toFixed(1)}s`
                        }`
                      : "Executed"
                    : null}
            </span>
            {(outputs.length > 0 || cell.executionState === "running") && (
              <div className="flex items-center gap-2">
                {!cell.outputVisible && hasOutputs && (
                  <span className="text-muted-foreground text-xs">
                    {outputs.length === 1
                      ? "1 result hidden"
                      : `${outputs.length} results hidden`}
                  </span>
                )}
                <Button
                  variant="ghost"
                  size="sm"
                  onClick={toggleOutputVisibility}
                  className={`hover:bg-muted/80 h-6 w-6 p-0 transition-opacity sm:h-5 sm:w-5 ${
                    autoFocus
                      ? "opacity-100"
                      : "opacity-100 sm:opacity-0 sm:group-hover:opacity-100"
                  } ${cell.outputVisible ? "" : "text-muted-foreground/60"}`}
                  title={cell.outputVisible ? "Hide results" : "Show results"}
                >
                  {cell.outputVisible ? (
                    <ChevronUp className="h-4 w-4 sm:h-3 sm:w-3" />
                  ) : (
                    <ChevronDown className="h-4 w-4 sm:h-3 sm:w-3" />
                  )}
                </Button>
              </div>
            )}
          </div>
        </div>
      )}

      {/* Output Area */}

      <ErrorBoundary FallbackComponent={OutputsErrorBoundary}>
        <MaybeCellOutputs
          isLoading={cell.executionState === "running" && !hasOutputs}
          outputs={hasOutputs ? outputs : staleOutputs}
          showOutput={showOutput}
          onFixCode={handleFixCode}
        />
      </ErrorBoundary>
    </CellContainer>
  );
};

// Execution Status Component
interface ExecutionStatusProps {
  executionState: string;
}

const ExecutionStatus: React.FC<ExecutionStatusProps> = ({
  executionState,
}) => {
  switch (executionState) {
    case "idle":
      return null;
    case "queued":
      return (
        <Badge variant="secondary" className="h-5 text-xs">
          Queued
        </Badge>
      );
    case "running":
      return (
        <Badge
          variant="outline"
          className="h-5 border-blue-200 bg-blue-50 text-xs text-blue-700"
        >
          <div className="mr-1 h-2 w-2 animate-spin rounded-full border border-blue-600 border-t-transparent"></div>
          Running
        </Badge>
      );
    case "error":
      return (
        <Badge
          variant="outline"
          className="h-5 border-red-200 bg-red-50 text-xs text-red-700"
        >
          Error
        </Badge>
      );
    default:
      return null;
  }
};

// AI Tool Approval Component
const MaybeInlineToolApproval: React.FC<{
  cellId: string;
}> = ({ cellId }) => {
  const { currentApprovalRequest, respondToApproval } = useToolApprovals({
    cellId,
  });

  if (!currentApprovalRequest) {
    return null;
  }

  const handleApproval = (
    status: "approved_once" | "approved_always" | "denied"
  ) => {
    respondToApproval(currentApprovalRequest.toolCallId, status);
  };

  return (
    <div className="cell-content pr-1 pl-6 sm:pr-4">
      <AiToolApprovalOutput
        toolCallId={currentApprovalRequest.toolCallId}
        toolName={currentApprovalRequest.toolName}
        onApprove={handleApproval}
      />
    </div>
  );
};<|MERGE_RESOLUTION|>--- conflicted
+++ resolved
@@ -40,11 +40,8 @@
 import { useToolApprovals } from "@/hooks/useToolApprovals.js";
 import { AiToolApprovalOutput } from "../../outputs/shared-with-iframe/AiToolApprovalOutput.js";
 import { cn } from "@/lib/utils.js";
-<<<<<<< HEAD
 import { generateQueueId } from "@/util/queue-id.js";
-=======
 import { IframeFixCodeEvent } from "@/components/outputs/shared-with-iframe/comms.js";
->>>>>>> 9325413b
 
 // Cell-specific styling configuration
 const getCellStyling = (cellType: "code" | "sql" | "ai") => {
