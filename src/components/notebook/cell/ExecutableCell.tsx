import { useAuthenticatedUser } from "@/auth/index.js";
import { Badge } from "@/components/ui/badge";
import { Button } from "@/components/ui/button";
import { useCellContent } from "@/hooks/useCellContent.js";
import { useCellKeyboardNavigation } from "@/hooks/useCellKeyboardNavigation.js";
import { useCellOutputs } from "@/hooks/useCellOutputs.js";
import { useInterruptExecution } from "@/hooks/useInterruptExecution.js";
import { useUserRegistry } from "@/hooks/useUserRegistry.js";
import { useEditorRegistry } from "@/hooks/useEditorRegistry.js";
import { useDeleteCell } from "@/hooks/useDeleteCell.js";
import { useAddCell } from "@/hooks/useAddCell.js";
import { useMoveCell } from "@/hooks/useMoveCell.js";
import { useActiveRuntime } from "@/hooks/useRuntimeHealth.js";

import { useStore } from "@livestore/react";
import { useQuery as useTanstackQuery } from "@tanstack/react-query";
import { focusedCellSignal$, hasManuallyFocused$ } from "../signals/focus.js";
import { events, tables, queries, CellTypeNoRaw } from "@runtimed/schema";
import { ChevronDown, ChevronUp } from "lucide-react";
import React, { useCallback, useEffect, useRef } from "react";
import { ErrorBoundary } from "react-error-boundary";
import { CellContainer } from "./shared/CellContainer.js";
import { CellControls } from "./shared/CellControls.js";
import { CellTypeSelector } from "./shared/CellTypeSelector.js";
import { Editor, EditorRef } from "./shared/Editor.js";
import {
  languageFromCellType,
  placeholderFromCellType,
  shouldEnableLineWrapping,
} from "./shared/editorUtils.js";
import { OutputsErrorBoundary } from "./shared/OutputsErrorBoundary.js";
import { PlayButton } from "./shared/PlayButton.js";
import { PresenceBookmarks } from "./shared/PresenceBookmarks.js";

// Import toolbars
import { AiToolbar } from "./toolbars/AiToolbar.js";
import { CodeToolbar } from "./toolbars/CodeToolbar.js";
import { SqlToolbar } from "./toolbars/SqlToolbar.js";

import { MaybeCellOutputs } from "@/components/outputs/MaybeCellOutputs.js";
import { useToolApprovals } from "@/hooks/useToolApprovals.js";
import { AiToolApprovalOutput } from "../../outputs/shared-with-iframe/AiToolApprovalOutput.js";
import { cn } from "@/lib/utils.js";
<<<<<<< HEAD
import { generateQueueId } from "@/util/queue-id.js";
import { IframeFixCodeEvent } from "@/components/outputs/shared-with-iframe/comms.js";
=======
import { useTrpc } from "@/components/TrpcProvider.js";
>>>>>>> f26f65b1

// Cell-specific styling configuration
const getCellStyling = (cellType: "code" | "sql" | "ai") => {
  switch (cellType) {
    case "sql":
      return {
        focusColor: "bg-blue-500/40",
        focusBgColor: "bg-blue-50/20",
      };
    case "ai":
      return {
        focusColor: "bg-purple-500/40",
        focusBgColor: "bg-purple-50/20",
      };
    default: // code
      return {
        focusColor: "bg-primary/60",
        focusBgColor: "bg-primary/5",
      };
  }
};

interface ExecutableCellProps {
  cell: typeof tables.cells.Type;
  autoFocus?: boolean;
  contextSelectionMode?: boolean;
}

export const ExecutableCell: React.FC<ExecutableCellProps> = ({
  cell,
  autoFocus = false,
  contextSelectionMode = false,
}) => {
  const trpc = useTrpc();
  const { store } = useStore();

  const { data: systemPrompt } = useTanstackQuery({
    ...trpc.getSystemPrompt.queryOptions(),
    enabled: autoFocus && cell.cellType === "ai",
  });

  const hasRunRef = useRef(false);
  const cellRef = useRef<HTMLDivElement>(null);

  const {
    registerEditor,
    unregisterEditor,
    focusCell: registryFocusCell,
  } = useEditorRegistry();

  const { handleDeleteCell } = useDeleteCell(cell.id);
  const { addCell } = useAddCell();
  const {
    moveCellUp,
    moveCellDown,
    moveCellToTop,
    moveCellToBottom,
    canMoveUp,
    canMoveDown,
  } = useMoveCell(cell.id);

  const userId = useAuthenticatedUser();
  const { getUsersOnCell, getUserColor } = useUserRegistry();
  const activeRuntime = useActiveRuntime();

  // Get users present on this cell (excluding current user)
  const usersOnCell = getUsersOnCell(cell.id).filter(
    (user) => user.id !== userId
  );

  // Use shared content management hook
  const { localSource, updateSource, handleSourceChange } = useCellContent({
    cellId: cell.id,
    initialSource: cell.source,
  });

  // Use shared outputs hook with cell-type-specific configuration
  const { outputs, hasOutputs, staleOutputs, setStaleOutputs } = useCellOutputs(
    cell.id
  );

  // Clear stale outputs when cell is completed or in error state
  useEffect(() => {
    if (
      cell.executionState === "completed" ||
      cell.executionState === "error"
    ) {
      setStaleOutputs([]);
    }
  }, [cell.executionState, setStaleOutputs]);

  // Shared event handlers
  const changeCellType = useCallback(
    (newType: CellTypeNoRaw) => {
      store.commit(
        events.cellTypeChanged({
          id: cell.id,
          cellType: newType,
          actorId: userId,
        })
      );
    },
    [cell.id, store, userId]
  );

  const toggleSourceVisibility = useCallback(() => {
    store.commit(
      events.cellSourceVisibilityToggled({
        id: cell.id,
        sourceVisible: !cell.sourceVisible,
        actorId: userId,
      })
    );
  }, [cell.id, cell.sourceVisible, store, userId]);

  const toggleOutputVisibility = useCallback(() => {
    store.commit(
      events.cellOutputVisibilityToggled({
        id: cell.id,
        outputVisible: !cell.outputVisible,
        actorId: userId,
      })
    );
  }, [cell.id, cell.outputVisible, store, userId]);

  const toggleAiContextVisibility = useCallback(() => {
    store.commit(
      events.cellAiContextVisibilityToggled({
        id: cell.id,
        aiContextVisible: !cell.aiContextVisible,
        actorId: userId,
      })
    );
  }, [cell.id, cell.aiContextVisible, store, userId]);

  const clearCellOutputs = useCallback(async () => {
    if (hasOutputs) {
      store.commit(
        events.cellOutputsCleared({
          cellId: cell.id,
          wait: false,
          clearedBy: userId,
        })
      );
    }
  }, [cell.id, store, hasOutputs, userId]);

  // Execution handler for all executable cell types
  const executeCell = useCallback(async (): Promise<void> => {
    // Use localSource instead of cell.source to get the current typed content
    const sourceToExecute = localSource || cell.source;
    if (!sourceToExecute?.trim()) {
      return;
    }

    try {
      // Save old outputs to be shown while new ones are being generated
      setStaleOutputs(outputs);

      store.commit(
        events.notebookMetadataSet({
          key: "user_system_prompt",
          value: systemPrompt?.system_prompt || "",
        })
      );

      // Clear previous outputs before generating new ones
      store.commit(
        events.cellOutputsCleared({
          cellId: cell.id,
          wait: false,
          clearedBy: userId,
        })
      );

      // Generate unique queue ID
      const executionCount = (cell.executionCount || 0) + 1;

      // Add to execution queue - runtimes will pick this up
      store.commit(
        events.executionRequested({
          queueId: generateQueueId(),
          cellId: cell.id,
          executionCount,
          requestedBy: userId,
        })
      );
      hasRunRef.current = true;
    } catch (error) {
      // Store error information directly
      store.commit(
        events.errorOutputAdded({
          id: `error-${Date.now()}-${Math.random().toString(36).slice(2)}`,
          cellId: cell.id,
          position: 0,
          content: {
            type: "inline",
            data: {
              ename: "ExecutionError",
              evalue:
                error instanceof Error
                  ? error.message
                  : "Failed to queue execution request",
              traceback: ["Error occurred while emitting LiveStore event"],
            },
          },
        })
      );
    }
  }, [
    systemPrompt?.system_prompt,
    cell.id,
    localSource,
    cell.source,
    cell.executionCount,
    store,
    userId,
    setStaleOutputs,
    outputs,
  ]);

  const { interruptExecution: interruptCell } = useInterruptExecution({
    cellId: cell.id,
    userId,
    reason: "User interrupted execution",
  });

  // Create navigation handlers using the registry
  const onFocusNext = useCallback(
    (cursorPosition: "start" | "end" = "start") => {
      const cellReferences = store.query(queries.cellsWithIndices$);
      const currentIndex = cellReferences.findIndex((c) => c.id === cell.id);

      if (currentIndex < cellReferences.length - 1) {
        const nextCell = cellReferences[currentIndex + 1];
        store.setSignal(focusedCellSignal$, nextCell.id);
        registryFocusCell(nextCell.id, cursorPosition);
      } else {
        // At the last cell, create a new one with same cell type (but never raw)
        const currentCell = cellReferences[currentIndex];
        const newCellType =
          currentCell.cellType === "raw" ? "code" : currentCell.cellType;
        addCell(cell.id, newCellType);
      }
    },
    [cell.id, store, registryFocusCell, addCell]
  );

  const onFocusPrevious = useCallback(
    (cursorPosition: "start" | "end" = "end") => {
      const cellReferences = store.query(queries.cellsWithIndices$);
      const currentIndex = cellReferences.findIndex((c) => c.id === cell.id);

      if (currentIndex > 0) {
        const previousCell = cellReferences[currentIndex - 1];
        store.setSignal(focusedCellSignal$, previousCell.id);
        registryFocusCell(previousCell.id, cursorPosition);
      }
    },
    [cell.id, store, registryFocusCell]
  );

  // Use shared keyboard navigation hook with cell-type-specific execution
  const { keyMap } = useCellKeyboardNavigation({
    onFocusNext,
    onFocusPrevious,
    onDeleteCell: () => handleDeleteCell("keyboard"),
    onExecute: executeCell,
    onUpdateSource: updateSource,
  });

  const handleFocus = useCallback(() => {
    store.setSignal(focusedCellSignal$, cell.id);
    store.setSignal(hasManuallyFocused$, true);

    // Set presence to track user focus on this cell
    store.commit(
      events.presenceSet({
        userId,
        cellId: cell.id,
      })
    );
  }, [store, cell.id, userId]);

  // Handle editor registration for navigation
  const handleEditorReady = useCallback(
    (editorRef: EditorRef) => {
      if (editorRef) {
        registerEditor(cell.id, editorRef);
      }
    },
    [cell.id, registerEditor]
  );

  // Cleanup editor registration on unmount
  React.useEffect(() => {
    return () => {
      unregisterEditor(cell.id);
    };
  }, [cell.id, unregisterEditor]);

  const { focusColor, focusBgColor } = getCellStyling(
    cell.cellType as "code" | "sql" | "ai"
  );

  // All these conditions because a user can have a source-less AI cell by making one manually and then deleting the source
  // Not checking for metadata for chat mode because if the user is not in chat mode, we could still receive
  // AI outputs interspersed with other cell outputs.
  const isSourceLessAiOutput =
    cell.cellType === "ai" &&
    cell.source === "" &&
    cell.createdBy.startsWith("ai-");

  const showOutput =
    cell.outputVisible &&
    (hasOutputs ||
      cell.executionState === "running" ||
      staleOutputs.length > 0);

  const handleFixCode = useCallback(
    (event: IframeFixCodeEvent) => {
      console.log("handleFixCode", event);
      addCell(cell.id, "ai", "after", JSON.stringify(event));
    },
    [addCell, cell.id]
  );

  return (
    <CellContainer
      ref={cellRef}
      cell={cell}
      autoFocus={autoFocus}
      contextSelectionMode={contextSelectionMode}
      onFocus={handleFocus}
      focusColor={focusColor}
      focusBgColor={focusBgColor}
    >
      {/* Cell Header */}
      {!isSourceLessAiOutput && (
        <div className="cell-header flex items-center justify-between pr-1 pb-2 pl-6 sm:pr-4">
          <div className="flex items-center gap-3">
            <CellTypeSelector cell={cell} onCellTypeChange={changeCellType} />

            {/* Cell-type-specific toolbars */}
            {cell.cellType === "code" && <CodeToolbar />}
            {cell.cellType === "ai" && (
              <AiToolbar
                provider={cell.aiProvider || "openai"}
                model={cell.aiModel || "gpt-4o-mini"}
                onProviderChange={(newProvider: string, newModel: string) => {
                  store.commit(
                    events.aiSettingsChanged({
                      cellId: cell.id,
                      provider: newProvider,
                      model: newModel,
                      settings: {
                        temperature: 0.7,
                        maxTokens: 1000,
                      },
                    })
                  );

                  // Save the last used AI model to notebook metadata for future AI cells
                  store.commit(
                    events.notebookMetadataSet({
                      key: "lastUsedAiProvider",
                      value: newProvider,
                    })
                  );
                  store.commit(
                    events.notebookMetadataSet({
                      key: "lastUsedAiModel",
                      value: newModel,
                    })
                  );
                }}
              />
            )}
            {cell.cellType === "sql" && (
              <SqlToolbar
                dataConnection={cell.sqlConnectionId || "default"}
                onDataConnectionChange={(newConnectionId: string) => {
                  store.commit(
                    events.sqlConnectionChanged({
                      cellId: cell.id,
                      connectionId: newConnectionId,
                      changedBy: userId,
                    })
                  );

                  // Save the last used SQL connection to notebook metadata for future SQL cells
                  store.commit(
                    events.notebookMetadataSet({
                      key: "lastUsedSqlConnection",
                      value: newConnectionId,
                    })
                  );
                }}
              />
            )}

            <ExecutionStatus executionState={cell.executionState} />
            <PresenceBookmarks
              usersOnCell={usersOnCell}
              getUserColor={getUserColor}
            />
          </div>

          <CellControls
            sourceVisible={cell.sourceVisible}
            aiContextVisible={cell.aiContextVisible}
            contextSelectionMode={contextSelectionMode}
            onDeleteCell={() => handleDeleteCell("click")}
            onClearOutputs={clearCellOutputs}
            hasOutputs={hasOutputs}
            toggleSourceVisibility={toggleSourceVisibility}
            toggleAiContextVisibility={toggleAiContextVisibility}
            onMoveUp={moveCellUp}
            onMoveDown={moveCellDown}
            onMoveToTop={moveCellToTop}
            onMoveToBottom={moveCellToBottom}
            canMoveUp={canMoveUp}
            canMoveDown={canMoveDown}
            playButton={
              <PlayButton
                executionState={cell.executionState}
                cellType={cell.cellType}
                isFocused={autoFocus}
                onExecute={executeCell}
                onInterrupt={interruptCell}
                className="mobile-play-btn block sm:hidden"
              />
            }
          />
        </div>
      )}

      {/* Cell Content with Left Gutter Play Button - Desktop Only */}
      {!isSourceLessAiOutput && (
        <div className="relative">
          {/* Play Button Breaking Through Left Border - Desktop Only */}
          <div
            className="absolute z-20 hidden -translate-x-1/2 sm:block"
            style={{
              top: cell.sourceVisible ? "0.35rem" : "-2.1rem",
            }}
          >
            <PlayButton
              executionState={cell.executionState}
              cellType={cell.cellType}
              isFocused={autoFocus}
              onExecute={executeCell}
              onInterrupt={interruptCell}
              className="desktop-play-btn"
              focusedClass={
                cell.cellType === "ai" ? "text-purple-600" : undefined
              }
            />
          </div>

          {/* AI Tool Approval (if any) */}
          {cell.cellType === "ai" && (
            <MaybeInlineToolApproval cellId={cell.id} />
          )}

          {/* Editor Content Area */}
          {cell.sourceVisible && (
            <div className="cell-content max-w-full overflow-x-auto bg-white py-1 pl-4 transition-colors">
              <ErrorBoundary fallback={<div>Error rendering editor</div>}>
                <Editor
                  ref={handleEditorReady}
                  localSource={localSource}
                  handleSourceChange={handleSourceChange}
                  onBlur={updateSource}
                  handleFocus={handleFocus}
                  language={languageFromCellType(
                    cell.cellType,
                    activeRuntime?.runtimeType
                  )}
                  placeholder={placeholderFromCellType(
                    cell.cellType,
                    activeRuntime?.runtimeType
                  )}
                  enableLineWrapping={shouldEnableLineWrapping(cell.cellType)}
                  autoFocus={autoFocus}
                  keyMap={keyMap}
                />
              </ErrorBoundary>
            </div>
          )}
        </div>
      )}

      {/* Execution Summary - appears after input */}
      {(cell.executionCount ||
        cell.executionState === "running" ||
        cell.executionState === "queued") && (
        <div className="cell-content flex h-7 items-center justify-stretch pr-1 pl-6 sm:pr-4">
          <div
            className={cn(
              "text-muted-foreground flex w-full items-center justify-between text-xs"
            )}
          >
            <span
              key={cell.executionCount}
              className="animate-in fade-in duration-300 ease-in-out"
            >
              {cell.executionState === "running"
                ? "Executing..."
                : cell.executionState === "queued"
                  ? // Show count in case runtime is not responsive, to show that at least something is happening
                    `Queued for execution (execution count: ${cell.executionCount})`
                  : cell.executionCount
                    ? cell.lastExecutionDurationMs
                      ? `Executed in ${
                          cell.lastExecutionDurationMs < 1000
                            ? `${cell.lastExecutionDurationMs}ms`
                            : `${(cell.lastExecutionDurationMs / 1000).toFixed(1)}s`
                        }`
                      : "Executed"
                    : null}
            </span>
            {(outputs.length > 0 || cell.executionState === "running") && (
              <div className="flex items-center gap-2">
                {!cell.outputVisible && hasOutputs && (
                  <span className="text-muted-foreground text-xs">
                    {outputs.length === 1
                      ? "1 result hidden"
                      : `${outputs.length} results hidden`}
                  </span>
                )}
                <Button
                  variant="ghost"
                  size="sm"
                  onClick={toggleOutputVisibility}
                  className={`hover:bg-muted/80 h-6 w-6 p-0 transition-opacity sm:h-5 sm:w-5 ${
                    autoFocus
                      ? "opacity-100"
                      : "opacity-100 sm:opacity-0 sm:group-hover:opacity-100"
                  } ${cell.outputVisible ? "" : "text-muted-foreground/60"}`}
                  title={cell.outputVisible ? "Hide results" : "Show results"}
                >
                  {cell.outputVisible ? (
                    <ChevronUp className="h-4 w-4 sm:h-3 sm:w-3" />
                  ) : (
                    <ChevronDown className="h-4 w-4 sm:h-3 sm:w-3" />
                  )}
                </Button>
              </div>
            )}
          </div>
        </div>
      )}

      {/* Output Area */}

      <ErrorBoundary FallbackComponent={OutputsErrorBoundary}>
        <MaybeCellOutputs
          isLoading={cell.executionState === "running" && !hasOutputs}
          outputs={hasOutputs ? outputs : staleOutputs}
          showOutput={showOutput}
          onFixCode={handleFixCode}
        />
      </ErrorBoundary>
    </CellContainer>
  );
};

// Execution Status Component
interface ExecutionStatusProps {
  executionState: string;
}

const ExecutionStatus: React.FC<ExecutionStatusProps> = ({
  executionState,
}) => {
  switch (executionState) {
    case "idle":
      return null;
    case "queued":
      return (
        <Badge variant="secondary" className="h-5 text-xs">
          Queued
        </Badge>
      );
    case "running":
      return (
        <Badge
          variant="outline"
          className="h-5 border-blue-200 bg-blue-50 text-xs text-blue-700"
        >
          <div className="mr-1 h-2 w-2 animate-spin rounded-full border border-blue-600 border-t-transparent"></div>
          Running
        </Badge>
      );
    case "error":
      return (
        <Badge
          variant="outline"
          className="h-5 border-red-200 bg-red-50 text-xs text-red-700"
        >
          Error
        </Badge>
      );
    default:
      return null;
  }
};

// AI Tool Approval Component
const MaybeInlineToolApproval: React.FC<{
  cellId: string;
}> = ({ cellId }) => {
  const { currentApprovalRequest, respondToApproval } = useToolApprovals({
    cellId,
  });

  if (!currentApprovalRequest) {
    return null;
  }

  const handleApproval = (
    status: "approved_once" | "approved_always" | "denied"
  ) => {
    respondToApproval(currentApprovalRequest.toolCallId, status);
  };

  return (
    <div className="cell-content pr-1 pl-6 sm:pr-4">
      <AiToolApprovalOutput
        toolCallId={currentApprovalRequest.toolCallId}
        toolName={currentApprovalRequest.toolName}
        onApprove={handleApproval}
      />
    </div>
  );
};<|MERGE_RESOLUTION|>--- conflicted
+++ resolved
@@ -41,12 +41,9 @@
 import { useToolApprovals } from "@/hooks/useToolApprovals.js";
 import { AiToolApprovalOutput } from "../../outputs/shared-with-iframe/AiToolApprovalOutput.js";
 import { cn } from "@/lib/utils.js";
-<<<<<<< HEAD
 import { generateQueueId } from "@/util/queue-id.js";
 import { IframeFixCodeEvent } from "@/components/outputs/shared-with-iframe/comms.js";
-=======
 import { useTrpc } from "@/components/TrpcProvider.js";
->>>>>>> f26f65b1
 
 // Cell-specific styling configuration
 const getCellStyling = (cellType: "code" | "sql" | "ai") => {
