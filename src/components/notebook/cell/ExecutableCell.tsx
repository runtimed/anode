--- conflicted
+++ resolved
@@ -478,88 +478,6 @@
     >
       {/* Cell Header */}
       {!isSourceLessAiOutput && (
-<<<<<<< HEAD
-        <div className="cell-header mb-2 flex items-center justify-between pr-1 pl-1 sm:pr-4">
-          <div className="flex items-center gap-1">
-            {dragHandle}
-            <CellTypeSelector cell={cell} onCellTypeChange={changeCellType} />
-
-            {/* Cell-type-specific toolbars */}
-            {cell.cellType === "code" && <CodeToolbar />}
-            {/* Not showing AI toolbar if not focused because the model selector depends on the last used model and cell information */}
-            {cell.cellType === "ai" && autoFocus && (
-              <AiToolbar
-                open={openAiToolbar}
-                onOpenChange={setOpenAiToolbar}
-                cellProvider={cell.aiProvider}
-                cellModel={cell.aiModel}
-                onModelChange={selectModel}
-              />
-            )}
-            {cell.cellType === "sql" && (
-              <SqlToolbar
-                dataConnection={cell.sqlConnectionId || "default"}
-                onDataConnectionChange={(newConnectionId: string) => {
-                  store.commit(
-                    events.sqlConnectionChanged({
-                      cellId: cell.id,
-                      connectionId: newConnectionId,
-                      changedBy: userId,
-                    })
-                  );
-
-                  // Save the last used SQL connection to notebook metadata for future SQL cells
-                  store.commit(
-                    events.notebookMetadataSet({
-                      key: "lastUsedSqlConnection",
-                      value: newConnectionId,
-                    })
-                  );
-                }}
-              />
-            )}
-
-            <ExecutionStatus executionState={cell.executionState} />
-            <ErrorBoundary FallbackComponent={() => null}>
-              <PresenceBookmarks
-                usersOnCell={usersOnCell}
-                getUserColor={getUserColor}
-                getUserInfo={getUserInfo}
-              />
-            </ErrorBoundary>
-          </div>
-
-          <CellControls
-            sourceVisible={cell.sourceVisible}
-            aiContextVisible={cell.aiContextVisible}
-            contextSelectionMode={contextSelectionMode}
-            onDeleteCell={() => handleDeleteCell("click")}
-            onClearOutputs={clearCellOutputs}
-            hasOutputs={hasOutputs}
-            toggleSourceVisibility={toggleSourceVisibility}
-            toggleAiContextVisibility={toggleAiContextVisibility}
-            onMoveUp={moveCellUp}
-            onMoveDown={moveCellDown}
-            onMoveToTop={moveCellToTop}
-            onMoveToBottom={moveCellToBottom}
-            canMoveUp={canMoveUp}
-            canMoveDown={canMoveDown}
-            onDeleteAllBelow={deleteAllCellsBelow}
-            hasCellsBelow={hasCellsBelow}
-            playButton={
-              <PlayButton
-                executionState={cell.executionState}
-                cellType={cell.cellType}
-                isFocused={autoFocus}
-                onExecute={executeCell}
-                onInterrupt={interruptCell}
-                className="mobile-play-btn block sm:hidden"
-                isAutoLaunching={autoLaunchStatus.isLaunching}
-              />
-            }
-          />
-        </div>
-=======
         <CellHeader
           cellId={cell.id}
           leftContent={
@@ -628,6 +546,8 @@
               onMoveToBottom={moveCellToBottom}
               canMoveUp={canMoveUp}
               canMoveDown={canMoveDown}
+              onDeleteAllBelow={deleteAllCellsBelow}
+              hasCellsBelow={hasCellsBelow}
               playButton={
                 <PlayButton
                   executionState={cell.executionState}
@@ -642,7 +562,6 @@
             />
           }
         />
->>>>>>> 67a69fa8
       )}
 
       {/* Cell Content with Left Gutter Play Button - Desktop Only */}
