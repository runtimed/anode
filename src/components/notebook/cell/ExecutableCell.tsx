import { useAuthenticatedUser } from "@/auth/index.js";
import { Badge } from "@/components/ui/badge";
import { Button } from "@/components/ui/button";
import { useCellContent } from "@/hooks/useCellContent.js";
import { useCellKeyboardNavigation } from "@/hooks/useCellKeyboardNavigation.js";
import { useCellOutputs } from "@/hooks/useCellOutputs.js";
import { useInterruptExecution } from "@/hooks/useInterruptExecution.js";
import { useUserRegistry } from "@/hooks/useUserRegistry.js";
import { useEditorRegistry } from "@/hooks/useEditorRegistry.js";
import { useDeleteCell } from "@/hooks/useDeleteCell.js";
import { useAddCell } from "@/hooks/useAddCell.js";
import { useMoveCell } from "@/hooks/useMoveCell.js";
import { useActiveRuntime } from "@/hooks/useRuntimeHealth.js";
import { useAutoLaunchRuntime } from "@/hooks/useAutoLaunchRuntime.js";
import { useDetectedRuntimeType } from "@/hooks/useNotebookRuntimeType.js";

import { useStore } from "@livestore/react";
import { focusedCellSignal$, hasManuallyFocused$ } from "../signals/focus.js";
import { events, tables, queries, CellTypeNoRaw } from "@runtimed/schema";
import { ChevronDown, ChevronUp } from "lucide-react";
import React, { useCallback, useEffect, useRef } from "react";
import { ErrorBoundary } from "react-error-boundary";
import { CellContainer } from "./shared/CellContainer.js";
import { CellControls } from "./shared/CellControls.js";
import { CellTypeSelector } from "./shared/CellTypeSelector.js";
import { Editor, EditorRef } from "./shared/Editor.js";
import {
  languageFromCellType,
  placeholderFromCellType,
  shouldEnableLineWrapping,
} from "./shared/editorUtils.js";
import { OutputsErrorBoundary } from "./shared/OutputsErrorBoundary.js";
import { PlayButton } from "./shared/PlayButton.js";
import { PresenceBookmarks } from "./shared/PresenceBookmarks.js";

// Import toolbars
import { AiToolbar } from "./toolbars/AiToolbar.js";
import { CodeToolbar } from "./toolbars/CodeToolbar.js";
import { SqlToolbar } from "./toolbars/SqlToolbar.js";

import { MaybeCellOutputs } from "@/components/outputs/MaybeCellOutputs.js";
import { useToolApprovals } from "@/hooks/useToolApprovals.js";
import { AiToolApprovalOutput } from "../../outputs/shared-with-iframe/AiToolApprovalOutput.js";
import { cn } from "@/lib/utils.js";
<<<<<<< HEAD
import { IframeFixCodeEvent } from "@/components/outputs/shared-with-iframe/comms.js";
=======
import { cycleCellType } from "@/util/cycle-cell-type.js";
>>>>>>> 01d41e8d

// Cell-specific styling configuration
const getCellStyling = (cellType: "code" | "sql" | "ai") => {
  switch (cellType) {
    case "sql":
      return {
        focusColor: "bg-blue-500/40",
        focusBgColor: "bg-blue-50/20",
      };
    case "ai":
      return {
        focusColor: "bg-purple-500/40",
        focusBgColor: "bg-purple-50/20",
      };
    default: // code
      return {
        focusColor: "bg-primary/60",
        focusBgColor: "bg-primary/5",
      };
  }
};

interface ExecutableCellProps {
  cell: typeof tables.cells.Type;
  autoFocus?: boolean;
  contextSelectionMode?: boolean;
  dragHandle?: React.ReactNode;
}

export const ExecutableCell: React.FC<ExecutableCellProps> = ({
  cell,
  autoFocus = false,
  contextSelectionMode = false,
  dragHandle,
}) => {
  const hasRunRef = useRef(false);
  const cellRef = useRef<HTMLDivElement>(null);

  const { store } = useStore();
  const {
    registerEditor,
    unregisterEditor,
    focusCell: registryFocusCell,
  } = useEditorRegistry();

  const { handleDeleteCell } = useDeleteCell(cell.id);
  const { addCell } = useAddCell();
  const {
    moveCellUp,
    moveCellDown,
    moveCellToTop,
    moveCellToBottom,
    canMoveUp,
    canMoveDown,
  } = useMoveCell(cell.id);

  const userId = useAuthenticatedUser();
  const { getUsersOnCell, getUserColor, getUserInfo } = useUserRegistry();
  const activeRuntime = useActiveRuntime();
  const detectedRuntimeType = useDetectedRuntimeType();
  const { ensureRuntime, status: autoLaunchStatus } = useAutoLaunchRuntime({
    runtimeType: detectedRuntimeType,
  });

  // Get users present on this cell (excluding current user)
  const usersOnCell = getUsersOnCell(cell.id).filter(
    (user) => user.id !== userId
  );

  // Use shared content management hook
  const { localSource, updateSource, handleSourceChange } = useCellContent({
    cellId: cell.id,
    initialSource: cell.source,
  });

  // Use shared outputs hook with cell-type-specific configuration
  const { outputs, hasOutputs, staleOutputs, setStaleOutputs } = useCellOutputs(
    cell.id
  );

  // Clear stale outputs when cell is completed or in error state
  useEffect(() => {
    if (
      cell.executionState === "completed" ||
      cell.executionState === "error"
    ) {
      setStaleOutputs([]);
    }
  }, [cell.executionState, setStaleOutputs]);

  // Shared event handlers
  const changeCellType = useCallback(
    (newType: CellTypeNoRaw) => {
      store.commit(
        events.cellTypeChanged({
          id: cell.id,
          cellType: newType,
          actorId: userId,
        })
      );
    },
    [cell.id, store, userId]
  );

  const toggleSourceVisibility = useCallback(() => {
    store.commit(
      events.cellSourceVisibilityToggled({
        id: cell.id,
        sourceVisible: !cell.sourceVisible,
        actorId: userId,
      })
    );
  }, [cell.id, cell.sourceVisible, store, userId]);

  const toggleOutputVisibility = useCallback(() => {
    store.commit(
      events.cellOutputVisibilityToggled({
        id: cell.id,
        outputVisible: !cell.outputVisible,
        actorId: userId,
      })
    );
  }, [cell.id, cell.outputVisible, store, userId]);

  const toggleAiContextVisibility = useCallback(() => {
    store.commit(
      events.cellAiContextVisibilityToggled({
        id: cell.id,
        aiContextVisible: !cell.aiContextVisible,
        actorId: userId,
      })
    );
  }, [cell.id, cell.aiContextVisible, store, userId]);

  const clearCellOutputs = useCallback(async () => {
    if (hasOutputs) {
      store.commit(
        events.cellOutputsCleared({
          cellId: cell.id,
          wait: false,
          clearedBy: userId,
        })
      );
    }
  }, [cell.id, store, hasOutputs, userId]);

  // Execution handler for all executable cell types
  const executeCell = useCallback(async (): Promise<void> => {
    // Use localSource instead of cell.source to get the current typed content
    const sourceToExecute = localSource || cell.source;
    if (!sourceToExecute?.trim()) {
      return;
    }

    // Ensure runtime is available before execution
    console.log("🔍 Ensuring runtime is available for execution...");
    const runtimeAvailable = await ensureRuntime();

    if (!runtimeAvailable) {
      console.warn(
        "⚠️ Could not launch runtime automatically. User may need to start runtime manually."
      );
      // Still proceed with execution - the runtime might become available
      // or the user might have an external runtime running
    }

    try {
      // Save old outputs to be shown while new ones are being generated
      setStaleOutputs(outputs);

      // Clear previous outputs before generating new ones
      store.commit(
        events.cellOutputsCleared({
          cellId: cell.id,
          wait: false,
          clearedBy: userId,
        })
      );

      // Generate unique queue ID
      const queueId = `exec-${Date.now()}-${Math.random()
        .toString(36)
        .slice(2)}`;
      const executionCount = (cell.executionCount || 0) + 1;

      // Add to execution queue - runtimes will pick this up
      store.commit(
        events.executionRequested({
          queueId,
          cellId: cell.id,
          executionCount,
          requestedBy: userId,
        })
      );
      hasRunRef.current = true;
    } catch (error) {
      // Store error information directly
      store.commit(
        events.errorOutputAdded({
          id: `error-${Date.now()}-${Math.random().toString(36).slice(2)}`,
          cellId: cell.id,
          position: 0,
          content: {
            type: "inline",
            data: {
              ename: "ExecutionError",
              evalue:
                error instanceof Error
                  ? error.message
                  : "Failed to queue execution request",
              traceback: ["Error occurred while emitting LiveStore event"],
            },
          },
        })
      );
    }
  }, [
    cell.id,
    localSource,
    cell.source,
    cell.executionCount,
    store,
    userId,
    setStaleOutputs,
    outputs,
    ensureRuntime,
  ]);

  const { interruptExecution: interruptCell } = useInterruptExecution({
    cellId: cell.id,
    userId,
    reason: "User interrupted execution",
  });

  // Create navigation handlers using the registry
  const onFocusNext = useCallback(
    (cursorPosition: "start" | "end" = "start") => {
      const cellReferences = store.query(queries.cellsWithIndices$);
      const currentIndex = cellReferences.findIndex((c) => c.id === cell.id);

      if (currentIndex < cellReferences.length - 1) {
        const nextCell = cellReferences[currentIndex + 1];
        store.setSignal(focusedCellSignal$, nextCell.id);
        registryFocusCell(nextCell.id, cursorPosition);
      } else {
        // At the last cell, create a new one with same cell type (but never raw)
        const currentCell = cellReferences[currentIndex];
        const newCellType =
          currentCell.cellType === "raw" ? "code" : currentCell.cellType;
        addCell(cell.id, newCellType);
      }
    },
    [cell.id, store, registryFocusCell, addCell]
  );

  const onFocusPrevious = useCallback(
    (cursorPosition: "start" | "end" = "end") => {
      const cellReferences = store.query(queries.cellsWithIndices$);
      const currentIndex = cellReferences.findIndex((c) => c.id === cell.id);

      if (currentIndex > 0) {
        const previousCell = cellReferences[currentIndex - 1];
        store.setSignal(focusedCellSignal$, previousCell.id);
        registryFocusCell(previousCell.id, cursorPosition);
      }
    },
    [cell.id, store, registryFocusCell]
  );

  // Use shared keyboard navigation hook with cell-type-specific execution
  const { keyMap } = useCellKeyboardNavigation({
    onFocusNext,
    onFocusPrevious,
    onDeleteCell: () => handleDeleteCell("keyboard"),
    onExecute: executeCell,
    onUpdateSource: updateSource,
    onEmptyCellShiftTab: () => changeCellType(cycleCellType(cell.cellType)),
  });

  const handleFocus = useCallback(() => {
    store.setSignal(focusedCellSignal$, cell.id);
    store.setSignal(hasManuallyFocused$, true);

    // Set presence to track user focus on this cell
    store.commit(
      events.presenceSet({
        userId,
        cellId: cell.id,
      })
    );
  }, [store, cell.id, userId]);

  // Handle editor registration for navigation
  const handleEditorReady = useCallback(
    (editorRef: EditorRef) => {
      if (editorRef) {
        registerEditor(cell.id, editorRef);
      }
    },
    [cell.id, registerEditor]
  );

  // Cleanup editor registration on unmount
  React.useEffect(() => {
    return () => {
      unregisterEditor(cell.id);
    };
  }, [cell.id, unregisterEditor]);

  const { focusColor, focusBgColor } = getCellStyling(
    cell.cellType as "code" | "sql" | "ai"
  );

  // All these conditions because a user can have a source-less AI cell by making one manually and then deleting the source
  // Not checking for metadata for chat mode because if the user is not in chat mode, we could still receive
  // AI outputs interspersed with other cell outputs.
  const isSourceLessAiOutput =
    cell.cellType === "ai" &&
    cell.source === "" &&
    cell.createdBy.startsWith("ai-");

  const showOutput =
    cell.outputVisible &&
    (hasOutputs ||
      cell.executionState === "running" ||
      staleOutputs.length > 0);

  const handleFixCode = useCallback(
    (event: IframeFixCodeEvent) => {
      console.log("handleFixCode", event);
      addCell(cell.id, "ai", "after", JSON.stringify(event));
    },
    [addCell, cell.id]
  );

  return (
    <CellContainer
      ref={cellRef}
      cell={cell}
      autoFocus={autoFocus}
      contextSelectionMode={contextSelectionMode}
      onFocus={handleFocus}
      focusColor={focusColor}
      focusBgColor={focusBgColor}
    >
      {/* Cell Header */}
      {!isSourceLessAiOutput && (
        <div className="cell-header flex items-center justify-between pr-1 pb-2 pl-4 sm:pr-4">
          <div className="flex items-center gap-1">
            {dragHandle}
            <CellTypeSelector cell={cell} onCellTypeChange={changeCellType} />

            {/* Cell-type-specific toolbars */}
            {cell.cellType === "code" && <CodeToolbar />}
            {cell.cellType === "ai" && (
              <AiToolbar
                provider={cell.aiProvider || "openai"}
                model={cell.aiModel || "gpt-4o-mini"}
                onProviderChange={(newProvider: string, newModel: string) => {
                  store.commit(
                    events.aiSettingsChanged({
                      cellId: cell.id,
                      provider: newProvider,
                      model: newModel,
                      settings: {
                        temperature: 0.7,
                        maxTokens: 1000,
                      },
                    })
                  );

                  // Save the last used AI model to notebook metadata for future AI cells
                  store.commit(
                    events.notebookMetadataSet({
                      key: "lastUsedAiProvider",
                      value: newProvider,
                    })
                  );
                  store.commit(
                    events.notebookMetadataSet({
                      key: "lastUsedAiModel",
                      value: newModel,
                    })
                  );
                }}
              />
            )}
            {cell.cellType === "sql" && (
              <SqlToolbar
                dataConnection={cell.sqlConnectionId || "default"}
                onDataConnectionChange={(newConnectionId: string) => {
                  store.commit(
                    events.sqlConnectionChanged({
                      cellId: cell.id,
                      connectionId: newConnectionId,
                      changedBy: userId,
                    })
                  );

                  // Save the last used SQL connection to notebook metadata for future SQL cells
                  store.commit(
                    events.notebookMetadataSet({
                      key: "lastUsedSqlConnection",
                      value: newConnectionId,
                    })
                  );
                }}
              />
            )}

            <ExecutionStatus executionState={cell.executionState} />
            <ErrorBoundary FallbackComponent={() => null}>
              <PresenceBookmarks
                usersOnCell={usersOnCell}
                getUserColor={getUserColor}
                getUserInfo={getUserInfo}
              />
            </ErrorBoundary>
          </div>

          <CellControls
            sourceVisible={cell.sourceVisible}
            aiContextVisible={cell.aiContextVisible}
            contextSelectionMode={contextSelectionMode}
            onDeleteCell={() => handleDeleteCell("click")}
            onClearOutputs={clearCellOutputs}
            hasOutputs={hasOutputs}
            toggleSourceVisibility={toggleSourceVisibility}
            toggleAiContextVisibility={toggleAiContextVisibility}
            onMoveUp={moveCellUp}
            onMoveDown={moveCellDown}
            onMoveToTop={moveCellToTop}
            onMoveToBottom={moveCellToBottom}
            canMoveUp={canMoveUp}
            canMoveDown={canMoveDown}
            playButton={
              <PlayButton
                executionState={cell.executionState}
                cellType={cell.cellType}
                isFocused={autoFocus}
                onExecute={executeCell}
                onInterrupt={interruptCell}
                className="mobile-play-btn block sm:hidden"
                isAutoLaunching={autoLaunchStatus.isLaunching}
              />
            }
          />
        </div>
      )}

      {/* Cell Content with Left Gutter Play Button - Desktop Only */}
      {!isSourceLessAiOutput && (
        <div className="relative">
          {/* Play Button Breaking Through Left Border - Desktop Only */}
          <div
            className="absolute z-20 hidden -translate-x-1/2 sm:block"
            style={{
              top: cell.sourceVisible ? "0.35rem" : "-2.1rem",
            }}
          >
            <PlayButton
              executionState={cell.executionState}
              cellType={cell.cellType}
              isFocused={autoFocus}
              onExecute={executeCell}
              onInterrupt={interruptCell}
              className="desktop-play-btn"
              focusedClass={
                cell.cellType === "ai" ? "text-purple-600" : undefined
              }
              isAutoLaunching={autoLaunchStatus.isLaunching}
            />
          </div>

          {/* AI Tool Approval (if any) */}
          {cell.cellType === "ai" && (
            <MaybeInlineToolApproval cellId={cell.id} />
          )}

          {/* Editor Content Area */}
          {cell.sourceVisible && (
            <div className="cell-content max-w-full overflow-x-auto bg-white py-1 pl-4 transition-colors">
              <ErrorBoundary fallback={<div>Error rendering editor</div>}>
                <Editor
                  ref={handleEditorReady}
                  localSource={localSource}
                  handleSourceChange={handleSourceChange}
                  onBlur={updateSource}
                  handleFocus={handleFocus}
                  language={languageFromCellType(
                    cell.cellType,
                    activeRuntime?.runtimeType
                  )}
                  placeholder={placeholderFromCellType(
                    cell.cellType,
                    activeRuntime?.runtimeType
                  )}
                  enableLineWrapping={shouldEnableLineWrapping(cell.cellType)}
                  autoFocus={autoFocus}
                  keyMap={keyMap}
                />
              </ErrorBoundary>
            </div>
          )}
        </div>
      )}

      {/* Execution Summary - appears after input */}
      {(cell.executionCount ||
        cell.executionState === "running" ||
        cell.executionState === "queued") && (
        <div className="cell-content flex h-7 items-center justify-stretch pr-1 pl-6 sm:pr-4">
          <div
            className={cn(
              "text-muted-foreground flex w-full items-center justify-between text-xs"
            )}
          >
            <span
              key={cell.executionCount}
              className="animate-in fade-in duration-300 ease-in-out"
            >
              {cell.executionState === "running"
                ? "Executing..."
                : cell.executionState === "queued"
                  ? // Show count in case runtime is not responsive, to show that at least something is happening
                    `Queued for execution (execution count: ${cell.executionCount})`
                  : cell.executionCount
                    ? cell.lastExecutionDurationMs
                      ? `Executed in ${
                          cell.lastExecutionDurationMs < 1000
                            ? `${cell.lastExecutionDurationMs}ms`
                            : `${(cell.lastExecutionDurationMs / 1000).toFixed(1)}s`
                        }`
                      : "Executed"
                    : null}
            </span>
            {(outputs.length > 0 || cell.executionState === "running") && (
              <div className="flex items-center gap-2">
                {!cell.outputVisible && hasOutputs && (
                  <span className="text-muted-foreground text-xs">
                    {outputs.length === 1
                      ? "1 result hidden"
                      : `${outputs.length} results hidden`}
                  </span>
                )}
                <Button
                  variant="ghost"
                  size="sm"
                  onClick={toggleOutputVisibility}
                  className={`hover:bg-muted/80 h-6 w-6 p-0 transition-opacity sm:h-5 sm:w-5 ${
                    autoFocus
                      ? "opacity-100"
                      : "opacity-100 sm:opacity-0 sm:group-hover:opacity-100"
                  } ${cell.outputVisible ? "" : "text-muted-foreground/60"}`}
                  title={cell.outputVisible ? "Hide results" : "Show results"}
                >
                  {cell.outputVisible ? (
                    <ChevronUp className="h-4 w-4 sm:h-3 sm:w-3" />
                  ) : (
                    <ChevronDown className="h-4 w-4 sm:h-3 sm:w-3" />
                  )}
                </Button>
              </div>
            )}
          </div>
        </div>
      )}

      {/* Output Area */}

      <ErrorBoundary FallbackComponent={OutputsErrorBoundary}>
        <MaybeCellOutputs
          isLoading={cell.executionState === "running" && !hasOutputs}
          outputs={hasOutputs ? outputs : staleOutputs}
          showOutput={showOutput}
          onFixCode={handleFixCode}
        />
      </ErrorBoundary>
    </CellContainer>
  );
};

// Execution Status Component
interface ExecutionStatusProps {
  executionState: string;
}

const ExecutionStatus: React.FC<ExecutionStatusProps> = ({
  executionState,
}) => {
  switch (executionState) {
    case "idle":
      return null;
    case "queued":
      return (
        <Badge variant="secondary" className="h-5 text-xs">
          Queued
        </Badge>
      );
    case "running":
      return (
        <Badge
          variant="outline"
          className="h-5 border-blue-200 bg-blue-50 text-xs text-blue-700"
        >
          <div className="mr-1 h-2 w-2 animate-spin rounded-full border border-blue-600 border-t-transparent"></div>
          Running
        </Badge>
      );
    case "error":
      return (
        <Badge
          variant="outline"
          className="h-5 border-red-200 bg-red-50 text-xs text-red-700"
        >
          Error
        </Badge>
      );
    default:
      return null;
  }
};

// AI Tool Approval Component
const MaybeInlineToolApproval: React.FC<{
  cellId: string;
}> = ({ cellId }) => {
  const { currentApprovalRequest, respondToApproval } = useToolApprovals({
    cellId,
  });

  if (!currentApprovalRequest) {
    return null;
  }

  const handleApproval = (
    status: "approved_once" | "approved_always" | "denied"
  ) => {
    respondToApproval(currentApprovalRequest.toolCallId, status);
  };

  return (
    <div className="cell-content pr-1 pl-6 sm:pr-4">
      <AiToolApprovalOutput
        toolCallId={currentApprovalRequest.toolCallId}
        toolName={currentApprovalRequest.toolName}
        onApprove={handleApproval}
      />
    </div>
  );
};<|MERGE_RESOLUTION|>--- conflicted
+++ resolved
@@ -42,11 +42,8 @@
 import { useToolApprovals } from "@/hooks/useToolApprovals.js";
 import { AiToolApprovalOutput } from "../../outputs/shared-with-iframe/AiToolApprovalOutput.js";
 import { cn } from "@/lib/utils.js";
-<<<<<<< HEAD
 import { IframeFixCodeEvent } from "@/components/outputs/shared-with-iframe/comms.js";
-=======
 import { cycleCellType } from "@/util/cycle-cell-type.js";
->>>>>>> 01d41e8d
 
 // Cell-specific styling configuration
 const getCellStyling = (cellType: "code" | "sql" | "ai") => {
