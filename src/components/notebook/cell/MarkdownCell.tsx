--- conflicted
+++ resolved
@@ -318,31 +318,11 @@
             onMoveDown={moveCellDown}
             canMoveUp={canMoveUp}
             canMoveDown={canMoveDown}
+            onDeleteAllBelow={deleteAllCellsBelow}
+            hasCellsBelow={hasCellsBelow}
           />
-<<<<<<< HEAD
-        </div>
-
-        <CellControls
-          sourceVisible={cell.sourceVisible}
-          aiContextVisible={cell.aiContextVisible}
-          contextSelectionMode={contextSelectionMode}
-          onDeleteCell={() => handleDeleteCell("click")}
-          onClearOutputs={clearCellOutputs}
-          hasOutputs={true}
-          toggleSourceVisibility={toggleSourceVisibility}
-          toggleAiContextVisibility={toggleAiContextVisibility}
-          onMoveUp={moveCellUp}
-          onMoveDown={moveCellDown}
-          canMoveUp={canMoveUp}
-          canMoveDown={canMoveDown}
-          onDeleteAllBelow={deleteAllCellsBelow}
-          hasCellsBelow={hasCellsBelow}
-        />
-      </div>
-=======
         }
       />
->>>>>>> 67a69fa8
 
       {/* Cell Content */}
       <div className="relative">
