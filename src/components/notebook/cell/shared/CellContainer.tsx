import { tables } from "@runtimed/schema";
<<<<<<< HEAD
import { forwardRef, ReactNode, useCallback } from "react";
import "./PresenceIndicators.css";
import { useDragDropCellSort } from "@/hooks/useDragDropCellSort";
=======
import { forwardRef, ReactNode } from "react";
>>>>>>> cf8b3246

interface CellContainerProps {
  cell: typeof tables.cells.Type;
  autoFocus?: boolean;
  contextSelectionMode?: boolean;
  onFocus?: () => void;
  children: ReactNode;
  focusColor?: string;
  focusBgColor?: string;
}

export const CellContainer = forwardRef<HTMLDivElement, CellContainerProps>(
  (
    {
      cell,
      autoFocus = false,
      contextSelectionMode = false,
      onFocus,
      children,
      focusColor = "bg-primary/60",
      focusBgColor = "bg-primary/5",
    },
    ref
  ) => {
    const {
      draggingCellId,
      draggingOverPosition,
      setDraggingCell,
      setDraggingOverCell,
      onDrop,
      clearDragState,
    } = useDragDropCellSort();

    const isBeingDragged = draggingCellId === cell.id;

    const handleDragStart = useCallback(
      (e: React.DragEvent) => {
        e.dataTransfer.effectAllowed = "move";
        setDraggingCell(cell.id);
      },
      [cell.id, setDraggingCell]
    );

    const handleDragEnd = useCallback(() => {
      clearDragState();
    }, [clearDragState]);

    const handleDragOver = useCallback(
      (e: React.DragEvent) => {
        e.preventDefault();
        e.dataTransfer.dropEffect = "move";

        const rect = e.currentTarget.getBoundingClientRect();
        const y = e.clientY - rect.top;
        const isTopHalf = y < rect.height / 2;
        const position = isTopHalf ? "before" : "after";

        setDraggingOverCell(cell.id, position);
      },
      [cell.id, setDraggingOverCell]
    );

    const handleDragLeave = useCallback(
      (e: React.DragEvent) => {
        // Only clear if we're leaving the cell entirely (not just moving to a child)
        const rect = e.currentTarget.getBoundingClientRect();
        const { clientX, clientY } = e;

        if (
          clientX < rect.left ||
          clientX > rect.right ||
          clientY < rect.top ||
          clientY > rect.bottom
        ) {
          setDraggingOverCell(null);
        }
      },
      [setDraggingOverCell]
    );

    const handleDrop = useCallback(
      (e: React.DragEvent) => {
        e.preventDefault();
        onDrop(cell.id, draggingOverPosition || "after");
      },
      [cell.id, draggingOverPosition, onDrop]
    );

    return (
      <div
        ref={ref}
        data-cell-id={cell.id}
        className={`cell-container group relative pt-2 transition-all duration-200 ${
          autoFocus && !contextSelectionMode ? focusBgColor : "hover:bg-gray-50"
        } ${contextSelectionMode && !cell.aiContextVisible ? "opacity-60" : ""} ${
          contextSelectionMode
            ? cell.aiContextVisible
              ? "bg-purple-50/30 ring-2 ring-purple-300"
              : "bg-gray-50/30 ring-2 ring-gray-300"
            : ""
        } ${isBeingDragged ? "scale-95 opacity-10" : ""}`}
        onClick={contextSelectionMode ? onFocus : undefined}
        onMouseDown={onFocus}
        style={{
          position: "relative",
        }}
        draggable={!contextSelectionMode}
        onDragStart={handleDragStart}
        onDragEnd={handleDragEnd}
        onDragOver={handleDragOver}
        onDragLeave={handleDragLeave}
        onDrop={handleDrop}
      >
        {/* Custom left border with controlled height */}
        <div
          className={`cell-border absolute top-0 left-3 w-0.5 transition-all duration-200 sm:left-0 ${
            autoFocus && !contextSelectionMode ? focusColor : "bg-border/30"
          }`}
          style={{
            height: "100%", // Will be controlled by content
          }}
        />

        {children}
      </div>
    );
  }
);<|MERGE_RESOLUTION|>--- conflicted
+++ resolved
@@ -1,11 +1,6 @@
 import { tables } from "@runtimed/schema";
-<<<<<<< HEAD
 import { forwardRef, ReactNode, useCallback } from "react";
-import "./PresenceIndicators.css";
 import { useDragDropCellSort } from "@/hooks/useDragDropCellSort";
-=======
-import { forwardRef, ReactNode } from "react";
->>>>>>> cf8b3246
 
 interface CellContainerProps {
   cell: typeof tables.cells.Type;
