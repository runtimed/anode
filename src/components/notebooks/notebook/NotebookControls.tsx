--- conflicted
+++ resolved
@@ -35,9 +35,8 @@
 }: {
   notebook: NotebookProcessed;
 }) {
-<<<<<<< HEAD
   const exportEnabled = useFeatureFlag("ipynb-export");
-=======
+
   const allowBulkNotebookControls = useFeatureFlag("bulk-notebook-controls");
   const { store } = useStore();
   const userId = useAuthenticatedUser();
@@ -65,7 +64,6 @@
     }
     store.commit(events.allOutputsCleared({ clearedBy: userId }));
   }, [store, userId, allowBulkNotebookControls]);
->>>>>>> c4c3ad70
 
   return (
     <div className="flex items-center gap-2">
