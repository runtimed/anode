import { CopyPlus, Share2, UserLock, Users } from "lucide-react";
import { ErrorBoundary } from "react-error-boundary";
import { CollaboratorAvatars } from "../../CollaboratorAvatars.js";
import { Collaborator } from "../types.js";

import { useAuthenticatedUser } from "@/auth/index.js";
import {
  Tooltip,
  TooltipContent,
  TooltipTrigger,
} from "@/components/ui/tooltip.js";
import { Button } from "../../ui/button.js";
import { SimpleUserProfile } from "../SimpleUserProfile.js";
import type { NotebookProcessed } from "../types.js";
import { NotebookControls } from "./NotebookControls.js";
import { TitleEditor } from "./TitleEditor.js";
import { useTitle } from "react-use";
import { useDuplicateNotebook } from "../../../hooks/useDuplicateNotebook.js";
import { useConfirm } from "@/components/ui/confirm.js";
import { toast } from "sonner";

export function NotebookHeader({
  notebook,
  onTitleSaved,
  setIsSharingDialogOpen,
}: {
  notebook: NotebookProcessed;
  onTitleSaved: () => void;
  setIsSharingDialogOpen: (isOpen: boolean) => void;
}) {
  const canEdit = notebook.myPermission === "OWNER";

  useTitle(notebook.title || "Untitled Notebook");
  const { duplicateNotebook, isDuplicating } = useDuplicateNotebook();
  const { confirm } = useConfirm();

  const handleDuplicateNotebook = async () => {
    confirm({
      title: "Duplicate Notebook",
      description: `Please confirm that you want to duplicate "${notebook.title || "Untitled Notebook"}".`,
      onConfirm: handleDuplicateNotebookConfirm,
      nonDestructive: true,
    });
  };

  const handleDuplicateNotebookConfirm = async () => {
    try {
      await duplicateNotebook(notebook.title || "Untitled Notebook");
    } catch (error) {
      toast.error("Failed to duplicate notebook");
    }
  };
  const userId = useAuthenticatedUser();

  const ownerName =
    notebook.owner?.givenName || notebook.owner?.familyName
      ? `${notebook.owner.givenName ?? ""} ${notebook.owner.familyName ?? ""}`.trim()
      : "Unknown Owner";

  const hasCollaborators =
    notebook.collaborators && notebook.collaborators.length > 0;

  return (
    <div className="border-b bg-white">
<<<<<<< HEAD
      <div className="mx-auto px-2 py-3 sm:px-4 sm:py-4">
        <div className="flex items-center justify-between gap-1 sm:gap-4">
          <div className="flex min-w-0 flex-1 items-center gap-2">
=======
      <div className="mx-auto p-2 pl-2 sm:p-2 sm:pr-3 sm:pl-6">
        <div className="flex items-center justify-start gap-1 sm:gap-4">
          <div className="flex min-w-0 flex-col md:flex-row md:gap-3">
>>>>>>> be647721
            <TitleEditor
              notebook={notebook}
              onTitleSaved={onTitleSaved}
              canEdit={canEdit}
            />
            {hasCollaborators && (
              <div className="flex flex-col gap-2 pl-1 text-xs text-gray-500 sm:flex-row sm:items-center sm:justify-between">
                <div className="flex items-center gap-2 sm:gap-4">
                  {/* Owner name - Mobile: Show on mobile with CollaboratorAvatars */}
                  {userId !== notebook.owner?.id && (
                    <Tooltip>
                      <TooltipTrigger asChild>
                        <div className="flex items-center gap-1 sm:gap-1.5">
                          <UserLock className="h-3 w-3" />
                          <span className="truncate">{ownerName}</span>
                        </div>
                      </TooltipTrigger>
                      <TooltipContent>Owner</TooltipContent>
                    </Tooltip>
                  )}

                  {/* If user can edit, we show a button instead of a metadata item */}
                  {!canEdit && (
                    <CollaboratorSection
                      collaborators={notebook.collaborators}
                    />
                  )}
                </div>
              </div>
            )}
          </div>

<<<<<<< HEAD
        {/* Metadata - Mobile optimized */}
        <div className="mt-2 flex flex-col gap-2 text-xs sm:mt-3 sm:flex-row sm:items-center sm:justify-between">
          <div className="flex items-center gap-2 text-gray-500 sm:gap-4">
            {/* Owner name - Mobile: Show on mobile with CollaboratorAvatars */}
            <div className="flex items-center gap-1.5">
              <User className="h-3 w-3" />
              <span className="truncate">
                {notebook.owner?.givenName && notebook.owner?.familyName
                  ? `${notebook.owner.givenName} ${notebook.owner.familyName}`
                  : "Unknown Owner"}
=======
          <div className="flex-1" />

          {/* Right side */}

          <div className="flex shrink-0 items-center gap-2">
            <Button
              variant="outline"
              size="sm"
              className="px-1 text-xs sm:px-2"
              onClick={handleDuplicateNotebook}
              disabled={isDuplicating}
            >
              <CopyPlus className="h-3 w-3" />
              <span className="sr-only sm:not-sr-only">
                {isDuplicating ? "Duplicating..." : "Duplicate Notebook"}
>>>>>>> be647721
              </span>
              <span className="sm:hidden">
                {isDuplicating ? "Duplicating..." : "Duplicate"}
              </span>
            </Button>

            <div className="flex shrink-0 items-center gap-1 sm:gap-2">
              {canEdit && (
                <Button
                  variant="outline"
                  size="sm"
                  onClick={() => setIsSharingDialogOpen(true)}
                  className="px-1 text-xs sm:px-2"
                >
                  {hasCollaborators ? (
                    <>
                      <CollaboratorSection
                        collaborators={notebook.collaborators}
                      />
                    </>
                  ) : (
                    <>
                      <Share2 />
                      <span className="sr-only sm:not-sr-only">Share</span>
                    </>
                  )}
                </Button>
              )}

              <ErrorBoundary FallbackComponent={() => null}>
                <CollaboratorAvatars />
              </ErrorBoundary>

              <ErrorBoundary fallback={<div>Error</div>}>
                <SimpleUserProfile />
              </ErrorBoundary>
            </div>
          </div>
<<<<<<< HEAD
          <NotebookControls />
=======

          {/* Metadata - Mobile optimized */}
>>>>>>> be647721
        </div>
      </div>
    </div>
  );
}

function CollaboratorSection({
  collaborators,
}: {
  collaborators: readonly Collaborator[];
}) {
  if (collaborators.length === 0) {
    return null;
  }

  const LIMIT = 10;

  return (
    <Tooltip>
      <TooltipTrigger asChild>
        <div className="flex items-center gap-1 sm:gap-2">
          <div className="flex items-center gap-1 sm:gap-1.5">
            <Users className="h-3 w-3" />
            <span className="hidden sm:inline">
              {collaborators.length}{" "}
              {collaborators.length === 1 ? "collaborator" : "collaborators"}
            </span>
            <span className="sm:hidden">{collaborators.length}</span>
          </div>
        </div>
      </TooltipTrigger>
      <TooltipContent>
        {collaborators.slice(0, LIMIT).map((collaborator) => (
          <div key={collaborator.id}>
            <span>{collaboratorToName(collaborator)}</span>
          </div>
        ))}
        {collaborators.length > LIMIT && (
          <div>
            <span>+{collaborators.length - LIMIT} more</span>
          </div>
        )}
      </TooltipContent>
    </Tooltip>
  );
}

function collaboratorToName(collaborator: Collaborator): string {
  return `${collaborator.givenName ?? ""} ${collaborator.familyName ?? ""}`.trim();
}<|MERGE_RESOLUTION|>--- conflicted
+++ resolved
@@ -62,15 +62,9 @@
 
   return (
     <div className="border-b bg-white">
-<<<<<<< HEAD
-      <div className="mx-auto px-2 py-3 sm:px-4 sm:py-4">
-        <div className="flex items-center justify-between gap-1 sm:gap-4">
-          <div className="flex min-w-0 flex-1 items-center gap-2">
-=======
       <div className="mx-auto p-2 pl-2 sm:p-2 sm:pr-3 sm:pl-6">
         <div className="flex items-center justify-start gap-1 sm:gap-4">
           <div className="flex min-w-0 flex-col md:flex-row md:gap-3">
->>>>>>> be647721
             <TitleEditor
               notebook={notebook}
               onTitleSaved={onTitleSaved}
@@ -103,18 +97,6 @@
             )}
           </div>
 
-<<<<<<< HEAD
-        {/* Metadata - Mobile optimized */}
-        <div className="mt-2 flex flex-col gap-2 text-xs sm:mt-3 sm:flex-row sm:items-center sm:justify-between">
-          <div className="flex items-center gap-2 text-gray-500 sm:gap-4">
-            {/* Owner name - Mobile: Show on mobile with CollaboratorAvatars */}
-            <div className="flex items-center gap-1.5">
-              <User className="h-3 w-3" />
-              <span className="truncate">
-                {notebook.owner?.givenName && notebook.owner?.familyName
-                  ? `${notebook.owner.givenName} ${notebook.owner.familyName}`
-                  : "Unknown Owner"}
-=======
           <div className="flex-1" />
 
           {/* Right side */}
@@ -130,7 +112,6 @@
               <CopyPlus className="h-3 w-3" />
               <span className="sr-only sm:not-sr-only">
                 {isDuplicating ? "Duplicating..." : "Duplicate Notebook"}
->>>>>>> be647721
               </span>
               <span className="sm:hidden">
                 {isDuplicating ? "Duplicating..." : "Duplicate"}
@@ -169,12 +150,8 @@
               </ErrorBoundary>
             </div>
           </div>
-<<<<<<< HEAD
+
           <NotebookControls />
-=======
-
-          {/* Metadata - Mobile optimized */}
->>>>>>> be647721
         </div>
       </div>
     </div>
