import { CopyPlus, Share2, User, Users } from "lucide-react";
import { ErrorBoundary } from "react-error-boundary";
import { CollaboratorAvatars } from "../../CollaboratorAvatars.js";
import { Collaborator } from "../types.js";

import { useAuthenticatedUser } from "@/auth/index.js";
import { DebugModeToggle } from "@/components/debug/DebugModeToggle.js";
import {
  Tooltip,
  TooltipContent,
  TooltipTrigger,
} from "@/components/ui/tooltip.js";
import { useTitle } from "react-use";
import { Button } from "../../ui/button.js";
import { SimpleUserProfile } from "../SimpleUserProfile.js";
import type { NotebookProcessed } from "../types.js";
import { TitleEditor } from "./TitleEditor.js";
<<<<<<< HEAD
=======
import { useTitle } from "react-use";
import { useDuplicateNotebook } from "../../../hooks/useDuplicateNotebook.js";
import { useConfirm } from "@/components/ui/confirm.js";
import { toast } from "sonner";
>>>>>>> af47fb28

export function NotebookHeader({
  notebook,
  onTitleSaved,
  setIsSharingDialogOpen,
}: {
  notebook: NotebookProcessed;
  onTitleSaved: () => void;
  setIsSharingDialogOpen: (isOpen: boolean) => void;
}) {
  const canEdit = notebook.myPermission === "OWNER";

  useTitle(notebook.title || "Untitled Notebook");
<<<<<<< HEAD
  const userId = useAuthenticatedUser();

  const ownerName =
    notebook.owner?.givenName || notebook.owner?.familyName
      ? `${notebook.owner.givenName ?? ""} ${notebook.owner.familyName ?? ""}`.trim()
      : "Unknown Owner";
=======
  const { duplicateNotebook, isDuplicating } = useDuplicateNotebook();
  const { confirm } = useConfirm();

  const handleDuplicateNotebook = async () => {
    confirm({
      title: "Duplicate Notebook",
      description: `Please confirm that you want to duplicate "${notebook.title || "Untitled Notebook"}".`,
      onConfirm: handleDuplicateNotebookConfirm,
      nonDestructive: true,
    });
  };

  const handleDuplicateNotebookConfirm = async () => {
    try {
      await duplicateNotebook(notebook.title || "Untitled Notebook");
    } catch (error) {
      toast.error("Failed to duplicate notebook");
    }
  };
>>>>>>> af47fb28

  return (
    <div className="border-b bg-white">
      <div className="mx-auto p-2 pl-5 sm:p-2 sm:pl-5">
        <div className="flex items-center justify-start gap-1 sm:gap-4">
          <div className="min-w-0">
            <TitleEditor
              notebook={notebook}
              onTitleSaved={onTitleSaved}
              canEdit={canEdit}
            />
          </div>

<<<<<<< HEAD
          <div className="flex-1" />
=======
          {/* Right side - Mobile optimized */}
          <div className="flex shrink-0 items-center gap-2">
            <Button
              variant="outline"
              size="sm"
              className="px-1 text-xs sm:px-2"
              onClick={handleDuplicateNotebook}
              disabled={isDuplicating}
            >
              <CopyPlus className="h-3 w-3" />
              <span className="sr-only sm:not-sr-only">
                {isDuplicating ? "Duplicating..." : "Duplicate Notebook"}
              </span>
              <span className="sm:hidden">
                {isDuplicating ? "Duplicating..." : "Duplicate"}
              </span>
            </Button>
>>>>>>> af47fb28

          {/* Right side */}
          <div className="flex shrink-0 items-center gap-1 sm:gap-2">
            {notebook.collaborators && notebook.collaborators.length > 0 && (
              <div className="flex flex-col gap-2 text-xs text-gray-500 sm:flex-row sm:items-center sm:justify-between">
                <div className="flex items-center gap-2 sm:gap-4">
                  {/* Owner name - Mobile: Show on mobile with CollaboratorAvatars */}
                  {userId !== notebook.owner?.id && (
                    <div className="flex items-center gap-1.5">
                      <User className="h-3 w-3" />
                      <span className="truncate">{ownerName}</span>
                    </div>
                  )}

                  {notebook.collaborators &&
                    notebook.collaborators.length > 0 && (
                      <CollaboratorSection
                        collaborators={notebook.collaborators}
                      />
                    )}
                </div>
              </div>
            )}
            {canEdit && (
              <Button
                variant="outline"
                size="sm"
                onClick={() => setIsSharingDialogOpen(true)}
                className="px-1 text-xs sm:px-2"
              >
                <Share2 />
                <span className="sr-only sm:not-sr-only">Share</span>
              </Button>
            )}

<<<<<<< HEAD
            <ErrorBoundary FallbackComponent={() => null}>
              <CollaboratorAvatars />
            </ErrorBoundary>

            {/* Debug Mode Toggle */}
            {import.meta.env.DEV && <DebugModeToggle />}
=======
            <div className="hidden sm:block">
              <ErrorBoundary FallbackComponent={() => null}>
                <CollaboratorAvatars />
              </ErrorBoundary>
            </div>
>>>>>>> af47fb28

            <ErrorBoundary fallback={<div>Error</div>}>
              <SimpleUserProfile />
            </ErrorBoundary>
          </div>
        </div>

        {/* Metadata - Mobile optimized */}
      </div>
    </div>
  );
}

function CollaboratorSection({
  collaborators,
}: {
  collaborators: readonly Collaborator[];
}) {
  if (collaborators.length === 0) {
    return null;
  }

  const LIMIT = 10;

  return (
    <Tooltip>
      <TooltipTrigger asChild>
        <div className="flex items-center gap-1 sm:gap-2">
          <div className="flex items-center gap-1 sm:gap-1.5">
            <Users className="h-3 w-3" />
            <span className="hidden sm:inline">
              {collaborators.length}{" "}
              {collaborators.length === 1 ? "collaborator" : "collaborators"}
            </span>
            <span className="sm:hidden">{collaborators.length}</span>
          </div>
        </div>
      </TooltipTrigger>
      <TooltipContent>
        {collaborators.slice(0, LIMIT).map((collaborator) => (
          <div key={collaborator.id}>
            <span>{collaboratorToName(collaborator)}</span>
          </div>
        ))}
        {collaborators.length > LIMIT && (
          <div>
            <span>+{collaborators.length - LIMIT} more</span>
          </div>
        )}
      </TooltipContent>
    </Tooltip>
  );
}

function collaboratorToName(collaborator: Collaborator): string {
  return `${collaborator.givenName ?? ""} ${collaborator.familyName ?? ""}`.trim();
}<|MERGE_RESOLUTION|>--- conflicted
+++ resolved
@@ -10,18 +10,14 @@
   TooltipContent,
   TooltipTrigger,
 } from "@/components/ui/tooltip.js";
-import { useTitle } from "react-use";
 import { Button } from "../../ui/button.js";
 import { SimpleUserProfile } from "../SimpleUserProfile.js";
 import type { NotebookProcessed } from "../types.js";
 import { TitleEditor } from "./TitleEditor.js";
-<<<<<<< HEAD
-=======
 import { useTitle } from "react-use";
 import { useDuplicateNotebook } from "../../../hooks/useDuplicateNotebook.js";
 import { useConfirm } from "@/components/ui/confirm.js";
 import { toast } from "sonner";
->>>>>>> af47fb28
 
 export function NotebookHeader({
   notebook,
@@ -35,14 +31,6 @@
   const canEdit = notebook.myPermission === "OWNER";
 
   useTitle(notebook.title || "Untitled Notebook");
-<<<<<<< HEAD
-  const userId = useAuthenticatedUser();
-
-  const ownerName =
-    notebook.owner?.givenName || notebook.owner?.familyName
-      ? `${notebook.owner.givenName ?? ""} ${notebook.owner.familyName ?? ""}`.trim()
-      : "Unknown Owner";
-=======
   const { duplicateNotebook, isDuplicating } = useDuplicateNotebook();
   const { confirm } = useConfirm();
 
@@ -62,7 +50,12 @@
       toast.error("Failed to duplicate notebook");
     }
   };
->>>>>>> af47fb28
+  const userId = useAuthenticatedUser();
+
+  const ownerName =
+    notebook.owner?.givenName || notebook.owner?.familyName
+      ? `${notebook.owner.givenName ?? ""} ${notebook.owner.familyName ?? ""}`.trim()
+      : "Unknown Owner";
 
   return (
     <div className="border-b bg-white">
@@ -76,10 +69,10 @@
             />
           </div>
 
-<<<<<<< HEAD
           <div className="flex-1" />
-=======
-          {/* Right side - Mobile optimized */}
+
+          {/* Right side */}
+
           <div className="flex shrink-0 items-center gap-2">
             <Button
               variant="outline"
@@ -96,64 +89,55 @@
                 {isDuplicating ? "Duplicating..." : "Duplicate"}
               </span>
             </Button>
->>>>>>> af47fb28
 
-          {/* Right side */}
-          <div className="flex shrink-0 items-center gap-1 sm:gap-2">
-            {notebook.collaborators && notebook.collaborators.length > 0 && (
-              <div className="flex flex-col gap-2 text-xs text-gray-500 sm:flex-row sm:items-center sm:justify-between">
-                <div className="flex items-center gap-2 sm:gap-4">
-                  {/* Owner name - Mobile: Show on mobile with CollaboratorAvatars */}
-                  {userId !== notebook.owner?.id && (
-                    <div className="flex items-center gap-1.5">
-                      <User className="h-3 w-3" />
-                      <span className="truncate">{ownerName}</span>
-                    </div>
-                  )}
+            <div className="flex shrink-0 items-center gap-1 sm:gap-2">
+              {notebook.collaborators && notebook.collaborators.length > 0 && (
+                <div className="flex flex-col gap-2 text-xs text-gray-500 sm:flex-row sm:items-center sm:justify-between">
+                  <div className="flex items-center gap-2 sm:gap-4">
+                    {/* Owner name - Mobile: Show on mobile with CollaboratorAvatars */}
+                    {userId !== notebook.owner?.id && (
+                      <div className="flex items-center gap-1.5">
+                        <User className="h-3 w-3" />
+                        <span className="truncate">{ownerName}</span>
+                      </div>
+                    )}
 
-                  {notebook.collaborators &&
-                    notebook.collaborators.length > 0 && (
-                      <CollaboratorSection
-                        collaborators={notebook.collaborators}
-                      />
-                    )}
+                    {notebook.collaborators &&
+                      notebook.collaborators.length > 0 && (
+                        <CollaboratorSection
+                          collaborators={notebook.collaborators}
+                        />
+                      )}
+                  </div>
                 </div>
-              </div>
-            )}
-            {canEdit && (
-              <Button
-                variant="outline"
-                size="sm"
-                onClick={() => setIsSharingDialogOpen(true)}
-                className="px-1 text-xs sm:px-2"
-              >
-                <Share2 />
-                <span className="sr-only sm:not-sr-only">Share</span>
-              </Button>
-            )}
+              )}
+              {canEdit && (
+                <Button
+                  variant="outline"
+                  size="sm"
+                  onClick={() => setIsSharingDialogOpen(true)}
+                  className="px-1 text-xs sm:px-2"
+                >
+                  <Share2 />
+                  <span className="sr-only sm:not-sr-only">Share</span>
+                </Button>
+              )}
 
-<<<<<<< HEAD
-            <ErrorBoundary FallbackComponent={() => null}>
-              <CollaboratorAvatars />
-            </ErrorBoundary>
-
-            {/* Debug Mode Toggle */}
-            {import.meta.env.DEV && <DebugModeToggle />}
-=======
-            <div className="hidden sm:block">
               <ErrorBoundary FallbackComponent={() => null}>
                 <CollaboratorAvatars />
               </ErrorBoundary>
+
+              {/* Debug Mode Toggle */}
+              {import.meta.env.DEV && <DebugModeToggle />}
+
+              <ErrorBoundary fallback={<div>Error</div>}>
+                <SimpleUserProfile />
+              </ErrorBoundary>
             </div>
->>>>>>> af47fb28
+          </div>
 
-            <ErrorBoundary fallback={<div>Error</div>}>
-              <SimpleUserProfile />
-            </ErrorBoundary>
-          </div>
+          {/* Metadata - Mobile optimized */}
         </div>
-
-        {/* Metadata - Mobile optimized */}
       </div>
     </div>
   );
