--- conflicted
+++ resolved
@@ -6,12 +6,9 @@
   "test-flag": boolean;
   "ipynb-export": boolean;
   "file-upload": boolean;
-<<<<<<< HEAD
   /** Whether to enable the notebook controls */
   "bulk-notebook-controls": boolean;
-=======
   "user-saved-prompt": boolean;
->>>>>>> 61434ea6
 }
 
 // Default feature flags (all disabled)
@@ -19,11 +16,8 @@
   "test-flag": false,
   "ipynb-export": false,
   "file-upload": false,
-<<<<<<< HEAD
   "bulk-notebook-controls": false,
-=======
   "user-saved-prompt": false,
->>>>>>> 61434ea6
 } as const;
 
 // Type for feature flag keys
