--- conflicted
+++ resolved
@@ -6,13 +6,10 @@
   "test-flag": boolean;
   "ipynb-export": boolean;
   "file-upload": boolean;
-<<<<<<< HEAD
   /** Whether to enable the notebook controls */
   "bulk-notebook-controls": boolean;
-=======
   /** Show AI capabilities in the AI cell dropdown. We'd enable this by default if we support vision or allow choosing models that don't have tool support. */
   "show-ai-capabilities": boolean;
->>>>>>> 55c589ff
   "user-saved-prompt": boolean;
 }
 
@@ -21,11 +18,9 @@
   "test-flag": false,
   "ipynb-export": false,
   "file-upload": false,
-<<<<<<< HEAD
   "bulk-notebook-controls": false,
-=======
   "show-ai-capabilities": false,
->>>>>>> 55c589ff
+
   "user-saved-prompt": false,
 } as const;
 
