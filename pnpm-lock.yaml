lockfileVersion: '9.0'

settings:
  autoInstallPeers: true
  excludeLinksFromLockfile: false

overrides:
  effect: 3.15.5
  react: 19.0.0
  react-dom: 19.0.0
  '@effect/platform': 0.82.4
  '@effect/typeclass': 0.34.2
  '@effect/cluster': 0.34.2
  '@effect/experimental': 0.46.8
  '@effect/sql': 0.35.8
  '@effect/rpc': 0.59.9

importers:

  .:
    dependencies:
      '@codemirror/autocomplete':
        specifier: ^6.18.6
        version: 6.18.6
      '@codemirror/commands':
        specifier: ^6.8.1
        version: 6.8.1
      '@codemirror/lang-markdown':
        specifier: ^6.3.3
        version: 6.3.3
      '@codemirror/lang-python':
        specifier: ^6.2.1
        version: 6.2.1
      '@codemirror/lang-sql':
        specifier: ^6.9.0
        version: 6.9.0
      '@codemirror/language':
        specifier: ^6.11.2
        version: 6.11.2
      '@codemirror/lint':
        specifier: ^6.8.5
        version: 6.8.5
      '@codemirror/state':
        specifier: ^6.5.2
        version: 6.5.2
      '@codemirror/view':
        specifier: ^6.38.0
        version: 6.38.0
      '@livestore/adapter-web':
        specifier: ^0.3.1
        version: 0.3.1(f9c23af240f2640c0a9abef8711d3cc6)
      '@livestore/livestore':
        specifier: ^0.3.1
        version: 0.3.1(f9c23af240f2640c0a9abef8711d3cc6)
      '@livestore/react':
        specifier: ^0.3.1
        version: 0.3.1(7301ba73c97721b37c2bae9f6477e643)
      '@livestore/sync-cf':
        specifier: ^0.3.1
        version: 0.3.1(38eef8465614833bab78aa968987f446)
      '@livestore/wa-sqlite':
        specifier: 1.0.5-dev.2
        version: 1.0.5-dev.2
      '@livestore/webmesh':
        specifier: ^0.3.1
        version: 0.3.1(38eef8465614833bab78aa968987f446)
      '@microlink/react-json-view':
        specifier: ^1.26.2
        version: 1.26.2(@types/react@19.1.8)(react-dom@19.0.0(react@19.0.0))(react@19.0.0)
      '@overengineering/fps-meter':
        specifier: ^0.1.2
        version: 0.1.2(react@19.0.0)
      '@radix-ui/react-dialog':
        specifier: ^1.1.14
        version: 1.1.14(@types/react-dom@19.1.6(@types/react@19.1.8))(@types/react@19.1.8)(react-dom@19.0.0(react@19.0.0))(react@19.0.0)
      '@radix-ui/react-dropdown-menu':
        specifier: ^2.1.15
        version: 2.1.15(@types/react-dom@19.1.6(@types/react@19.1.8))(@types/react@19.1.8)(react-dom@19.0.0(react@19.0.0))(react@19.0.0)
      '@radix-ui/react-separator':
        specifier: ^1.1.7
        version: 1.1.7(@types/react-dom@19.1.6(@types/react@19.1.8))(@types/react@19.1.8)(react-dom@19.0.0(react@19.0.0))(react@19.0.0)
      '@radix-ui/react-slot':
        specifier: ^1.2.3
        version: 1.2.3(@types/react@19.1.8)(react@19.0.0)
      '@radix-ui/react-tooltip':
        specifier: ^1.1.6
        version: 1.2.7(@types/react-dom@19.1.6(@types/react@19.1.8))(@types/react@19.1.8)(react-dom@19.0.0(react@19.0.0))(react@19.0.0)
      '@react-spring/web':
        specifier: ^10.0.1
        version: 10.0.1(react-dom@19.0.0(react@19.0.0))(react@19.0.0)
      '@runt/schema':
<<<<<<< HEAD
        specifier: file:../runt/packages/schema
        version: file:../runt/packages/schema(f9c23af240f2640c0a9abef8711d3cc6)
=======
        specifier: jsr:^0.11.1
        version: '@jsr/runt__schema@0.11.1(f9c23af240f2640c0a9abef8711d3cc6)'
>>>>>>> 54a16e8b
      '@tanstack/react-virtual':
        specifier: ^3.13.12
        version: 3.13.12(react-dom@19.0.0(react@19.0.0))(react@19.0.0)
      '@types/react-syntax-highlighter':
        specifier: ^15.5.13
        version: 15.5.13
      '@uiw/codemirror-theme-github':
        specifier: ^4.23.14
        version: 4.24.1(@codemirror/language@6.11.2)(@codemirror/state@6.5.2)(@codemirror/view@6.38.0)
      '@uiw/react-codemirror':
        specifier: ^4.23.14
        version: 4.24.1(@babel/runtime@7.27.6)(@codemirror/autocomplete@6.18.6)(@codemirror/language@6.11.2)(@codemirror/lint@6.8.5)(@codemirror/search@6.5.11)(@codemirror/state@6.5.2)(@codemirror/theme-one-dark@6.1.3)(@codemirror/view@6.38.0)(codemirror@6.0.2)(react-dom@19.0.0(react@19.0.0))(react@19.0.0)
      ansi-to-react:
        specifier: ^6.1.6
        version: 6.1.6(react-dom@19.0.0(react@19.0.0))(react@19.0.0)
      class-variance-authority:
        specifier: ^0.7.1
        version: 0.7.1
      clsx:
        specifier: ^2.1.1
        version: 2.1.1
      date-fns:
        specifier: ^4.1.0
        version: 4.1.0
      effect:
        specifier: 3.15.5
        version: 3.15.5
      fractional-indexing:
        specifier: ^3.2.0
        version: 3.2.0
      jose:
        specifier: ^6.0.12
        version: 6.0.12
      js-cookie:
        specifier: ^3.0.5
        version: 3.0.5
      lucide-react:
        specifier: ^0.514.0
        version: 0.514.0(react@19.0.0)
      modern-normalize:
        specifier: ^3.0.1
        version: 3.0.1
      openid-client:
        specifier: ^6.6.2
        version: 6.6.2
      psl:
        specifier: ^1.15.0
        version: 1.15.0
      react:
        specifier: 19.0.0
        version: 19.0.0
      react-dom:
        specifier: 19.0.0
        version: 19.0.0(react@19.0.0)
      react-error-boundary:
        specifier: ^6.0.0
        version: 6.0.0(react@19.0.0)
      react-markdown:
        specifier: ^10.1.0
        version: 10.1.0(@types/react@19.1.8)(react@19.0.0)
      react-router-dom:
        specifier: ^7.7.0
        version: 7.7.0(react-dom@19.0.0(react@19.0.0))(react@19.0.0)
      react-syntax-highlighter:
        specifier: ^15.6.1
        version: 15.6.1(react@19.0.0)
      react-use:
        specifier: ^17.6.0
        version: 17.6.0(react-dom@19.0.0(react@19.0.0))(react@19.0.0)
      remark-gfm:
        specifier: ^4.0.1
        version: 4.0.1
      rxjs:
        specifier: ^7.8.2
        version: 7.8.2
      sonner:
        specifier: ^2.0.7
        version: 2.0.7(react-dom@19.0.0(react@19.0.0))(react@19.0.0)
      strip-ansi:
        specifier: ^7.1.0
        version: 7.1.0
      tailwind-merge:
        specifier: ^3.3.1
        version: 3.3.1
      tw-animate-css:
        specifier: ^1.3.4
        version: 1.3.5
      uuid:
        specifier: ^11.1.0
        version: 11.1.0
    devDependencies:
      '@cloudflare/vite-plugin':
        specifier: ^1.9.6
        version: 1.9.6(rollup@4.45.0)(vite@6.3.5(@types/node@24.0.13)(jiti@2.4.2)(lightningcss@1.30.1)(yaml@2.8.0))(workerd@1.20250730.0)(wrangler@4.27.0(@cloudflare/workers-types@4.20250801.0))
      '@cloudflare/workers-types':
        specifier: ^4.20250801.0
        version: 4.20250801.0
      '@effect/vitest':
        specifier: 0.23.7
        version: 0.23.7(effect@3.15.5)(vitest@3.2.4)
      '@eslint/js':
        specifier: ^9.30.1
        version: 9.31.0
      '@livestore/adapter-node':
        specifier: ^0.3.1
        version: 0.3.1(f63d301ee232f16769eac1751daae860)
      '@livestore/devtools-vite':
        specifier: ^0.3.1
        version: 0.3.1(4fc7ba00a7f38e11822d1e3551d37d2e)
      '@tailwindcss/cli':
        specifier: ^4.1.10
        version: 4.1.11
      '@tailwindcss/postcss':
        specifier: ^4.1.10
        version: 4.1.11
      '@tailwindcss/typography':
        specifier: ^0.5.16
        version: 0.5.16(tailwindcss@4.1.11)
      '@tailwindcss/vite':
        specifier: ^4.1.10
        version: 4.1.11(vite@6.3.5(@types/node@24.0.13)(jiti@2.4.2)(lightningcss@1.30.1)(yaml@2.8.0))
      '@testing-library/jest-dom':
        specifier: ^6.6.3
        version: 6.6.3
      '@testing-library/react':
        specifier: ^16.3.0
        version: 16.3.0(@testing-library/dom@10.4.0)(@types/react-dom@19.1.6(@types/react@19.1.8))(@types/react@19.1.8)(react-dom@19.0.0(react@19.0.0))(react@19.0.0)
      '@types/js-cookie':
        specifier: ^3.0.6
        version: 3.0.6
      '@types/node':
        specifier: ^24.0.10
        version: 24.0.13
      '@types/react':
        specifier: ^19.1.8
        version: 19.1.8
      '@types/react-dom':
        specifier: ^19.1.6
        version: 19.1.6(@types/react@19.1.8)
      '@typescript-eslint/eslint-plugin':
        specifier: ^8.35.1
        version: 8.37.0(@typescript-eslint/parser@8.37.0(eslint@9.31.0(jiti@2.4.2))(typescript@5.8.3))(eslint@9.31.0(jiti@2.4.2))(typescript@5.8.3)
      '@typescript-eslint/parser':
        specifier: ^8.35.1
        version: 8.37.0(eslint@9.31.0(jiti@2.4.2))(typescript@5.8.3)
      '@vitejs/plugin-react':
        specifier: ^4.5.2
        version: 4.6.0(vite@6.3.5(@types/node@24.0.13)(jiti@2.4.2)(lightningcss@1.30.1)(yaml@2.8.0))
      '@vitest/ui':
        specifier: ^3.0.0
        version: 3.2.4(vitest@3.2.4)
      autoprefixer:
        specifier: ^10.4.21
        version: 10.4.21(postcss@8.5.6)
      babel-plugin-react-compiler:
        specifier: 19.1.0-rc.2
        version: 19.1.0-rc.2
      eslint:
        specifier: ^9.30.1
        version: 9.31.0(jiti@2.4.2)
      eslint-plugin-react-compiler:
        specifier: 19.1.0-rc.2
        version: 19.1.0-rc.2(eslint@9.31.0(jiti@2.4.2))
      eslint-plugin-react-hooks:
        specifier: ^5.2.0
        version: 5.2.0(eslint@9.31.0(jiti@2.4.2))
      happy-dom:
        specifier: ^15.11.6
        version: 15.11.7
      http-server:
        specifier: ^14.1.1
        version: 14.1.1
      husky:
        specifier: ^9.1.7
        version: 9.1.7
      pm2:
        specifier: ^6.0.8
        version: 6.0.8
      postcss:
        specifier: ^8.5.5
        version: 8.5.6
      prettier:
        specifier: ^3.6.0
        version: 3.6.2
      prettier-plugin-tailwindcss:
        specifier: ^0.6.13
        version: 0.6.14(prettier@3.6.2)
      rollup-plugin-visualizer:
        specifier: ^6.0.3
        version: 6.0.3(rollup@4.45.0)
      tailwindcss:
        specifier: ^4.1.10
        version: 4.1.11
      typescript:
        specifier: ^5.8.3
        version: 5.8.3
      vite:
        specifier: ^6.3.5
        version: 6.3.5(@types/node@24.0.13)(jiti@2.4.2)(lightningcss@1.30.1)(yaml@2.8.0)
      vitest:
        specifier: ^3.0.0
        version: 3.2.4(@types/debug@4.1.12)(@types/node@24.0.13)(@vitest/ui@3.2.4)(happy-dom@15.11.7)(jiti@2.4.2)(lightningcss@1.30.1)(yaml@2.8.0)
      webpack-bundle-analyzer:
        specifier: ^4.10.2
        version: 4.10.2
      wrangler:
        specifier: 4.27.0
        version: 4.27.0(@cloudflare/workers-types@4.20250801.0)

packages:

  '@adobe/css-tools@4.4.3':
    resolution: {integrity: sha512-VQKMkwriZbaOgVCby1UDY/LDk5fIjhQicCvVPFqfe+69fWaPWydbWJ3wRt59/YzIwda1I81loas3oCoHxnqvdA==}

  '@alloc/quick-lru@5.2.0':
    resolution: {integrity: sha512-UrcABB+4bUrFABwbluTIBErXwvbsU/V7TZWfmbgJfbkwiBuziS9gxdODUyuiecfdGQ85jglMW6juS3+z5TsKLw==}
    engines: {node: '>=10'}

  '@ampproject/remapping@2.3.0':
    resolution: {integrity: sha512-30iZtAPgz+LTIYoeivqYo853f02jBYSd5uGnGpkFV0M3xOt9aN73erkgYAmZU43x4VfqcnLxW9Kpg3R5LC4YYw==}
    engines: {node: '>=6.0.0'}

  '@babel/code-frame@7.27.1':
    resolution: {integrity: sha512-cjQ7ZlQ0Mv3b47hABuTevyTuYN4i+loJKGeV9flcCgIK37cCXRh+L1bd3iBHlynerhQ7BhCkn2BPbQUL+rGqFg==}
    engines: {node: '>=6.9.0'}

  '@babel/compat-data@7.28.0':
    resolution: {integrity: sha512-60X7qkglvrap8mn1lh2ebxXdZYtUcpd7gsmy9kLaBJ4i/WdY8PqTSdxyA8qraikqKQK5C1KRBKXqznrVapyNaw==}
    engines: {node: '>=6.9.0'}

  '@babel/core@7.28.0':
    resolution: {integrity: sha512-UlLAnTPrFdNGoFtbSXwcGFQBtQZJCNjaN6hQNP3UPvuNXT1i82N26KL3dZeIpNalWywr9IuQuncaAfUaS1g6sQ==}
    engines: {node: '>=6.9.0'}

  '@babel/generator@7.28.0':
    resolution: {integrity: sha512-lJjzvrbEeWrhB4P3QBsH7tey117PjLZnDbLiQEKjQ/fNJTjuq4HSqgFA+UNSwZT8D7dxxbnuSBMsa1lrWzKlQg==}
    engines: {node: '>=6.9.0'}

  '@babel/helper-annotate-as-pure@7.27.3':
    resolution: {integrity: sha512-fXSwMQqitTGeHLBC08Eq5yXz2m37E4pJX1qAU1+2cNedz/ifv/bVXft90VeSav5nFO61EcNgwr0aJxbyPaWBPg==}
    engines: {node: '>=6.9.0'}

  '@babel/helper-compilation-targets@7.27.2':
    resolution: {integrity: sha512-2+1thGUUWWjLTYTHZWK1n8Yga0ijBz1XAhUXcKy81rd5g6yh7hGqMp45v7cadSbEHc9G3OTv45SyneRN3ps4DQ==}
    engines: {node: '>=6.9.0'}

  '@babel/helper-create-class-features-plugin@7.27.1':
    resolution: {integrity: sha512-QwGAmuvM17btKU5VqXfb+Giw4JcN0hjuufz3DYnpeVDvZLAObloM77bhMXiqry3Iio+Ai4phVRDwl6WU10+r5A==}
    engines: {node: '>=6.9.0'}
    peerDependencies:
      '@babel/core': ^7.0.0

  '@babel/helper-globals@7.28.0':
    resolution: {integrity: sha512-+W6cISkXFa1jXsDEdYA8HeevQT/FULhxzR99pxphltZcVaugps53THCeiWA8SguxxpSp3gKPiuYfSWopkLQ4hw==}
    engines: {node: '>=6.9.0'}

  '@babel/helper-member-expression-to-functions@7.27.1':
    resolution: {integrity: sha512-E5chM8eWjTp/aNoVpcbfM7mLxu9XGLWYise2eBKGQomAk/Mb4XoxyqXTZbuTohbsl8EKqdlMhnDI2CCLfcs9wA==}
    engines: {node: '>=6.9.0'}

  '@babel/helper-module-imports@7.27.1':
    resolution: {integrity: sha512-0gSFWUPNXNopqtIPQvlD5WgXYI5GY2kP2cCvoT8kczjbfcfuIljTbcWrulD1CIPIX2gt1wghbDy08yE1p+/r3w==}
    engines: {node: '>=6.9.0'}

  '@babel/helper-module-transforms@7.27.3':
    resolution: {integrity: sha512-dSOvYwvyLsWBeIRyOeHXp5vPj5l1I011r52FM1+r1jCERv+aFXYk4whgQccYEGYxK2H3ZAIA8nuPkQ0HaUo3qg==}
    engines: {node: '>=6.9.0'}
    peerDependencies:
      '@babel/core': ^7.0.0

  '@babel/helper-optimise-call-expression@7.27.1':
    resolution: {integrity: sha512-URMGH08NzYFhubNSGJrpUEphGKQwMQYBySzat5cAByY1/YgIRkULnIy3tAMeszlL/so2HbeilYloUmSpd7GdVw==}
    engines: {node: '>=6.9.0'}

  '@babel/helper-plugin-utils@7.27.1':
    resolution: {integrity: sha512-1gn1Up5YXka3YYAHGKpbideQ5Yjf1tDa9qYcgysz+cNCXukyLl6DjPXhD3VRwSb8c0J9tA4b2+rHEZtc6R0tlw==}
    engines: {node: '>=6.9.0'}

  '@babel/helper-replace-supers@7.27.1':
    resolution: {integrity: sha512-7EHz6qDZc8RYS5ElPoShMheWvEgERonFCs7IAonWLLUTXW59DP14bCZt89/GKyreYn8g3S83m21FelHKbeDCKA==}
    engines: {node: '>=6.9.0'}
    peerDependencies:
      '@babel/core': ^7.0.0

  '@babel/helper-skip-transparent-expression-wrappers@7.27.1':
    resolution: {integrity: sha512-Tub4ZKEXqbPjXgWLl2+3JpQAYBJ8+ikpQ2Ocj/q/r0LwE3UhENh7EUabyHjz2kCEsrRY83ew2DQdHluuiDQFzg==}
    engines: {node: '>=6.9.0'}

  '@babel/helper-string-parser@7.27.1':
    resolution: {integrity: sha512-qMlSxKbpRlAridDExk92nSobyDdpPijUq2DW6oDnUqd0iOGxmQjyqhMIihI9+zv4LPyZdRje2cavWPbCbWm3eA==}
    engines: {node: '>=6.9.0'}

  '@babel/helper-validator-identifier@7.27.1':
    resolution: {integrity: sha512-D2hP9eA+Sqx1kBZgzxZh0y1trbuU+JoDkiEwqhQ36nodYqJwyEIhPSdMNd7lOm/4io72luTPWH20Yda0xOuUow==}
    engines: {node: '>=6.9.0'}

  '@babel/helper-validator-option@7.27.1':
    resolution: {integrity: sha512-YvjJow9FxbhFFKDSuFnVCe2WxXk1zWc22fFePVNEaWJEu8IrZVlda6N0uHwzZrUM1il7NC9Mlp4MaJYbYd9JSg==}
    engines: {node: '>=6.9.0'}

  '@babel/helpers@7.27.6':
    resolution: {integrity: sha512-muE8Tt8M22638HU31A3CgfSUciwz1fhATfoVai05aPXGor//CdWDCbnlY1yvBPo07njuVOCNGCSp/GTt12lIug==}
    engines: {node: '>=6.9.0'}

  '@babel/parser@7.28.0':
    resolution: {integrity: sha512-jVZGvOxOuNSsuQuLRTh13nU0AogFlw32w/MT+LV6D3sP5WdbW61E77RnkbaO2dUvmPAYrBDJXGn5gGS6tH4j8g==}
    engines: {node: '>=6.0.0'}
    hasBin: true

  '@babel/plugin-proposal-private-methods@7.18.6':
    resolution: {integrity: sha512-nutsvktDItsNn4rpGItSNV2sz1XwS+nfU0Rg8aCx3W3NOKVzdMjJRu0O5OkgDp3ZGICSTbgRpxZoWsxoKRvbeA==}
    engines: {node: '>=6.9.0'}
    deprecated: This proposal has been merged to the ECMAScript standard and thus this plugin is no longer maintained. Please use @babel/plugin-transform-private-methods instead.
    peerDependencies:
      '@babel/core': ^7.0.0-0

  '@babel/plugin-transform-react-jsx-self@7.27.1':
    resolution: {integrity: sha512-6UzkCs+ejGdZ5mFFC/OCUrv028ab2fp1znZmCZjAOBKiBK2jXD1O+BPSfX8X2qjJ75fZBMSnQn3Rq2mrBJK2mw==}
    engines: {node: '>=6.9.0'}
    peerDependencies:
      '@babel/core': ^7.0.0-0

  '@babel/plugin-transform-react-jsx-source@7.27.1':
    resolution: {integrity: sha512-zbwoTsBruTeKB9hSq73ha66iFeJHuaFkUbwvqElnygoNbj/jHRsSeokowZFN3CZ64IvEqcmmkVe89OPXc7ldAw==}
    engines: {node: '>=6.9.0'}
    peerDependencies:
      '@babel/core': ^7.0.0-0

  '@babel/runtime@7.27.6':
    resolution: {integrity: sha512-vbavdySgbTTrmFE+EsiqUTzlOr5bzlnJtUv9PynGCAKvfQqjIXbvFdumPM/GxMDfyuGMJaJAU6TO4zc1Jf1i8Q==}
    engines: {node: '>=6.9.0'}

  '@babel/template@7.27.2':
    resolution: {integrity: sha512-LPDZ85aEJyYSd18/DkjNh4/y1ntkE5KwUHWTiqgRxruuZL2F1yuHligVHLvcHY2vMHXttKFpJn6LwfI7cw7ODw==}
    engines: {node: '>=6.9.0'}

  '@babel/traverse@7.28.0':
    resolution: {integrity: sha512-mGe7UK5wWyh0bKRfupsUchrQGqvDbZDbKJw+kcRGSmdHVYrv+ltd0pnpDTVpiTqnaBru9iEvA8pz8W46v0Amwg==}
    engines: {node: '>=6.9.0'}

  '@babel/types@7.28.1':
    resolution: {integrity: sha512-x0LvFTekgSX+83TI28Y9wYPUfzrnl2aT5+5QLnO6v7mSJYtEEevuDRN0F0uSHRk1G1IWZC43o00Y0xDDrpBGPQ==}
    engines: {node: '>=6.9.0'}

  '@cloudflare/kv-asset-handler@0.4.0':
    resolution: {integrity: sha512-+tv3z+SPp+gqTIcImN9o0hqE9xyfQjI1XD9pL6NuKjua9B1y7mNYv0S9cP+QEbA4ppVgGZEmKOvHX5G5Ei1CVA==}
    engines: {node: '>=18.0.0'}

  '@cloudflare/unenv-preset@2.3.3':
    resolution: {integrity: sha512-/M3MEcj3V2WHIRSW1eAQBPRJ6JnGQHc6JKMAPLkDb7pLs3m6X9ES/+K3ceGqxI6TKeF32AWAi7ls0AYzVxCP0A==}
    peerDependencies:
      unenv: 2.0.0-rc.17
      workerd: ^1.20250508.0
    peerDependenciesMeta:
      workerd:
        optional: true

  '@cloudflare/unenv-preset@2.5.0':
    resolution: {integrity: sha512-CZe9B2VbjIQjBTyc+KoZcN1oUcm4T6GgCXoel9O7647djHuSRAa6sM6G+NdxWArATZgeMMbsvn9C50GCcnIatA==}
    peerDependencies:
      unenv: 2.0.0-rc.19
      workerd: ^1.20250722.0
    peerDependenciesMeta:
      workerd:
        optional: true

  '@cloudflare/vite-plugin@1.9.6':
    resolution: {integrity: sha512-8sUMJVHD3VY8J4HwovoKN87DP9zfV/jxhY7oAYZJO1MuiWJ0vZE614vyT3tMElRwu6d64yx5NTUwRGzWXarYPg==}
    peerDependencies:
      vite: ^6.1.0 || ^7.0.0
      wrangler: ^4.25.0

  '@cloudflare/workerd-darwin-64@1.20250712.0':
    resolution: {integrity: sha512-M6S6a/LQ0Jb0R+g0XhlYi1adGifvYmxA5mD/i9TuZZgjs2bIm5ELuka/n3SCnI98ltvlx3HahRaHagAtOilsFg==}
    engines: {node: '>=16'}
    cpu: [x64]
    os: [darwin]

  '@cloudflare/workerd-darwin-64@1.20250730.0':
    resolution: {integrity: sha512-X3egNyTjLQaECYe34x8Al7r4oXAhcN3a8+8qcpNCcq1sgtuHIeAwS9potgRR/mwkGfmrJn7nfAyDKC4vrkniQQ==}
    engines: {node: '>=16'}
    cpu: [x64]
    os: [darwin]

  '@cloudflare/workerd-darwin-arm64@1.20250712.0':
    resolution: {integrity: sha512-7sFzn6rvAcnLy7MktFL42dYtzL0Idw/kiUmNf2P3TvsBRoShhLK5ZKhbw+NAhvU8e4pXWm5lkE0XmpieA0zNjw==}
    engines: {node: '>=16'}
    cpu: [arm64]
    os: [darwin]

  '@cloudflare/workerd-darwin-arm64@1.20250730.0':
    resolution: {integrity: sha512-/4bvcaGY/9v0rghgKboGiyPKKGQTbDnQ1EeY0oN0SSQH0Cp3OBzqwni/JRvh8TEaD+5azJnSFLlFZj9w7fo+hw==}
    engines: {node: '>=16'}
    cpu: [arm64]
    os: [darwin]

  '@cloudflare/workerd-linux-64@1.20250712.0':
    resolution: {integrity: sha512-EFRrGe/bqK7NHtht7vNlbrDpfvH3eRvtJOgsTpEQEysDjVmlK6pVJxSnLy9Hg1zlLY15IfhfGC+K2qisseHGJQ==}
    engines: {node: '>=16'}
    cpu: [x64]
    os: [linux]

  '@cloudflare/workerd-linux-64@1.20250730.0':
    resolution: {integrity: sha512-I4ZsXYdNkqkJnzNFKADMufiLIzRdIRsN7dSH8UCPw2fYp1BbKA10AkKVqitFwBxIY8eOzQ6Vf7c41AjLQmtJqA==}
    engines: {node: '>=16'}
    cpu: [x64]
    os: [linux]

  '@cloudflare/workerd-linux-arm64@1.20250712.0':
    resolution: {integrity: sha512-rG8JUleddhUHQVwpXOYv0VbL0S9kOtR9PNKecgVhFpxEhC8aTeg2HNBBjo8st7IfcUvY8WaW3pD3qdAMZ05UwQ==}
    engines: {node: '>=16'}
    cpu: [arm64]
    os: [linux]

  '@cloudflare/workerd-linux-arm64@1.20250730.0':
    resolution: {integrity: sha512-tTpO6139jFQ5vxgtBZgS8Y8R1jVidS4n7s37x5xO9bCWLZoL0kTj38UGZ8FENkTeaMxE9Mm//nbQol7TfJ2nZg==}
    engines: {node: '>=16'}
    cpu: [arm64]
    os: [linux]

  '@cloudflare/workerd-windows-64@1.20250712.0':
    resolution: {integrity: sha512-qS8H5RCYwE21Om9wo5/F807ClBJIfknhuLBj16eYxvJcj9JqgAKWi12BGgjyGxHuJJjeoQ63lr4wHAdbFntDDg==}
    engines: {node: '>=16'}
    cpu: [x64]
    os: [win32]

  '@cloudflare/workerd-windows-64@1.20250730.0':
    resolution: {integrity: sha512-paVHgocuilMzOU+gEyKR/86j/yI+QzmSHRnqdd8OdQ37Hf6SyPX7kQj6VVNRXbzVHWix1WxaJsXfTGK1LK05wA==}
    engines: {node: '>=16'}
    cpu: [x64]
    os: [win32]

  '@cloudflare/workers-types@4.20250801.0':
    resolution: {integrity: sha512-BQmMdoOGClY23TesgkR1PeGrPvPsSFD/zW7pDzWZHkOEsqkPk2A91h52bP8GbtKYTl1vdaYjQgJlGsP6Ih4G0w==}

  '@codemirror/autocomplete@6.18.6':
    resolution: {integrity: sha512-PHHBXFomUs5DF+9tCOM/UoW6XQ4R44lLNNhRaW9PKPTU0D7lIjRg3ElxaJnTwsl/oHiR93WSXDBrekhoUGCPtg==}

  '@codemirror/commands@6.8.1':
    resolution: {integrity: sha512-KlGVYufHMQzxbdQONiLyGQDUW0itrLZwq3CcY7xpv9ZLRHqzkBSoteocBHtMCoY7/Ci4xhzSrToIeLg7FxHuaw==}

  '@codemirror/lang-css@6.3.1':
    resolution: {integrity: sha512-kr5fwBGiGtmz6l0LSJIbno9QrifNMUusivHbnA1H6Dmqy4HZFte3UAICix1VuKo0lMPKQr2rqB+0BkKi/S3Ejg==}

  '@codemirror/lang-html@6.4.9':
    resolution: {integrity: sha512-aQv37pIMSlueybId/2PVSP6NPnmurFDVmZwzc7jszd2KAF8qd4VBbvNYPXWQq90WIARjsdVkPbw29pszmHws3Q==}

  '@codemirror/lang-javascript@6.2.4':
    resolution: {integrity: sha512-0WVmhp1QOqZ4Rt6GlVGwKJN3KW7Xh4H2q8ZZNGZaP6lRdxXJzmjm4FqvmOojVj6khWJHIb9sp7U/72W7xQgqAA==}

  '@codemirror/lang-markdown@6.3.3':
    resolution: {integrity: sha512-1fn1hQAPWlSSMCvnF810AkhWpNLkJpl66CRfIy3vVl20Sl4NwChkorCHqpMtNbXr1EuMJsrDnhEpjZxKZ2UX3A==}

  '@codemirror/lang-python@6.2.1':
    resolution: {integrity: sha512-IRjC8RUBhn9mGR9ywecNhB51yePWCGgvHfY1lWN/Mrp3cKuHr0isDKia+9HnvhiWNnMpbGhWrkhuWOc09exRyw==}

  '@codemirror/lang-sql@6.9.0':
    resolution: {integrity: sha512-xmtpWqKSgum1B1J3Ro6rf7nuPqf2+kJQg5SjrofCAcyCThOe0ihSktSoXfXuhQBnwx1QbmreBbLJM5Jru6zitg==}

  '@codemirror/language@6.11.2':
    resolution: {integrity: sha512-p44TsNArL4IVXDTbapUmEkAlvWs2CFQbcfc0ymDsis1kH2wh0gcY96AS29c/vp2d0y2Tquk1EDSaawpzilUiAw==}

  '@codemirror/lint@6.8.5':
    resolution: {integrity: sha512-s3n3KisH7dx3vsoeGMxsbRAgKe4O1vbrnKBClm99PU0fWxmxsx5rR2PfqQgIt+2MMJBHbiJ5rfIdLYfB9NNvsA==}

  '@codemirror/search@6.5.11':
    resolution: {integrity: sha512-KmWepDE6jUdL6n8cAAqIpRmLPBZ5ZKnicE8oGU/s3QrAVID+0VhLFrzUucVKHG5035/BSykhExDL/Xm7dHthiA==}

  '@codemirror/state@6.5.2':
    resolution: {integrity: sha512-FVqsPqtPWKVVL3dPSxy8wEF/ymIEuVzF1PK3VbUgrxXpJUSHQWWZz4JMToquRxnkw+36LTamCZG2iua2Ptq0fA==}

  '@codemirror/theme-one-dark@6.1.3':
    resolution: {integrity: sha512-NzBdIvEJmx6fjeremiGp3t/okrLPYT0d9orIc7AFun8oZcRk58aejkqhv6spnz4MLAevrKNPMQYXEWMg4s+sKA==}

  '@codemirror/view@6.38.0':
    resolution: {integrity: sha512-yvSchUwHOdupXkd7xJ0ob36jdsSR/I+/C+VbY0ffBiL5NiSTEBDfB1ZGWbbIlDd5xgdUkody+lukAdOxYrOBeg==}

  '@codemirror/view@6.38.1':
    resolution: {integrity: sha512-RmTOkE7hRU3OVREqFVITWHz6ocgBjv08GoePscAakgVQfciA3SGCEk7mb9IzwW61cKKmlTpHXG6DUE5Ubx+MGQ==}

  '@cspotcode/source-map-support@0.8.1':
    resolution: {integrity: sha512-IchNf6dN4tHoMFIn/7OE8LWZ19Y6q/67Bmf6vnGREv8RSbBVb9LPJxEcnwrcwX6ixSvaiGoomAUvu4YSxXrVgw==}
    engines: {node: '>=12'}

  '@discoveryjs/json-ext@0.5.7':
    resolution: {integrity: sha512-dBVuXR082gk3jsFp7Rd/JI4kytwGHecnCoTtXFb7DB6CNHp4rg5k1bhg0nWdLGLnOV71lmDzGQaLMy8iPLY0pw==}
    engines: {node: '>=10.0.0'}

  '@effect/cli@0.61.8':
    resolution: {integrity: sha512-CRdzBUW3SkjsL1Og5bnh7nt1VN0JwNLyfnjlzTWwtIm07WFFdcZXUXquFJfmU++eTP5Kfp8JbZYvsHwmzg/q1w==}
    peerDependencies:
      '@effect/platform': 0.82.4
      '@effect/printer': ^0.43.4
      '@effect/printer-ansi': ^0.43.4
      effect: 3.15.5

  '@effect/cluster@0.34.2':
    resolution: {integrity: sha512-whQAzqKmxfGhwZvQKLGmZoXEFoebfOKHpZLpadDdXyO5MVJxUXCp/CtgV9C9qSFI/KohsTYfIDxDPzQNs+uong==}
    peerDependencies:
      '@effect/platform': 0.82.4
      '@effect/rpc': 0.59.9
      '@effect/sql': 0.35.8
      effect: 3.15.5

  '@effect/experimental@0.46.8':
    resolution: {integrity: sha512-2XasqFLQZFy2PGybFdBjgflXFfPuorc/6DMxogeTDHknZa0RH4KoJQQlWaCngbKMsZrZcv0jV+Zi4aDZsVGl7g==}
    peerDependencies:
      '@effect/platform': 0.82.4
      effect: 3.15.5
      ioredis: ^5
      lmdb: ^3
    peerDependenciesMeta:
      ioredis:
        optional: true
      lmdb:
        optional: true

  '@effect/opentelemetry@0.48.8':
    resolution: {integrity: sha512-ZULA3TSLVx3ylcWcmwg5wHiDIMc+LWPxUQVEqE5I+PgqNcPuhk11DjLO+ZYPWbQ2nF7NsawMactNOVCZLMQa7Q==}
    peerDependencies:
      '@effect/platform': 0.82.4
      '@opentelemetry/api': ^1.9
      '@opentelemetry/resources': ^2.0.0
      '@opentelemetry/sdk-logs': '*'
      '@opentelemetry/sdk-metrics': ^2.0.0
      '@opentelemetry/sdk-trace-base': ^2.0.0
      '@opentelemetry/sdk-trace-node': ^2.0.0
      '@opentelemetry/sdk-trace-web': ^2.0.0
      '@opentelemetry/semantic-conventions': ^1.33.0
      effect: 3.15.5
    peerDependenciesMeta:
      '@opentelemetry/api':
        optional: true
      '@opentelemetry/resources':
        optional: true
      '@opentelemetry/sdk-logs':
        optional: true
      '@opentelemetry/sdk-metrics':
        optional: true
      '@opentelemetry/sdk-trace-base':
        optional: true
      '@opentelemetry/sdk-trace-node':
        optional: true
      '@opentelemetry/sdk-trace-web':
        optional: true

  '@effect/platform-browser@0.62.8':
    resolution: {integrity: sha512-xMLpEOrQcZnqZH/DIBjZdYo6W2gtFPgbrt8uxKhDg/GrEXPLJW/yxuKh7JCO/yuQWWZf6o/qhgEVHB406ppwYg==}
    peerDependencies:
      '@effect/platform': 0.82.4
      effect: 3.15.5

  '@effect/platform-bun@0.65.5':
    resolution: {integrity: sha512-XAbcJ9UbyCHzEWrUg2kGrZBAnQgVR6MRva1NWf7oU9+Q7SgDuMriNhvIOm9OTjS5KWrwTlzYa8Lr0gmCNEkewQ==}
    peerDependencies:
      '@effect/cluster': 0.34.2
      '@effect/platform': 0.82.4
      '@effect/rpc': 0.59.9
      '@effect/sql': 0.35.8
      effect: 3.15.5

  '@effect/platform-node-shared@0.35.5':
    resolution: {integrity: sha512-F0Hh+aueRxOw2vqo9LNqWh31ch5WBhz0Hp0vYQ8jntjLOsvN5oX/0JbGO4E5BNsMZV5HCraP6I4ACjP3KUnvCQ==}
    peerDependencies:
      '@effect/cluster': 0.34.2
      '@effect/platform': 0.82.4
      '@effect/rpc': 0.59.9
      '@effect/sql': 0.35.8
      effect: 3.15.5

  '@effect/platform-node@0.81.5':
    resolution: {integrity: sha512-iRJolgh/DWjs6LjhDY38XtWwxI42sXfdKYD25syl2I1sUm4j/+NBaMOA4OPyf6DNKHIYU82nVyXEGNtrBlFWww==}
    peerDependencies:
      '@effect/cluster': 0.34.2
      '@effect/platform': 0.82.4
      '@effect/rpc': 0.59.9
      '@effect/sql': 0.35.8
      effect: 3.15.5

  '@effect/platform@0.82.4':
    resolution: {integrity: sha512-og5DIzx4wz7nIXd/loDfenXvV3c/NT+NDG+YJsi3g6a5Xb6xwrNJuX97sDaV2LJ29G3LroeVJCmYUmfdf/h5Vg==}
    peerDependencies:
      effect: 3.15.5

  '@effect/printer-ansi@0.43.5':
    resolution: {integrity: sha512-EQXEKevlBIZPoVGhUi1gybkMrJc9zBKr8SiCN+xVvf2qW6K0I/oOGw58lqWXA3gKfughZBX8MkCVfqWDJlrpmw==}
    peerDependencies:
      '@effect/typeclass': 0.34.2
      effect: 3.15.5

  '@effect/printer@0.43.5':
    resolution: {integrity: sha512-0e+GlRzP1EMFlkkNozjvlNGq2T5VgstO6BDffY+MSqic6OZyd3nyM83CCHOCOT0+0legzr7qaHtY4WdCb0GdLA==}
    peerDependencies:
      '@effect/typeclass': 0.34.2
      effect: 3.15.5

  '@effect/rpc@0.59.9':
    resolution: {integrity: sha512-9Nw6YRBbTgsCyVb7/AMCTML7cE6v38cN0I7tP05XAlvKdmCroifaNopDCO7w1C3EPeNBG42nYuYnwU6L0Atnhg==}
    peerDependencies:
      '@effect/platform': 0.82.4
      effect: 3.15.5

  '@effect/sql@0.35.8':
    resolution: {integrity: sha512-M1x6XMWkIHMY7iHbZgHVpq1jhhX+oFBN5LcL7Oc7cy3h2rtWf9VH2WvC2ivc2gscoKSpITlxEhGNHDFy9YrCSw==}
    peerDependencies:
      '@effect/experimental': 0.46.8
      '@effect/platform': 0.82.4
      effect: 3.15.5

  '@effect/typeclass@0.34.2':
    resolution: {integrity: sha512-ZxBux2HoYi4TLDkNAKppUJjceFAS+Q4qAe4lZw80dFFXqqd+61CVzALMyzayK57qTma0IihOQHX7kbyuZ7MMLA==}
    peerDependencies:
      effect: 3.15.5

  '@effect/vitest@0.23.7':
    resolution: {integrity: sha512-WUe8mW4C+7oUjpPoUSsOsFOY5eC7tzPaZPygZ6F9W0LXuYhZksE19fc3jJYiHPbR+lHT/48ypBsS/BiQEJet+w==}
    peerDependencies:
      effect: 3.15.5
      vitest: ^3.0.0

  '@emnapi/runtime@1.4.4':
    resolution: {integrity: sha512-hHyapA4A3gPaDCNfiqyZUStTMqIkKRshqPIuDOXv1hcBnD4U3l8cP0T1HMCfGRxQ6V64TGCcoswChANyOAwbQg==}

  '@esbuild/aix-ppc64@0.25.4':
    resolution: {integrity: sha512-1VCICWypeQKhVbE9oW/sJaAmjLxhVqacdkvPLEjwlttjfwENRSClS8EjBz0KzRyFSCPDIkuXW34Je/vk7zdB7Q==}
    engines: {node: '>=18'}
    cpu: [ppc64]
    os: [aix]

  '@esbuild/aix-ppc64@0.25.6':
    resolution: {integrity: sha512-ShbM/3XxwuxjFiuVBHA+d3j5dyac0aEVVq1oluIDf71hUw0aRF59dV/efUsIwFnR6m8JNM2FjZOzmaZ8yG61kw==}
    engines: {node: '>=18'}
    cpu: [ppc64]
    os: [aix]

  '@esbuild/android-arm64@0.25.4':
    resolution: {integrity: sha512-bBy69pgfhMGtCnwpC/x5QhfxAz/cBgQ9enbtwjf6V9lnPI/hMyT9iWpR1arm0l3kttTr4L0KSLpKmLp/ilKS9A==}
    engines: {node: '>=18'}
    cpu: [arm64]
    os: [android]

  '@esbuild/android-arm64@0.25.6':
    resolution: {integrity: sha512-hd5zdUarsK6strW+3Wxi5qWws+rJhCCbMiC9QZyzoxfk5uHRIE8T287giQxzVpEvCwuJ9Qjg6bEjcRJcgfLqoA==}
    engines: {node: '>=18'}
    cpu: [arm64]
    os: [android]

  '@esbuild/android-arm@0.25.4':
    resolution: {integrity: sha512-QNdQEps7DfFwE3hXiU4BZeOV68HHzYwGd0Nthhd3uCkkEKK7/R6MTgM0P7H7FAs5pU/DIWsviMmEGxEoxIZ+ZQ==}
    engines: {node: '>=18'}
    cpu: [arm]
    os: [android]

  '@esbuild/android-arm@0.25.6':
    resolution: {integrity: sha512-S8ToEOVfg++AU/bHwdksHNnyLyVM+eMVAOf6yRKFitnwnbwwPNqKr3srzFRe7nzV69RQKb5DgchIX5pt3L53xg==}
    engines: {node: '>=18'}
    cpu: [arm]
    os: [android]

  '@esbuild/android-x64@0.25.4':
    resolution: {integrity: sha512-TVhdVtQIFuVpIIR282btcGC2oGQoSfZfmBdTip2anCaVYcqWlZXGcdcKIUklfX2wj0JklNYgz39OBqh2cqXvcQ==}
    engines: {node: '>=18'}
    cpu: [x64]
    os: [android]

  '@esbuild/android-x64@0.25.6':
    resolution: {integrity: sha512-0Z7KpHSr3VBIO9A/1wcT3NTy7EB4oNC4upJ5ye3R7taCc2GUdeynSLArnon5G8scPwaU866d3H4BCrE5xLW25A==}
    engines: {node: '>=18'}
    cpu: [x64]
    os: [android]

  '@esbuild/darwin-arm64@0.25.4':
    resolution: {integrity: sha512-Y1giCfM4nlHDWEfSckMzeWNdQS31BQGs9/rouw6Ub91tkK79aIMTH3q9xHvzH8d0wDru5Ci0kWB8b3up/nl16g==}
    engines: {node: '>=18'}
    cpu: [arm64]
    os: [darwin]

  '@esbuild/darwin-arm64@0.25.6':
    resolution: {integrity: sha512-FFCssz3XBavjxcFxKsGy2DYK5VSvJqa6y5HXljKzhRZ87LvEi13brPrf/wdyl/BbpbMKJNOr1Sd0jtW4Ge1pAA==}
    engines: {node: '>=18'}
    cpu: [arm64]
    os: [darwin]

  '@esbuild/darwin-x64@0.25.4':
    resolution: {integrity: sha512-CJsry8ZGM5VFVeyUYB3cdKpd/H69PYez4eJh1W/t38vzutdjEjtP7hB6eLKBoOdxcAlCtEYHzQ/PJ/oU9I4u0A==}
    engines: {node: '>=18'}
    cpu: [x64]
    os: [darwin]

  '@esbuild/darwin-x64@0.25.6':
    resolution: {integrity: sha512-GfXs5kry/TkGM2vKqK2oyiLFygJRqKVhawu3+DOCk7OxLy/6jYkWXhlHwOoTb0WqGnWGAS7sooxbZowy+pK9Yg==}
    engines: {node: '>=18'}
    cpu: [x64]
    os: [darwin]

  '@esbuild/freebsd-arm64@0.25.4':
    resolution: {integrity: sha512-yYq+39NlTRzU2XmoPW4l5Ifpl9fqSk0nAJYM/V/WUGPEFfek1epLHJIkTQM6bBs1swApjO5nWgvr843g6TjxuQ==}
    engines: {node: '>=18'}
    cpu: [arm64]
    os: [freebsd]

  '@esbuild/freebsd-arm64@0.25.6':
    resolution: {integrity: sha512-aoLF2c3OvDn2XDTRvn8hN6DRzVVpDlj2B/F66clWd/FHLiHaG3aVZjxQX2DYphA5y/evbdGvC6Us13tvyt4pWg==}
    engines: {node: '>=18'}
    cpu: [arm64]
    os: [freebsd]

  '@esbuild/freebsd-x64@0.25.4':
    resolution: {integrity: sha512-0FgvOJ6UUMflsHSPLzdfDnnBBVoCDtBTVyn/MrWloUNvq/5SFmh13l3dvgRPkDihRxb77Y17MbqbCAa2strMQQ==}
    engines: {node: '>=18'}
    cpu: [x64]
    os: [freebsd]

  '@esbuild/freebsd-x64@0.25.6':
    resolution: {integrity: sha512-2SkqTjTSo2dYi/jzFbU9Plt1vk0+nNg8YC8rOXXea+iA3hfNJWebKYPs3xnOUf9+ZWhKAaxnQNUf2X9LOpeiMQ==}
    engines: {node: '>=18'}
    cpu: [x64]
    os: [freebsd]

  '@esbuild/linux-arm64@0.25.4':
    resolution: {integrity: sha512-+89UsQTfXdmjIvZS6nUnOOLoXnkUTB9hR5QAeLrQdzOSWZvNSAXAtcRDHWtqAUtAmv7ZM1WPOOeSxDzzzMogiQ==}
    engines: {node: '>=18'}
    cpu: [arm64]
    os: [linux]

  '@esbuild/linux-arm64@0.25.6':
    resolution: {integrity: sha512-b967hU0gqKd9Drsh/UuAm21Khpoh6mPBSgz8mKRq4P5mVK8bpA+hQzmm/ZwGVULSNBzKdZPQBRT3+WuVavcWsQ==}
    engines: {node: '>=18'}
    cpu: [arm64]
    os: [linux]

  '@esbuild/linux-arm@0.25.4':
    resolution: {integrity: sha512-kro4c0P85GMfFYqW4TWOpvmF8rFShbWGnrLqlzp4X1TNWjRY3JMYUfDCtOxPKOIY8B0WC8HN51hGP4I4hz4AaQ==}
    engines: {node: '>=18'}
    cpu: [arm]
    os: [linux]

  '@esbuild/linux-arm@0.25.6':
    resolution: {integrity: sha512-SZHQlzvqv4Du5PrKE2faN0qlbsaW/3QQfUUc6yO2EjFcA83xnwm91UbEEVx4ApZ9Z5oG8Bxz4qPE+HFwtVcfyw==}
    engines: {node: '>=18'}
    cpu: [arm]
    os: [linux]

  '@esbuild/linux-ia32@0.25.4':
    resolution: {integrity: sha512-yTEjoapy8UP3rv8dB0ip3AfMpRbyhSN3+hY8mo/i4QXFeDxmiYbEKp3ZRjBKcOP862Ua4b1PDfwlvbuwY7hIGQ==}
    engines: {node: '>=18'}
    cpu: [ia32]
    os: [linux]

  '@esbuild/linux-ia32@0.25.6':
    resolution: {integrity: sha512-aHWdQ2AAltRkLPOsKdi3xv0mZ8fUGPdlKEjIEhxCPm5yKEThcUjHpWB1idN74lfXGnZ5SULQSgtr5Qos5B0bPw==}
    engines: {node: '>=18'}
    cpu: [ia32]
    os: [linux]

  '@esbuild/linux-loong64@0.25.4':
    resolution: {integrity: sha512-NeqqYkrcGzFwi6CGRGNMOjWGGSYOpqwCjS9fvaUlX5s3zwOtn1qwg1s2iE2svBe4Q/YOG1q6875lcAoQK/F4VA==}
    engines: {node: '>=18'}
    cpu: [loong64]
    os: [linux]

  '@esbuild/linux-loong64@0.25.6':
    resolution: {integrity: sha512-VgKCsHdXRSQ7E1+QXGdRPlQ/e08bN6WMQb27/TMfV+vPjjTImuT9PmLXupRlC90S1JeNNW5lzkAEO/McKeJ2yg==}
    engines: {node: '>=18'}
    cpu: [loong64]
    os: [linux]

  '@esbuild/linux-mips64el@0.25.4':
    resolution: {integrity: sha512-IcvTlF9dtLrfL/M8WgNI/qJYBENP3ekgsHbYUIzEzq5XJzzVEV/fXY9WFPfEEXmu3ck2qJP8LG/p3Q8f7Zc2Xg==}
    engines: {node: '>=18'}
    cpu: [mips64el]
    os: [linux]

  '@esbuild/linux-mips64el@0.25.6':
    resolution: {integrity: sha512-WViNlpivRKT9/py3kCmkHnn44GkGXVdXfdc4drNmRl15zVQ2+D2uFwdlGh6IuK5AAnGTo2qPB1Djppj+t78rzw==}
    engines: {node: '>=18'}
    cpu: [mips64el]
    os: [linux]

  '@esbuild/linux-ppc64@0.25.4':
    resolution: {integrity: sha512-HOy0aLTJTVtoTeGZh4HSXaO6M95qu4k5lJcH4gxv56iaycfz1S8GO/5Jh6X4Y1YiI0h7cRyLi+HixMR+88swag==}
    engines: {node: '>=18'}
    cpu: [ppc64]
    os: [linux]

  '@esbuild/linux-ppc64@0.25.6':
    resolution: {integrity: sha512-wyYKZ9NTdmAMb5730I38lBqVu6cKl4ZfYXIs31Baf8aoOtB4xSGi3THmDYt4BTFHk7/EcVixkOV2uZfwU3Q2Jw==}
    engines: {node: '>=18'}
    cpu: [ppc64]
    os: [linux]

  '@esbuild/linux-riscv64@0.25.4':
    resolution: {integrity: sha512-i8JUDAufpz9jOzo4yIShCTcXzS07vEgWzyX3NH2G7LEFVgrLEhjwL3ajFE4fZI3I4ZgiM7JH3GQ7ReObROvSUA==}
    engines: {node: '>=18'}
    cpu: [riscv64]
    os: [linux]

  '@esbuild/linux-riscv64@0.25.6':
    resolution: {integrity: sha512-KZh7bAGGcrinEj4qzilJ4hqTY3Dg2U82c8bv+e1xqNqZCrCyc+TL9AUEn5WGKDzm3CfC5RODE/qc96OcbIe33w==}
    engines: {node: '>=18'}
    cpu: [riscv64]
    os: [linux]

  '@esbuild/linux-s390x@0.25.4':
    resolution: {integrity: sha512-jFnu+6UbLlzIjPQpWCNh5QtrcNfMLjgIavnwPQAfoGx4q17ocOU9MsQ2QVvFxwQoWpZT8DvTLooTvmOQXkO51g==}
    engines: {node: '>=18'}
    cpu: [s390x]
    os: [linux]

  '@esbuild/linux-s390x@0.25.6':
    resolution: {integrity: sha512-9N1LsTwAuE9oj6lHMyyAM+ucxGiVnEqUdp4v7IaMmrwb06ZTEVCIs3oPPplVsnjPfyjmxwHxHMF8b6vzUVAUGw==}
    engines: {node: '>=18'}
    cpu: [s390x]
    os: [linux]

  '@esbuild/linux-x64@0.25.4':
    resolution: {integrity: sha512-6e0cvXwzOnVWJHq+mskP8DNSrKBr1bULBvnFLpc1KY+d+irZSgZ02TGse5FsafKS5jg2e4pbvK6TPXaF/A6+CA==}
    engines: {node: '>=18'}
    cpu: [x64]
    os: [linux]

  '@esbuild/linux-x64@0.25.6':
    resolution: {integrity: sha512-A6bJB41b4lKFWRKNrWoP2LHsjVzNiaurf7wyj/XtFNTsnPuxwEBWHLty+ZE0dWBKuSK1fvKgrKaNjBS7qbFKig==}
    engines: {node: '>=18'}
    cpu: [x64]
    os: [linux]

  '@esbuild/netbsd-arm64@0.25.4':
    resolution: {integrity: sha512-vUnkBYxZW4hL/ie91hSqaSNjulOnYXE1VSLusnvHg2u3jewJBz3YzB9+oCw8DABeVqZGg94t9tyZFoHma8gWZQ==}
    engines: {node: '>=18'}
    cpu: [arm64]
    os: [netbsd]

  '@esbuild/netbsd-arm64@0.25.6':
    resolution: {integrity: sha512-IjA+DcwoVpjEvyxZddDqBY+uJ2Snc6duLpjmkXm/v4xuS3H+3FkLZlDm9ZsAbF9rsfP3zeA0/ArNDORZgrxR/Q==}
    engines: {node: '>=18'}
    cpu: [arm64]
    os: [netbsd]

  '@esbuild/netbsd-x64@0.25.4':
    resolution: {integrity: sha512-XAg8pIQn5CzhOB8odIcAm42QsOfa98SBeKUdo4xa8OvX8LbMZqEtgeWE9P/Wxt7MlG2QqvjGths+nq48TrUiKw==}
    engines: {node: '>=18'}
    cpu: [x64]
    os: [netbsd]

  '@esbuild/netbsd-x64@0.25.6':
    resolution: {integrity: sha512-dUXuZr5WenIDlMHdMkvDc1FAu4xdWixTCRgP7RQLBOkkGgwuuzaGSYcOpW4jFxzpzL1ejb8yF620UxAqnBrR9g==}
    engines: {node: '>=18'}
    cpu: [x64]
    os: [netbsd]

  '@esbuild/openbsd-arm64@0.25.4':
    resolution: {integrity: sha512-Ct2WcFEANlFDtp1nVAXSNBPDxyU+j7+tId//iHXU2f/lN5AmO4zLyhDcpR5Cz1r08mVxzt3Jpyt4PmXQ1O6+7A==}
    engines: {node: '>=18'}
    cpu: [arm64]
    os: [openbsd]

  '@esbuild/openbsd-arm64@0.25.6':
    resolution: {integrity: sha512-l8ZCvXP0tbTJ3iaqdNf3pjaOSd5ex/e6/omLIQCVBLmHTlfXW3zAxQ4fnDmPLOB1x9xrcSi/xtCWFwCZRIaEwg==}
    engines: {node: '>=18'}
    cpu: [arm64]
    os: [openbsd]

  '@esbuild/openbsd-x64@0.25.4':
    resolution: {integrity: sha512-xAGGhyOQ9Otm1Xu8NT1ifGLnA6M3sJxZ6ixylb+vIUVzvvd6GOALpwQrYrtlPouMqd/vSbgehz6HaVk4+7Afhw==}
    engines: {node: '>=18'}
    cpu: [x64]
    os: [openbsd]

  '@esbuild/openbsd-x64@0.25.6':
    resolution: {integrity: sha512-hKrmDa0aOFOr71KQ/19JC7az1P0GWtCN1t2ahYAf4O007DHZt/dW8ym5+CUdJhQ/qkZmI1HAF8KkJbEFtCL7gw==}
    engines: {node: '>=18'}
    cpu: [x64]
    os: [openbsd]

  '@esbuild/openharmony-arm64@0.25.6':
    resolution: {integrity: sha512-+SqBcAWoB1fYKmpWoQP4pGtx+pUUC//RNYhFdbcSA16617cchuryuhOCRpPsjCblKukAckWsV+aQ3UKT/RMPcA==}
    engines: {node: '>=18'}
    cpu: [arm64]
    os: [openharmony]

  '@esbuild/sunos-x64@0.25.4':
    resolution: {integrity: sha512-Mw+tzy4pp6wZEK0+Lwr76pWLjrtjmJyUB23tHKqEDP74R3q95luY/bXqXZeYl4NYlvwOqoRKlInQialgCKy67Q==}
    engines: {node: '>=18'}
    cpu: [x64]
    os: [sunos]

  '@esbuild/sunos-x64@0.25.6':
    resolution: {integrity: sha512-dyCGxv1/Br7MiSC42qinGL8KkG4kX0pEsdb0+TKhmJZgCUDBGmyo1/ArCjNGiOLiIAgdbWgmWgib4HoCi5t7kA==}
    engines: {node: '>=18'}
    cpu: [x64]
    os: [sunos]

  '@esbuild/win32-arm64@0.25.4':
    resolution: {integrity: sha512-AVUP428VQTSddguz9dO9ngb+E5aScyg7nOeJDrF1HPYu555gmza3bDGMPhmVXL8svDSoqPCsCPjb265yG/kLKQ==}
    engines: {node: '>=18'}
    cpu: [arm64]
    os: [win32]

  '@esbuild/win32-arm64@0.25.6':
    resolution: {integrity: sha512-42QOgcZeZOvXfsCBJF5Afw73t4veOId//XD3i+/9gSkhSV6Gk3VPlWncctI+JcOyERv85FUo7RxuxGy+z8A43Q==}
    engines: {node: '>=18'}
    cpu: [arm64]
    os: [win32]

  '@esbuild/win32-ia32@0.25.4':
    resolution: {integrity: sha512-i1sW+1i+oWvQzSgfRcxxG2k4I9n3O9NRqy8U+uugaT2Dy7kLO9Y7wI72haOahxceMX8hZAzgGou1FhndRldxRg==}
    engines: {node: '>=18'}
    cpu: [ia32]
    os: [win32]

  '@esbuild/win32-ia32@0.25.6':
    resolution: {integrity: sha512-4AWhgXmDuYN7rJI6ORB+uU9DHLq/erBbuMoAuB4VWJTu5KtCgcKYPynF0YI1VkBNuEfjNlLrFr9KZPJzrtLkrQ==}
    engines: {node: '>=18'}
    cpu: [ia32]
    os: [win32]

  '@esbuild/win32-x64@0.25.4':
    resolution: {integrity: sha512-nOT2vZNw6hJ+z43oP1SPea/G/6AbN6X+bGNhNuq8NtRHy4wsMhw765IKLNmnjek7GvjWBYQ8Q5VBoYTFg9y1UQ==}
    engines: {node: '>=18'}
    cpu: [x64]
    os: [win32]

  '@esbuild/win32-x64@0.25.6':
    resolution: {integrity: sha512-NgJPHHbEpLQgDH2MjQu90pzW/5vvXIZ7KOnPyNBm92A6WgZ/7b6fJyUBjoumLqeOQQGqY2QjQxRo97ah4Sj0cA==}
    engines: {node: '>=18'}
    cpu: [x64]
    os: [win32]

  '@eslint-community/eslint-utils@4.7.0':
    resolution: {integrity: sha512-dyybb3AcajC7uha6CvhdVRJqaKyn7w2YKqKyAN37NKYgZT36w+iRb0Dymmc5qEJ549c/S31cMMSFd75bteCpCw==}
    engines: {node: ^12.22.0 || ^14.17.0 || >=16.0.0}
    peerDependencies:
      eslint: ^6.0.0 || ^7.0.0 || >=8.0.0

  '@eslint-community/regexpp@4.12.1':
    resolution: {integrity: sha512-CCZCDJuduB9OUkFkY2IgppNZMi2lBQgD2qzwXkEia16cge2pijY/aXi96CJMquDMn3nJdlPV1A5KrJEXwfLNzQ==}
    engines: {node: ^12.0.0 || ^14.0.0 || >=16.0.0}

  '@eslint/config-array@0.21.0':
    resolution: {integrity: sha512-ENIdc4iLu0d93HeYirvKmrzshzofPw6VkZRKQGe9Nv46ZnWUzcF1xV01dcvEg/1wXUR61OmmlSfyeyO7EvjLxQ==}
    engines: {node: ^18.18.0 || ^20.9.0 || >=21.1.0}

  '@eslint/config-helpers@0.3.0':
    resolution: {integrity: sha512-ViuymvFmcJi04qdZeDc2whTHryouGcDlaxPqarTD0ZE10ISpxGUVZGZDx4w01upyIynL3iu6IXH2bS1NhclQMw==}
    engines: {node: ^18.18.0 || ^20.9.0 || >=21.1.0}

  '@eslint/core@0.15.1':
    resolution: {integrity: sha512-bkOp+iumZCCbt1K1CmWf0R9pM5yKpDv+ZXtvSyQpudrI9kuFLp+bM2WOPXImuD/ceQuaa8f5pj93Y7zyECIGNA==}
    engines: {node: ^18.18.0 || ^20.9.0 || >=21.1.0}

  '@eslint/eslintrc@3.3.1':
    resolution: {integrity: sha512-gtF186CXhIl1p4pJNGZw8Yc6RlshoePRvE0X91oPGb3vZ8pM3qOS9W9NGPat9LziaBV7XrJWGylNQXkGcnM3IQ==}
    engines: {node: ^18.18.0 || ^20.9.0 || >=21.1.0}

  '@eslint/js@9.31.0':
    resolution: {integrity: sha512-LOm5OVt7D4qiKCqoiPbA7LWmI+tbw1VbTUowBcUMgQSuM6poJufkFkYDcQpo5KfgD39TnNySV26QjOh7VFpSyw==}
    engines: {node: ^18.18.0 || ^20.9.0 || >=21.1.0}

  '@eslint/object-schema@2.1.6':
    resolution: {integrity: sha512-RBMg5FRL0I0gs51M/guSAj5/e14VQ4tpZnQNWwuDT66P14I43ItmPfIZRhO9fUVIPOAQXU47atlywZ/czoqFPA==}
    engines: {node: ^18.18.0 || ^20.9.0 || >=21.1.0}

  '@eslint/plugin-kit@0.3.3':
    resolution: {integrity: sha512-1+WqvgNMhmlAambTvT3KPtCl/Ibr68VldY2XY40SL1CE0ZXiakFR/cbTspaF5HsnpDMvcYYoJHfl4980NBjGag==}
    engines: {node: ^18.18.0 || ^20.9.0 || >=21.1.0}

  '@floating-ui/core@1.7.2':
    resolution: {integrity: sha512-wNB5ooIKHQc+Kui96jE/n69rHFWAVoxn5CAzL1Xdd8FG03cgY3MLO+GF9U3W737fYDSgPWA6MReKhBQBop6Pcw==}

  '@floating-ui/dom@1.7.2':
    resolution: {integrity: sha512-7cfaOQuCS27HD7DX+6ib2OrnW+b4ZBwDNnCcT0uTyidcmyWb03FnQqJybDBoCnpdxwBSfA94UAYlRCt7mV+TbA==}

  '@floating-ui/react-dom@2.1.4':
    resolution: {integrity: sha512-JbbpPhp38UmXDDAu60RJmbeme37Jbgsm7NrHGgzYYFKmblzRUh6Pa641dII6LsjwF4XlScDrde2UAzDo/b9KPw==}
    peerDependencies:
      react: 19.0.0
      react-dom: 19.0.0

  '@floating-ui/utils@0.2.10':
    resolution: {integrity: sha512-aGTxbpbg8/b5JfU1HXSrbH3wXZuLPJcNEcZQFMxLs3oSzgtVu6nFPkbbGGUvBcUjKV2YyB9Wxxabo+HEH9tcRQ==}

  '@humanfs/core@0.19.1':
    resolution: {integrity: sha512-5DyQ4+1JEUzejeK1JGICcideyfUbGixgS9jNgex5nqkW+cY7WZhxBigmieN5Qnw9ZosSNVC9KQKyb+GUaGyKUA==}
    engines: {node: '>=18.18.0'}

  '@humanfs/node@0.16.6':
    resolution: {integrity: sha512-YuI2ZHQL78Q5HbhDiBA1X4LmYdXCKCMQIfw0pw7piHJwyREFebJUvrQN4cMssyES6x+vfUbx1CIpaQUKYdQZOw==}
    engines: {node: '>=18.18.0'}

  '@humanwhocodes/module-importer@1.0.1':
    resolution: {integrity: sha512-bxveV4V8v5Yb4ncFTT3rPSgZBOpCkjfK0y4oVVVJwIuDVBRMDXrPyXRL988i5ap9m9bnyEEjWfm5WkBmtffLfA==}
    engines: {node: '>=12.22'}

  '@humanwhocodes/retry@0.3.1':
    resolution: {integrity: sha512-JBxkERygn7Bv/GbN5Rv8Ul6LVknS+5Bp6RgDC/O8gEBU/yeH5Ui5C/OlWrTb6qct7LjjfT6Re2NxB0ln0yYybA==}
    engines: {node: '>=18.18'}

  '@humanwhocodes/retry@0.4.3':
    resolution: {integrity: sha512-bV0Tgo9K4hfPCek+aMAn81RppFKv2ySDQeMoSZuvTASywNTnVJCArCZE2FWqpvIatKu7VMRLWlR1EazvVhDyhQ==}
    engines: {node: '>=18.18'}

  '@img/sharp-darwin-arm64@0.33.5':
    resolution: {integrity: sha512-UT4p+iz/2H4twwAoLCqfA9UH5pI6DggwKEGuaPy7nCVQ8ZsiY5PIcrRvD1DzuY3qYL07NtIQcWnBSY/heikIFQ==}
    engines: {node: ^18.17.0 || ^20.3.0 || >=21.0.0}
    cpu: [arm64]
    os: [darwin]

  '@img/sharp-darwin-x64@0.33.5':
    resolution: {integrity: sha512-fyHac4jIc1ANYGRDxtiqelIbdWkIuQaI84Mv45KvGRRxSAa7o7d1ZKAOBaYbnepLC1WqxfpimdeWfvqqSGwR2Q==}
    engines: {node: ^18.17.0 || ^20.3.0 || >=21.0.0}
    cpu: [x64]
    os: [darwin]

  '@img/sharp-libvips-darwin-arm64@1.0.4':
    resolution: {integrity: sha512-XblONe153h0O2zuFfTAbQYAX2JhYmDHeWikp1LM9Hul9gVPjFY427k6dFEcOL72O01QxQsWi761svJ/ev9xEDg==}
    cpu: [arm64]
    os: [darwin]

  '@img/sharp-libvips-darwin-x64@1.0.4':
    resolution: {integrity: sha512-xnGR8YuZYfJGmWPvmlunFaWJsb9T/AO2ykoP3Fz/0X5XV2aoYBPkX6xqCQvUTKKiLddarLaxpzNe+b1hjeWHAQ==}
    cpu: [x64]
    os: [darwin]

  '@img/sharp-libvips-linux-arm64@1.0.4':
    resolution: {integrity: sha512-9B+taZ8DlyyqzZQnoeIvDVR/2F4EbMepXMc/NdVbkzsJbzkUjhXv/70GQJ7tdLA4YJgNP25zukcxpX2/SueNrA==}
    cpu: [arm64]
    os: [linux]

  '@img/sharp-libvips-linux-arm@1.0.5':
    resolution: {integrity: sha512-gvcC4ACAOPRNATg/ov8/MnbxFDJqf/pDePbBnuBDcjsI8PssmjoKMAz4LtLaVi+OnSb5FK/yIOamqDwGmXW32g==}
    cpu: [arm]
    os: [linux]

  '@img/sharp-libvips-linux-s390x@1.0.4':
    resolution: {integrity: sha512-u7Wz6ntiSSgGSGcjZ55im6uvTrOxSIS8/dgoVMoiGE9I6JAfU50yH5BoDlYA1tcuGS7g/QNtetJnxA6QEsCVTA==}
    cpu: [s390x]
    os: [linux]

  '@img/sharp-libvips-linux-x64@1.0.4':
    resolution: {integrity: sha512-MmWmQ3iPFZr0Iev+BAgVMb3ZyC4KeFc3jFxnNbEPas60e1cIfevbtuyf9nDGIzOaW9PdnDciJm+wFFaTlj5xYw==}
    cpu: [x64]
    os: [linux]

  '@img/sharp-libvips-linuxmusl-arm64@1.0.4':
    resolution: {integrity: sha512-9Ti+BbTYDcsbp4wfYib8Ctm1ilkugkA/uscUn6UXK1ldpC1JjiXbLfFZtRlBhjPZ5o1NCLiDbg8fhUPKStHoTA==}
    cpu: [arm64]
    os: [linux]

  '@img/sharp-libvips-linuxmusl-x64@1.0.4':
    resolution: {integrity: sha512-viYN1KX9m+/hGkJtvYYp+CCLgnJXwiQB39damAO7WMdKWlIhmYTfHjwSbQeUK/20vY154mwezd9HflVFM1wVSw==}
    cpu: [x64]
    os: [linux]

  '@img/sharp-linux-arm64@0.33.5':
    resolution: {integrity: sha512-JMVv+AMRyGOHtO1RFBiJy/MBsgz0x4AWrT6QoEVVTyh1E39TrCUpTRI7mx9VksGX4awWASxqCYLCV4wBZHAYxA==}
    engines: {node: ^18.17.0 || ^20.3.0 || >=21.0.0}
    cpu: [arm64]
    os: [linux]

  '@img/sharp-linux-arm@0.33.5':
    resolution: {integrity: sha512-JTS1eldqZbJxjvKaAkxhZmBqPRGmxgu+qFKSInv8moZ2AmT5Yib3EQ1c6gp493HvrvV8QgdOXdyaIBrhvFhBMQ==}
    engines: {node: ^18.17.0 || ^20.3.0 || >=21.0.0}
    cpu: [arm]
    os: [linux]

  '@img/sharp-linux-s390x@0.33.5':
    resolution: {integrity: sha512-y/5PCd+mP4CA/sPDKl2961b+C9d+vPAveS33s6Z3zfASk2j5upL6fXVPZi7ztePZ5CuH+1kW8JtvxgbuXHRa4Q==}
    engines: {node: ^18.17.0 || ^20.3.0 || >=21.0.0}
    cpu: [s390x]
    os: [linux]

  '@img/sharp-linux-x64@0.33.5':
    resolution: {integrity: sha512-opC+Ok5pRNAzuvq1AG0ar+1owsu842/Ab+4qvU879ippJBHvyY5n2mxF1izXqkPYlGuP/M556uh53jRLJmzTWA==}
    engines: {node: ^18.17.0 || ^20.3.0 || >=21.0.0}
    cpu: [x64]
    os: [linux]

  '@img/sharp-linuxmusl-arm64@0.33.5':
    resolution: {integrity: sha512-XrHMZwGQGvJg2V/oRSUfSAfjfPxO+4DkiRh6p2AFjLQztWUuY/o8Mq0eMQVIY7HJ1CDQUJlxGGZRw1a5bqmd1g==}
    engines: {node: ^18.17.0 || ^20.3.0 || >=21.0.0}
    cpu: [arm64]
    os: [linux]

  '@img/sharp-linuxmusl-x64@0.33.5':
    resolution: {integrity: sha512-WT+d/cgqKkkKySYmqoZ8y3pxx7lx9vVejxW/W4DOFMYVSkErR+w7mf2u8m/y4+xHe7yY9DAXQMWQhpnMuFfScw==}
    engines: {node: ^18.17.0 || ^20.3.0 || >=21.0.0}
    cpu: [x64]
    os: [linux]

  '@img/sharp-wasm32@0.33.5':
    resolution: {integrity: sha512-ykUW4LVGaMcU9lu9thv85CbRMAwfeadCJHRsg2GmeRa/cJxsVY9Rbd57JcMxBkKHag5U/x7TSBpScF4U8ElVzg==}
    engines: {node: ^18.17.0 || ^20.3.0 || >=21.0.0}
    cpu: [wasm32]

  '@img/sharp-win32-ia32@0.33.5':
    resolution: {integrity: sha512-T36PblLaTwuVJ/zw/LaH0PdZkRz5rd3SmMHX8GSmR7vtNSP5Z6bQkExdSK7xGWyxLw4sUknBuugTelgw2faBbQ==}
    engines: {node: ^18.17.0 || ^20.3.0 || >=21.0.0}
    cpu: [ia32]
    os: [win32]

  '@img/sharp-win32-x64@0.33.5':
    resolution: {integrity: sha512-MpY/o8/8kj+EcnxwvrP4aTJSWw/aZ7JIGR4aBeZkZw5B7/Jn+tY9/VNwtcoGmdT7GfggGIU4kygOMSbYnOrAbg==}
    engines: {node: ^18.17.0 || ^20.3.0 || >=21.0.0}
    cpu: [x64]
    os: [win32]

  '@isaacs/fs-minipass@4.0.1':
    resolution: {integrity: sha512-wgm9Ehl2jpeqP3zw/7mo3kRHFp5MEDhqAdwy1fTGkHAwnkGOVsgpvQhL8B5n1qlb01jV3n/bI0ZfZp5lWA1k4w==}
    engines: {node: '>=18.0.0'}

  '@jridgewell/gen-mapping@0.3.12':
    resolution: {integrity: sha512-OuLGC46TjB5BbN1dH8JULVVZY4WTdkF7tV9Ys6wLL1rubZnCMstOhNHueU5bLCrnRuDhKPDM4g6sw4Bel5Gzqg==}

  '@jridgewell/resolve-uri@3.1.2':
    resolution: {integrity: sha512-bRISgCIjP20/tbWSPWMEi54QVPRZExkuD9lJL+UIxUKtwVJA8wW1Trb1jMs1RFXo1CBTNZ/5hpC9QvmKWdopKw==}
    engines: {node: '>=6.0.0'}

  '@jridgewell/sourcemap-codec@1.5.4':
    resolution: {integrity: sha512-VT2+G1VQs/9oz078bLrYbecdZKs912zQlkelYpuf+SXF+QvZDYJlbx/LSx+meSAwdDFnF8FVXW92AVjjkVmgFw==}

  '@jridgewell/trace-mapping@0.3.29':
    resolution: {integrity: sha512-uw6guiW/gcAGPDhLmd77/6lW8QLeiV5RUTsAX46Db6oLhGaVj4lhnPwb184s1bkc8kdVg/+h988dro8GRDpmYQ==}

  '@jridgewell/trace-mapping@0.3.9':
    resolution: {integrity: sha512-3Belt6tdc8bPgAtbcmdtNJlirVoTmEb5e2gC94PnkwEW9jI6CAHUeoG85tjWP5WquqfavoMtMwiG4P926ZKKuQ==}

<<<<<<< HEAD
=======
  '@jsr/runt__schema@0.11.1':
    resolution: {integrity: sha512-SNkepFFWX49GgkGHczePcEdXlo+CKJwRDGP2u2Xx8JVkN+tiZL3TQP7dvFZ5z3oAyFKtjKLQavdhoxOE2YU0Lg==, tarball: https://npm.jsr.io/~/11/@jsr/runt__schema/0.11.1.tgz}

>>>>>>> 54a16e8b
  '@lezer/common@1.2.3':
    resolution: {integrity: sha512-w7ojc8ejBqr2REPsWxJjrMFsA/ysDCFICn8zEOR9mrqzOu2amhITYuLD8ag6XZf0CFXDrhKqw7+tW8cX66NaDA==}

  '@lezer/css@1.3.0':
    resolution: {integrity: sha512-pBL7hup88KbI7hXnZV3PQsn43DHy6TWyzuyk2AO9UyoXcDltvIdqWKE1dLL/45JVZ+YZkHe1WVHqO6wugZZWcw==}

  '@lezer/highlight@1.2.1':
    resolution: {integrity: sha512-Z5duk4RN/3zuVO7Jq0pGLJ3qynpxUVsh7IbUbGj88+uV2ApSAn6kWg2au3iJb+0Zi7kKtqffIESgNcRXWZWmSA==}

  '@lezer/html@1.3.10':
    resolution: {integrity: sha512-dqpT8nISx/p9Do3AchvYGV3qYc4/rKr3IBZxlHmpIKam56P47RSHkSF5f13Vu9hebS1jM0HmtJIwLbWz1VIY6w==}

  '@lezer/javascript@1.5.1':
    resolution: {integrity: sha512-ATOImjeVJuvgm3JQ/bpo2Tmv55HSScE2MTPnKRMRIPx2cLhHGyX2VnqpHhtIV1tVzIjZDbcWQm+NCTF40ggZVw==}

  '@lezer/lr@1.4.2':
    resolution: {integrity: sha512-pu0K1jCIdnQ12aWNaAVU5bzi7Bd1w54J3ECgANPmYLtQKP0HBj2cE/5coBD66MT10xbtIuUr7tg0Shbsvk0mDA==}

  '@lezer/markdown@1.4.3':
    resolution: {integrity: sha512-kfw+2uMrQ/wy/+ONfrH83OkdFNM0ye5Xq96cLlaCy7h5UT9FO54DU4oRoIc0CSBh5NWmWuiIJA7NGLMJbQ+Oxg==}

  '@lezer/python@1.1.18':
    resolution: {integrity: sha512-31FiUrU7z9+d/ElGQLJFXl+dKOdx0jALlP3KEOsGTex8mvj+SoE1FgItcHWK/axkxCHGUSpqIHt6JAWfWu9Rhg==}

  '@livestore/adapter-node@0.3.1':
    resolution: {integrity: sha512-qP6nGY8du3r+4aS4yJ2YgaDVp/KzE/qBzOzleFTBR9DEM0faeLI9EXzwVq9A/k8pbxm5heF78l0ConExxxl42Q==}

  '@livestore/adapter-web@0.3.1':
    resolution: {integrity: sha512-0ZKTam+C3KeG5qiiTLFOgoMhdUBCENmuaMwxoj7WOtA2c4eKyqIy+P/1zga+az0XqaMJoG5FVszWhWMUMzNjtQ==}

  '@livestore/common@0.3.1':
    resolution: {integrity: sha512-D44ia+zVH8EF0TWGUp0GQnCVvCsGKgKD/ryFl+kx607/l7GDUSagNnWkRmMwhhshJSJblQwouhA9fwjDNTBB2g==}

  '@livestore/devtools-vite@0.3.1':
    resolution: {integrity: sha512-7d4dxI1jkNtMRNxfnj7WVFIg+z5+M1FxTCUw4XrtHYeJGd7qy3GOJ/75D0lU12OQ7EbY/qSVnoU7++SkSEjMFA==}
    peerDependencies:
      vite: ~6.3.4

  '@livestore/devtools-web-common@0.3.1':
    resolution: {integrity: sha512-jU7IvebelTtvSTQ2zKNzSm5qZodwUiPsNsDURsY5Yw0DXpafcfpRobs/WYd+Wd4Q1E4oFaK05hPfWZGbVFdw7Q==}

  '@livestore/livestore@0.3.1':
    resolution: {integrity: sha512-imw1JK5i82yTmSC4PRoZ1gUiG39jasR49c5TPQI/MCIFSbgqcKS0x1IPoB8js6tlPoVm+iH7p4JTAQKYC2q3Pg==}

  '@livestore/react@0.3.1':
    resolution: {integrity: sha512-9/6XzrzSjchgmZevQV0EkD08RXaFRMpU4EQp7dSEjihIv9+gvOwnLyYDTd7MvjaMIKTw7tnmKAmjdoqM5d0ijg==}
    peerDependencies:
      react: 19.0.0

  '@livestore/sqlite-wasm@0.3.1':
    resolution: {integrity: sha512-+JLIwpd2N214LmwlUX6arYnJ5IhvSi4Fn3Jk6E6fNfuUU4tczcL1PtgfIX2IoiPhn9QDG0YJVdJBT6KYi1uMyg==}

  '@livestore/sync-cf@0.3.1':
    resolution: {integrity: sha512-Vopen/K5/MRr4va/3u19cGLFslJs/fqtr5C2MhEOy080uYcClEWUDxyHh/Oec9wx4ZsbC0WKfTiUVN48DjHo/A==}

  '@livestore/utils@0.3.1':
    resolution: {integrity: sha512-DFgrKpVIu/Nn9GE0QG2uitrFLF63aIiV5rencAk3kigNPzq4iBao05wvT/JVqgRxxiM7F1SuAZYogwM4QdpcDA==}
    peerDependencies:
      '@effect/cli': ~0.61.4
      '@effect/cluster': 0.34.2
      '@effect/experimental': 0.46.8
      '@effect/opentelemetry': ~0.48.4
      '@effect/platform': 0.82.4
      '@effect/platform-browser': ~0.62.4
      '@effect/platform-bun': ~0.65.1
      '@effect/platform-node': ~0.81.1
      '@effect/printer': ~0.43.2
      '@effect/printer-ansi': ~0.43.2
      '@effect/rpc': 0.59.9
      '@effect/sql': 0.35.8
      '@effect/typeclass': 0.34.2
      '@opentelemetry/api': ~1.9.0
      '@opentelemetry/resources': ~2.0.0
      effect: 3.15.5

  '@livestore/wa-sqlite@1.0.5-dev.2':
    resolution: {integrity: sha512-i7tKFEp0m3+4tGLV9Z5eAr/3RZPuNOyuf4NaQ/ygF2KwzlHc3TnqouPuE2sMH06r3soXIilWYND/x0eT8x6D6Q==}

  '@livestore/webmesh@0.3.1':
    resolution: {integrity: sha512-JLYFgiOf1r7xqN7SkwdHNZdZ+geQlEdC9rg81DeC839vqqshA5TEhh045dhEkeyVJZqeg44vX5adUX6FOkhTfg==}

  '@marijn/find-cluster-break@1.0.2':
    resolution: {integrity: sha512-l0h88YhZFyKdXIFNfSWpyjStDjGHwZ/U7iobcK1cQQD8sejsONdQtTVU+1wVN1PBw40PiiHB1vA5S7VTfQiP9g==}

  '@microlink/react-json-view@1.26.2':
    resolution: {integrity: sha512-NamaHDT21njvbg2RZQq+rnu+owlPyj5lnUdVH5ZtChfTX+75QD2EGnccB1gs0De42jdPj77UQHYLr7d4J46IYA==}
    engines: {node: '>=17'}
    peerDependencies:
      react: 19.0.0
      react-dom: 19.0.0

  '@mjackson/node-fetch-server@0.6.1':
    resolution: {integrity: sha512-9ZJnk/DJjt805uv5PPv11haJIW+HHf3YEEyVXv+8iLQxLD/iXA68FH220XoiTPBC4gCg5q+IMadDw8qPqlA5wg==}

  '@msgpackr-extract/msgpackr-extract-darwin-arm64@3.0.3':
    resolution: {integrity: sha512-QZHtlVgbAdy2zAqNA9Gu1UpIuI8Xvsd1v8ic6B2pZmeFnFcMWiPLfWXh7TVw4eGEZ/C9TH281KwhVoeQUKbyjw==}
    cpu: [arm64]
    os: [darwin]

  '@msgpackr-extract/msgpackr-extract-darwin-x64@3.0.3':
    resolution: {integrity: sha512-mdzd3AVzYKuUmiWOQ8GNhl64/IoFGol569zNRdkLReh6LRLHOXxU4U8eq0JwaD8iFHdVGqSy4IjFL4reoWCDFw==}
    cpu: [x64]
    os: [darwin]

  '@msgpackr-extract/msgpackr-extract-linux-arm64@3.0.3':
    resolution: {integrity: sha512-YxQL+ax0XqBJDZiKimS2XQaf+2wDGVa1enVRGzEvLLVFeqa5kx2bWbtcSXgsxjQB7nRqqIGFIcLteF/sHeVtQg==}
    cpu: [arm64]
    os: [linux]

  '@msgpackr-extract/msgpackr-extract-linux-arm@3.0.3':
    resolution: {integrity: sha512-fg0uy/dG/nZEXfYilKoRe7yALaNmHoYeIoJuJ7KJ+YyU2bvY8vPv27f7UKhGRpY6euFYqEVhxCFZgAUNQBM3nw==}
    cpu: [arm]
    os: [linux]

  '@msgpackr-extract/msgpackr-extract-linux-x64@3.0.3':
    resolution: {integrity: sha512-cvwNfbP07pKUfq1uH+S6KJ7dT9K8WOE4ZiAcsrSes+UY55E/0jLYc+vq+DO7jlmqRb5zAggExKm0H7O/CBaesg==}
    cpu: [x64]
    os: [linux]

  '@msgpackr-extract/msgpackr-extract-win32-x64@3.0.3':
    resolution: {integrity: sha512-x0fWaQtYp4E6sktbsdAqnehxDgEc/VwM7uLsRCYWaiGu0ykYdZPiS8zCWdnjHwyiumousxfBm4SO31eXqwEZhQ==}
    cpu: [x64]
    os: [win32]

  '@nodelib/fs.scandir@2.1.5':
    resolution: {integrity: sha512-vq24Bq3ym5HEQm2NKCr3yXDwjc7vTsEThRDnkp2DK9p1uqLR+DHurm/NOTo0KG7HYHU7eppKZj3MyqYuMBf62g==}
    engines: {node: '>= 8'}

  '@nodelib/fs.stat@2.0.5':
    resolution: {integrity: sha512-RkhPPp2zrqDAQA/2jNhnztcPAlv64XdhIp7a7454A5ovI7Bukxgt7MX7udwAu3zg1DcpPU0rz3VV1SeaqvY4+A==}
    engines: {node: '>= 8'}

  '@nodelib/fs.walk@1.2.8':
    resolution: {integrity: sha512-oGB+UxlgWcgQkgwo8GcEGwemoTFt3FIO9ababBmaGwXIoBKZ+GTy0pP185beGg7Llih/NSHSV2XAs1lnznocSg==}
    engines: {node: '>= 8'}

  '@opentelemetry/api@1.9.0':
    resolution: {integrity: sha512-3giAOQvZiH5F9bMlMiv8+GSPMeqg0dbaeo58/0SlA9sxSqZhnUtxzX9/2FzyhS9sWQf5S0GJE0AKBrFqjpeYcg==}
    engines: {node: '>=8.0.0'}

  '@opentelemetry/core@2.0.1':
    resolution: {integrity: sha512-MaZk9SJIDgo1peKevlbhP6+IwIiNPNmswNL4AF0WaQJLbHXjr9SrZMgS12+iqr9ToV4ZVosCcc0f8Rg67LXjxw==}
    engines: {node: ^18.19.0 || >=20.6.0}
    peerDependencies:
      '@opentelemetry/api': '>=1.0.0 <1.10.0'

  '@opentelemetry/resources@2.0.1':
    resolution: {integrity: sha512-dZOB3R6zvBwDKnHDTB4X1xtMArB/d324VsbiPkX/Yu0Q8T2xceRthoIVFhJdvgVM2QhGVUyX9tzwiNxGtoBJUw==}
    engines: {node: ^18.19.0 || >=20.6.0}
    peerDependencies:
      '@opentelemetry/api': '>=1.3.0 <1.10.0'

  '@opentelemetry/semantic-conventions@1.36.0':
    resolution: {integrity: sha512-TtxJSRD8Ohxp6bKkhrm27JRHAxPczQA7idtcTOMYI+wQRRrfgqxHv1cFbCApcSnNjtXkmzFozn6jQtFrOmbjPQ==}
    engines: {node: '>=14'}

  '@overengineering/fps-meter@0.1.2':
    resolution: {integrity: sha512-5CGNkn91qNbr7ZE++7iILDauQJAhxDxybePuiojTsg6nGLwReupIkeX5Q+06exl9IpZr97DaBH241vHdxzaK/A==}
    peerDependencies:
      react: 19.0.0

  '@parcel/watcher-android-arm64@2.5.1':
    resolution: {integrity: sha512-KF8+j9nNbUN8vzOFDpRMsaKBHZ/mcjEjMToVMJOhTozkDonQFFrRcfdLWn6yWKCmJKmdVxSgHiYvTCef4/qcBA==}
    engines: {node: '>= 10.0.0'}
    cpu: [arm64]
    os: [android]

  '@parcel/watcher-darwin-arm64@2.5.1':
    resolution: {integrity: sha512-eAzPv5osDmZyBhou8PoF4i6RQXAfeKL9tjb3QzYuccXFMQU0ruIc/POh30ePnaOyD1UXdlKguHBmsTs53tVoPw==}
    engines: {node: '>= 10.0.0'}
    cpu: [arm64]
    os: [darwin]

  '@parcel/watcher-darwin-x64@2.5.1':
    resolution: {integrity: sha512-1ZXDthrnNmwv10A0/3AJNZ9JGlzrF82i3gNQcWOzd7nJ8aj+ILyW1MTxVk35Db0u91oD5Nlk9MBiujMlwmeXZg==}
    engines: {node: '>= 10.0.0'}
    cpu: [x64]
    os: [darwin]

  '@parcel/watcher-freebsd-x64@2.5.1':
    resolution: {integrity: sha512-SI4eljM7Flp9yPuKi8W0ird8TI/JK6CSxju3NojVI6BjHsTyK7zxA9urjVjEKJ5MBYC+bLmMcbAWlZ+rFkLpJQ==}
    engines: {node: '>= 10.0.0'}
    cpu: [x64]
    os: [freebsd]

  '@parcel/watcher-linux-arm-glibc@2.5.1':
    resolution: {integrity: sha512-RCdZlEyTs8geyBkkcnPWvtXLY44BCeZKmGYRtSgtwwnHR4dxfHRG3gR99XdMEdQ7KeiDdasJwwvNSF5jKtDwdA==}
    engines: {node: '>= 10.0.0'}
    cpu: [arm]
    os: [linux]

  '@parcel/watcher-linux-arm-musl@2.5.1':
    resolution: {integrity: sha512-6E+m/Mm1t1yhB8X412stiKFG3XykmgdIOqhjWj+VL8oHkKABfu/gjFj8DvLrYVHSBNC+/u5PeNrujiSQ1zwd1Q==}
    engines: {node: '>= 10.0.0'}
    cpu: [arm]
    os: [linux]

  '@parcel/watcher-linux-arm64-glibc@2.5.1':
    resolution: {integrity: sha512-LrGp+f02yU3BN9A+DGuY3v3bmnFUggAITBGriZHUREfNEzZh/GO06FF5u2kx8x+GBEUYfyTGamol4j3m9ANe8w==}
    engines: {node: '>= 10.0.0'}
    cpu: [arm64]
    os: [linux]

  '@parcel/watcher-linux-arm64-musl@2.5.1':
    resolution: {integrity: sha512-cFOjABi92pMYRXS7AcQv9/M1YuKRw8SZniCDw0ssQb/noPkRzA+HBDkwmyOJYp5wXcsTrhxO0zq1U11cK9jsFg==}
    engines: {node: '>= 10.0.0'}
    cpu: [arm64]
    os: [linux]

  '@parcel/watcher-linux-x64-glibc@2.5.1':
    resolution: {integrity: sha512-GcESn8NZySmfwlTsIur+49yDqSny2IhPeZfXunQi48DMugKeZ7uy1FX83pO0X22sHntJ4Ub+9k34XQCX+oHt2A==}
    engines: {node: '>= 10.0.0'}
    cpu: [x64]
    os: [linux]

  '@parcel/watcher-linux-x64-musl@2.5.1':
    resolution: {integrity: sha512-n0E2EQbatQ3bXhcH2D1XIAANAcTZkQICBPVaxMeaCVBtOpBZpWJuf7LwyWPSBDITb7In8mqQgJ7gH8CILCURXg==}
    engines: {node: '>= 10.0.0'}
    cpu: [x64]
    os: [linux]

  '@parcel/watcher-win32-arm64@2.5.1':
    resolution: {integrity: sha512-RFzklRvmc3PkjKjry3hLF9wD7ppR4AKcWNzH7kXR7GUe0Igb3Nz8fyPwtZCSquGrhU5HhUNDr/mKBqj7tqA2Vw==}
    engines: {node: '>= 10.0.0'}
    cpu: [arm64]
    os: [win32]

  '@parcel/watcher-win32-ia32@2.5.1':
    resolution: {integrity: sha512-c2KkcVN+NJmuA7CGlaGD1qJh1cLfDnQsHjE89E60vUEMlqduHGCdCLJCID5geFVM0dOtA3ZiIO8BoEQmzQVfpQ==}
    engines: {node: '>= 10.0.0'}
    cpu: [ia32]
    os: [win32]

  '@parcel/watcher-win32-x64@2.5.1':
    resolution: {integrity: sha512-9lHBdJITeNR++EvSQVUcaZoWupyHfXe1jZvGZ06O/5MflPcuPLtEphScIBL+AiCWBO46tDSHzWyD0uDmmZqsgA==}
    engines: {node: '>= 10.0.0'}
    cpu: [x64]
    os: [win32]

  '@parcel/watcher@2.5.1':
    resolution: {integrity: sha512-dfUnCxiN9H4ap84DvD2ubjw+3vUNpstxa0TneY/Paat8a3R4uQZDLSvWjmznAY/DoahqTHl9V46HF/Zs3F29pg==}
    engines: {node: '>= 10.0.0'}

  '@pm2/agent@2.1.1':
    resolution: {integrity: sha512-0V9ckHWd/HSC8BgAbZSoq8KXUG81X97nSkAxmhKDhmF8vanyaoc1YXwc2KVkbWz82Rg4gjd2n9qiT3i7bdvGrQ==}

  '@pm2/io@6.1.0':
    resolution: {integrity: sha512-IxHuYURa3+FQ6BKePlgChZkqABUKFYH6Bwbw7V/pWU1pP6iR1sCI26l7P9ThUEB385ruZn/tZS3CXDUF5IA1NQ==}
    engines: {node: '>=6.0'}

  '@pm2/js-api@0.8.0':
    resolution: {integrity: sha512-nmWzrA/BQZik3VBz+npRcNIu01kdBhWL0mxKmP1ciF/gTcujPTQqt027N9fc1pK9ERM8RipFhymw7RcmCyOEYA==}
    engines: {node: '>=4.0'}

  '@pm2/pm2-version-check@1.0.4':
    resolution: {integrity: sha512-SXsM27SGH3yTWKc2fKR4SYNxsmnvuBQ9dd6QHtEWmiZ/VqaOYPAIlS8+vMcn27YLtAEBGvNRSh3TPNvtjZgfqA==}

  '@polka/url@1.0.0-next.29':
    resolution: {integrity: sha512-wwQAWhWSuHaag8c4q/KN/vCoeOJYshAIvMQwD4GpSb3OiZklFfvAgmj0VCBBImRpuF/aFgIRzllXlVX93Jevww==}

  '@poppinss/colors@4.1.5':
    resolution: {integrity: sha512-FvdDqtcRCtz6hThExcFOgW0cWX+xwSMWcRuQe5ZEb2m7cVQOAVZOIMt+/v9RxGiD9/OY16qJBXK4CVKWAPalBw==}

  '@poppinss/dumper@0.6.4':
    resolution: {integrity: sha512-iG0TIdqv8xJ3Lt9O8DrPRxw1MRLjNpoqiSGU03P/wNLP/s0ra0udPJ1J2Tx5M0J3H/cVyEgpbn8xUKRY9j59kQ==}

  '@poppinss/exception@1.2.2':
    resolution: {integrity: sha512-m7bpKCD4QMlFCjA/nKTs23fuvoVFoA83brRKmObCUNmi/9tVu8Ve3w4YQAnJu4q3Tjf5fr685HYIC/IA2zHRSg==}

  '@radix-ui/primitive@1.1.2':
    resolution: {integrity: sha512-XnbHrrprsNqZKQhStrSwgRUQzoCI1glLzdw79xiZPoofhGICeZRSQ3dIxAKH1gb3OHfNf4d6f+vAv3kil2eggA==}

  '@radix-ui/react-arrow@1.1.7':
    resolution: {integrity: sha512-F+M1tLhO+mlQaOWspE8Wstg+z6PwxwRd8oQ8IXceWz92kfAmalTRf0EjrouQeo7QssEPfCn05B4Ihs1K9WQ/7w==}
    peerDependencies:
      '@types/react': '*'
      '@types/react-dom': '*'
      react: 19.0.0
      react-dom: 19.0.0
    peerDependenciesMeta:
      '@types/react':
        optional: true
      '@types/react-dom':
        optional: true

  '@radix-ui/react-collection@1.1.7':
    resolution: {integrity: sha512-Fh9rGN0MoI4ZFUNyfFVNU4y9LUz93u9/0K+yLgA2bwRojxM8JU1DyvvMBabnZPBgMWREAJvU2jjVzq+LrFUglw==}
    peerDependencies:
      '@types/react': '*'
      '@types/react-dom': '*'
      react: 19.0.0
      react-dom: 19.0.0
    peerDependenciesMeta:
      '@types/react':
        optional: true
      '@types/react-dom':
        optional: true

  '@radix-ui/react-compose-refs@1.1.2':
    resolution: {integrity: sha512-z4eqJvfiNnFMHIIvXP3CY57y2WJs5g2v3X0zm9mEJkrkNv4rDxu+sg9Jh8EkXyeqBkB7SOcboo9dMVqhyrACIg==}
    peerDependencies:
      '@types/react': '*'
      react: 19.0.0
    peerDependenciesMeta:
      '@types/react':
        optional: true

  '@radix-ui/react-context@1.1.2':
    resolution: {integrity: sha512-jCi/QKUM2r1Ju5a3J64TH2A5SpKAgh0LpknyqdQ4m6DCV0xJ2HG1xARRwNGPQfi1SLdLWZ1OJz6F4OMBBNiGJA==}
    peerDependencies:
      '@types/react': '*'
      react: 19.0.0
    peerDependenciesMeta:
      '@types/react':
        optional: true

  '@radix-ui/react-dialog@1.1.14':
    resolution: {integrity: sha512-+CpweKjqpzTmwRwcYECQcNYbI8V9VSQt0SNFKeEBLgfucbsLssU6Ppq7wUdNXEGb573bMjFhVjKVll8rmV6zMw==}
    peerDependencies:
      '@types/react': '*'
      '@types/react-dom': '*'
      react: 19.0.0
      react-dom: 19.0.0
    peerDependenciesMeta:
      '@types/react':
        optional: true
      '@types/react-dom':
        optional: true

  '@radix-ui/react-direction@1.1.1':
    resolution: {integrity: sha512-1UEWRX6jnOA2y4H5WczZ44gOOjTEmlqv1uNW4GAJEO5+bauCBhv8snY65Iw5/VOS/ghKN9gr2KjnLKxrsvoMVw==}
    peerDependencies:
      '@types/react': '*'
      react: 19.0.0
    peerDependenciesMeta:
      '@types/react':
        optional: true

  '@radix-ui/react-dismissable-layer@1.1.10':
    resolution: {integrity: sha512-IM1zzRV4W3HtVgftdQiiOmA0AdJlCtMLe00FXaHwgt3rAnNsIyDqshvkIW3hj/iu5hu8ERP7KIYki6NkqDxAwQ==}
    peerDependencies:
      '@types/react': '*'
      '@types/react-dom': '*'
      react: 19.0.0
      react-dom: 19.0.0
    peerDependenciesMeta:
      '@types/react':
        optional: true
      '@types/react-dom':
        optional: true

  '@radix-ui/react-dropdown-menu@2.1.15':
    resolution: {integrity: sha512-mIBnOjgwo9AH3FyKaSWoSu/dYj6VdhJ7frEPiGTeXCdUFHjl9h3mFh2wwhEtINOmYXWhdpf1rY2minFsmaNgVQ==}
    peerDependencies:
      '@types/react': '*'
      '@types/react-dom': '*'
      react: 19.0.0
      react-dom: 19.0.0
    peerDependenciesMeta:
      '@types/react':
        optional: true
      '@types/react-dom':
        optional: true

  '@radix-ui/react-focus-guards@1.1.2':
    resolution: {integrity: sha512-fyjAACV62oPV925xFCrH8DR5xWhg9KYtJT4s3u54jxp+L/hbpTY2kIeEFFbFe+a/HCE94zGQMZLIpVTPVZDhaA==}
    peerDependencies:
      '@types/react': '*'
      react: 19.0.0
    peerDependenciesMeta:
      '@types/react':
        optional: true

  '@radix-ui/react-focus-scope@1.1.7':
    resolution: {integrity: sha512-t2ODlkXBQyn7jkl6TNaw/MtVEVvIGelJDCG41Okq/KwUsJBwQ4XVZsHAVUkK4mBv3ewiAS3PGuUWuY2BoK4ZUw==}
    peerDependencies:
      '@types/react': '*'
      '@types/react-dom': '*'
      react: 19.0.0
      react-dom: 19.0.0
    peerDependenciesMeta:
      '@types/react':
        optional: true
      '@types/react-dom':
        optional: true

  '@radix-ui/react-id@1.1.1':
    resolution: {integrity: sha512-kGkGegYIdQsOb4XjsfM97rXsiHaBwco+hFI66oO4s9LU+PLAC5oJ7khdOVFxkhsmlbpUqDAvXw11CluXP+jkHg==}
    peerDependencies:
      '@types/react': '*'
      react: 19.0.0
    peerDependenciesMeta:
      '@types/react':
        optional: true

  '@radix-ui/react-menu@2.1.15':
    resolution: {integrity: sha512-tVlmA3Vb9n8SZSd+YSbuFR66l87Wiy4du+YE+0hzKQEANA+7cWKH1WgqcEX4pXqxUFQKrWQGHdvEfw00TjFiew==}
    peerDependencies:
      '@types/react': '*'
      '@types/react-dom': '*'
      react: 19.0.0
      react-dom: 19.0.0
    peerDependenciesMeta:
      '@types/react':
        optional: true
      '@types/react-dom':
        optional: true

  '@radix-ui/react-popper@1.2.7':
    resolution: {integrity: sha512-IUFAccz1JyKcf/RjB552PlWwxjeCJB8/4KxT7EhBHOJM+mN7LdW+B3kacJXILm32xawcMMjb2i0cIZpo+f9kiQ==}
    peerDependencies:
      '@types/react': '*'
      '@types/react-dom': '*'
      react: 19.0.0
      react-dom: 19.0.0
    peerDependenciesMeta:
      '@types/react':
        optional: true
      '@types/react-dom':
        optional: true

  '@radix-ui/react-portal@1.1.9':
    resolution: {integrity: sha512-bpIxvq03if6UNwXZ+HTK71JLh4APvnXntDc6XOX8UVq4XQOVl7lwok0AvIl+b8zgCw3fSaVTZMpAPPagXbKmHQ==}
    peerDependencies:
      '@types/react': '*'
      '@types/react-dom': '*'
      react: 19.0.0
      react-dom: 19.0.0
    peerDependenciesMeta:
      '@types/react':
        optional: true
      '@types/react-dom':
        optional: true

  '@radix-ui/react-presence@1.1.4':
    resolution: {integrity: sha512-ueDqRbdc4/bkaQT3GIpLQssRlFgWaL/U2z/S31qRwwLWoxHLgry3SIfCwhxeQNbirEUXFa+lq3RL3oBYXtcmIA==}
    peerDependencies:
      '@types/react': '*'
      '@types/react-dom': '*'
      react: 19.0.0
      react-dom: 19.0.0
    peerDependenciesMeta:
      '@types/react':
        optional: true
      '@types/react-dom':
        optional: true

  '@radix-ui/react-primitive@2.1.3':
    resolution: {integrity: sha512-m9gTwRkhy2lvCPe6QJp4d3G1TYEUHn/FzJUtq9MjH46an1wJU+GdoGC5VLof8RX8Ft/DlpshApkhswDLZzHIcQ==}
    peerDependencies:
      '@types/react': '*'
      '@types/react-dom': '*'
      react: 19.0.0
      react-dom: 19.0.0
    peerDependenciesMeta:
      '@types/react':
        optional: true
      '@types/react-dom':
        optional: true

  '@radix-ui/react-roving-focus@1.1.10':
    resolution: {integrity: sha512-dT9aOXUen9JSsxnMPv/0VqySQf5eDQ6LCk5Sw28kamz8wSOW2bJdlX2Bg5VUIIcV+6XlHpWTIuTPCf/UNIyq8Q==}
    peerDependencies:
      '@types/react': '*'
      '@types/react-dom': '*'
      react: 19.0.0
      react-dom: 19.0.0
    peerDependenciesMeta:
      '@types/react':
        optional: true
      '@types/react-dom':
        optional: true

  '@radix-ui/react-separator@1.1.7':
    resolution: {integrity: sha512-0HEb8R9E8A+jZjvmFCy/J4xhbXy3TV+9XSnGJ3KvTtjlIUy/YQ/p6UYZvi7YbeoeXdyU9+Y3scizK6hkY37baA==}
    peerDependencies:
      '@types/react': '*'
      '@types/react-dom': '*'
      react: 19.0.0
      react-dom: 19.0.0
    peerDependenciesMeta:
      '@types/react':
        optional: true
      '@types/react-dom':
        optional: true

  '@radix-ui/react-slot@1.2.3':
    resolution: {integrity: sha512-aeNmHnBxbi2St0au6VBVC7JXFlhLlOnvIIlePNniyUNAClzmtAUEY8/pBiK3iHjufOlwA+c20/8jngo7xcrg8A==}
    peerDependencies:
      '@types/react': '*'
      react: 19.0.0
    peerDependenciesMeta:
      '@types/react':
        optional: true

  '@radix-ui/react-tooltip@1.2.7':
    resolution: {integrity: sha512-Ap+fNYwKTYJ9pzqW+Xe2HtMRbQ/EeWkj2qykZ6SuEV4iS/o1bZI5ssJbk4D2r8XuDuOBVz/tIx2JObtuqU+5Zw==}
    peerDependencies:
      '@types/react': '*'
      '@types/react-dom': '*'
      react: 19.0.0
      react-dom: 19.0.0
    peerDependenciesMeta:
      '@types/react':
        optional: true
      '@types/react-dom':
        optional: true

  '@radix-ui/react-use-callback-ref@1.1.1':
    resolution: {integrity: sha512-FkBMwD+qbGQeMu1cOHnuGB6x4yzPjho8ap5WtbEJ26umhgqVXbhekKUQO+hZEL1vU92a3wHwdp0HAcqAUF5iDg==}
    peerDependencies:
      '@types/react': '*'
      react: 19.0.0
    peerDependenciesMeta:
      '@types/react':
        optional: true

  '@radix-ui/react-use-controllable-state@1.2.2':
    resolution: {integrity: sha512-BjasUjixPFdS+NKkypcyyN5Pmg83Olst0+c6vGov0diwTEo6mgdqVR6hxcEgFuh4QrAs7Rc+9KuGJ9TVCj0Zzg==}
    peerDependencies:
      '@types/react': '*'
      react: 19.0.0
    peerDependenciesMeta:
      '@types/react':
        optional: true

  '@radix-ui/react-use-effect-event@0.0.2':
    resolution: {integrity: sha512-Qp8WbZOBe+blgpuUT+lw2xheLP8q0oatc9UpmiemEICxGvFLYmHm9QowVZGHtJlGbS6A6yJ3iViad/2cVjnOiA==}
    peerDependencies:
      '@types/react': '*'
      react: 19.0.0
    peerDependenciesMeta:
      '@types/react':
        optional: true

  '@radix-ui/react-use-escape-keydown@1.1.1':
    resolution: {integrity: sha512-Il0+boE7w/XebUHyBjroE+DbByORGR9KKmITzbR7MyQ4akpORYP/ZmbhAr0DG7RmmBqoOnZdy2QlvajJ2QA59g==}
    peerDependencies:
      '@types/react': '*'
      react: 19.0.0
    peerDependenciesMeta:
      '@types/react':
        optional: true

  '@radix-ui/react-use-layout-effect@1.1.1':
    resolution: {integrity: sha512-RbJRS4UWQFkzHTTwVymMTUv8EqYhOp8dOOviLj2ugtTiXRaRQS7GLGxZTLL1jWhMeoSCf5zmcZkqTl9IiYfXcQ==}
    peerDependencies:
      '@types/react': '*'
      react: 19.0.0
    peerDependenciesMeta:
      '@types/react':
        optional: true

  '@radix-ui/react-use-rect@1.1.1':
    resolution: {integrity: sha512-QTYuDesS0VtuHNNvMh+CjlKJ4LJickCMUAqjlE3+j8w+RlRpwyX3apEQKGFzbZGdo7XNG1tXa+bQqIE7HIXT2w==}
    peerDependencies:
      '@types/react': '*'
      react: 19.0.0
    peerDependenciesMeta:
      '@types/react':
        optional: true

  '@radix-ui/react-use-size@1.1.1':
    resolution: {integrity: sha512-ewrXRDTAqAXlkl6t/fkXWNAhFX9I+CkKlw6zjEwk86RSPKwZr3xpBRso655aqYafwtnbpHLj6toFzmd6xdVptQ==}
    peerDependencies:
      '@types/react': '*'
      react: 19.0.0
    peerDependenciesMeta:
      '@types/react':
        optional: true

  '@radix-ui/react-visually-hidden@1.2.3':
    resolution: {integrity: sha512-pzJq12tEaaIhqjbzpCuv/OypJY/BPavOofm+dbab+MHLajy277+1lLm6JFcGgF5eskJ6mquGirhXY2GD/8u8Ug==}
    peerDependencies:
      '@types/react': '*'
      '@types/react-dom': '*'
      react: 19.0.0
      react-dom: 19.0.0
    peerDependenciesMeta:
      '@types/react':
        optional: true
      '@types/react-dom':
        optional: true

  '@radix-ui/rect@1.1.1':
    resolution: {integrity: sha512-HPwpGIzkl28mWyZqG52jiqDJ12waP11Pa1lGoiyUkIEuMLBP0oeK/C89esbXrxsky5we7dfd8U58nm0SgAWpVw==}

  '@react-spring/animated@10.0.1':
    resolution: {integrity: sha512-BGL3hA66Y8Qm3KmRZUlfG/mFbDPYajgil2/jOP0VXf2+o2WPVmcDps/eEgdDqgf5Pv9eBbyj7LschLMuSjlW3Q==}
    peerDependencies:
      react: 19.0.0

  '@react-spring/core@10.0.1':
    resolution: {integrity: sha512-KaMMsN1qHuVTsFpg/5ajAVye7OEqhYbCq0g4aKM9bnSZlDBBYpO7Uf+9eixyXN8YEbF+YXaYj9eoWDs+npZ+sA==}
    peerDependencies:
      react: 19.0.0

  '@react-spring/rafz@10.0.1':
    resolution: {integrity: sha512-UrzG/d6Is+9i0aCAjsjWRqIlFFiC4lFqFHrH63zK935z2YDU95TOFio4VKGISJ5SG0xq4ULy7c1V3KU+XvL+Yg==}

  '@react-spring/shared@10.0.1':
    resolution: {integrity: sha512-KR2tmjDShPruI/GGPfAZOOLvDgkhFseabjvxzZFFggJMPkyICLjO0J6mCIoGtdJSuHywZyc4Mmlgi+C88lS00g==}
    peerDependencies:
      react: 19.0.0

  '@react-spring/types@10.0.1':
    resolution: {integrity: sha512-Fk1wYVAKL+ZTYK+4YFDpHf3Slsy59pfFFvnnTfRjQQFGlyIo4VejPtDs3CbDiuBjM135YztRyZjIH2VbycB+ZQ==}

  '@react-spring/web@10.0.1':
    resolution: {integrity: sha512-FgQk02OqFrYyJBTTnBTWAU0WPzkHkKXauc6aeexcvATvLapUxwnfGuLlsLYF8BYjEVfkivPT04ziAue6zyRBtQ==}
    peerDependencies:
      react: 19.0.0
      react-dom: 19.0.0

  '@rolldown/pluginutils@1.0.0-beta.19':
    resolution: {integrity: sha512-3FL3mnMbPu0muGOCaKAhhFEYmqv9eTfPSJRJmANrCwtgK8VuxpsZDGK+m0LYAGoyO8+0j5uRe4PeyPDK1yA/hA==}

  '@rollup/plugin-replace@6.0.2':
    resolution: {integrity: sha512-7QaYCf8bqF04dOy7w/eHmJeNExxTYwvKAmlSAH/EaWWUzbT0h5sbF6bktFoX/0F/0qwng5/dWFMyf3gzaM8DsQ==}
    engines: {node: '>=14.0.0'}
    peerDependencies:
      rollup: ^1.20.0||^2.0.0||^3.0.0||^4.0.0
    peerDependenciesMeta:
      rollup:
        optional: true

  '@rollup/pluginutils@5.2.0':
    resolution: {integrity: sha512-qWJ2ZTbmumwiLFomfzTyt5Kng4hwPi9rwCYN4SHb6eaRU1KNO4ccxINHr/VhH4GgPlt1XfSTLX2LBTme8ne4Zw==}
    engines: {node: '>=14.0.0'}
    peerDependencies:
      rollup: ^1.20.0||^2.0.0||^3.0.0||^4.0.0
    peerDependenciesMeta:
      rollup:
        optional: true

  '@rollup/rollup-android-arm-eabi@4.45.0':
    resolution: {integrity: sha512-2o/FgACbji4tW1dzXOqAV15Eu7DdgbKsF2QKcxfG4xbh5iwU7yr5RRP5/U+0asQliSYv5M4o7BevlGIoSL0LXg==}
    cpu: [arm]
    os: [android]

  '@rollup/rollup-android-arm64@4.45.0':
    resolution: {integrity: sha512-PSZ0SvMOjEAxwZeTx32eI/j5xSYtDCRxGu5k9zvzoY77xUNssZM+WV6HYBLROpY5CkXsbQjvz40fBb7WPwDqtQ==}
    cpu: [arm64]
    os: [android]

  '@rollup/rollup-darwin-arm64@4.45.0':
    resolution: {integrity: sha512-BA4yPIPssPB2aRAWzmqzQ3y2/KotkLyZukVB7j3psK/U3nVJdceo6qr9pLM2xN6iRP/wKfxEbOb1yrlZH6sYZg==}
    cpu: [arm64]
    os: [darwin]

  '@rollup/rollup-darwin-x64@4.45.0':
    resolution: {integrity: sha512-Pr2o0lvTwsiG4HCr43Zy9xXrHspyMvsvEw4FwKYqhli4FuLE5FjcZzuQ4cfPe0iUFCvSQG6lACI0xj74FDZKRA==}
    cpu: [x64]
    os: [darwin]

  '@rollup/rollup-freebsd-arm64@4.45.0':
    resolution: {integrity: sha512-lYE8LkE5h4a/+6VnnLiL14zWMPnx6wNbDG23GcYFpRW1V9hYWHAw9lBZ6ZUIrOaoK7NliF1sdwYGiVmziUF4vA==}
    cpu: [arm64]
    os: [freebsd]

  '@rollup/rollup-freebsd-x64@4.45.0':
    resolution: {integrity: sha512-PVQWZK9sbzpvqC9Q0GlehNNSVHR+4m7+wET+7FgSnKG3ci5nAMgGmr9mGBXzAuE5SvguCKJ6mHL6vq1JaJ/gvw==}
    cpu: [x64]
    os: [freebsd]

  '@rollup/rollup-linux-arm-gnueabihf@4.45.0':
    resolution: {integrity: sha512-hLrmRl53prCcD+YXTfNvXd776HTxNh8wPAMllusQ+amcQmtgo3V5i/nkhPN6FakW+QVLoUUr2AsbtIRPFU3xIA==}
    cpu: [arm]
    os: [linux]

  '@rollup/rollup-linux-arm-musleabihf@4.45.0':
    resolution: {integrity: sha512-XBKGSYcrkdiRRjl+8XvrUR3AosXU0NvF7VuqMsm7s5nRy+nt58ZMB19Jdp1RdqewLcaYnpk8zeVs/4MlLZEJxw==}
    cpu: [arm]
    os: [linux]

  '@rollup/rollup-linux-arm64-gnu@4.45.0':
    resolution: {integrity: sha512-fRvZZPUiBz7NztBE/2QnCS5AtqLVhXmUOPj9IHlfGEXkapgImf4W9+FSkL8cWqoAjozyUzqFmSc4zh2ooaeF6g==}
    cpu: [arm64]
    os: [linux]

  '@rollup/rollup-linux-arm64-musl@4.45.0':
    resolution: {integrity: sha512-Btv2WRZOcUGi8XU80XwIvzTg4U6+l6D0V6sZTrZx214nrwxw5nAi8hysaXj/mctyClWgesyuxbeLylCBNauimg==}
    cpu: [arm64]
    os: [linux]

  '@rollup/rollup-linux-loongarch64-gnu@4.45.0':
    resolution: {integrity: sha512-Li0emNnwtUZdLwHjQPBxn4VWztcrw/h7mgLyHiEI5Z0MhpeFGlzaiBHpSNVOMB/xucjXTTcO+dhv469Djr16KA==}
    cpu: [loong64]
    os: [linux]

  '@rollup/rollup-linux-powerpc64le-gnu@4.45.0':
    resolution: {integrity: sha512-sB8+pfkYx2kvpDCfd63d5ScYT0Fz1LO6jIb2zLZvmK9ob2D8DeVqrmBDE0iDK8KlBVmsTNzrjr3G1xV4eUZhSw==}
    cpu: [ppc64]
    os: [linux]

  '@rollup/rollup-linux-riscv64-gnu@4.45.0':
    resolution: {integrity: sha512-5GQ6PFhh7E6jQm70p1aW05G2cap5zMOvO0se5JMecHeAdj5ZhWEHbJ4hiKpfi1nnnEdTauDXxPgXae/mqjow9w==}
    cpu: [riscv64]
    os: [linux]

  '@rollup/rollup-linux-riscv64-musl@4.45.0':
    resolution: {integrity: sha512-N/euLsBd1rekWcuduakTo/dJw6U6sBP3eUq+RXM9RNfPuWTvG2w/WObDkIvJ2KChy6oxZmOSC08Ak2OJA0UiAA==}
    cpu: [riscv64]
    os: [linux]

  '@rollup/rollup-linux-s390x-gnu@4.45.0':
    resolution: {integrity: sha512-2l9sA7d7QdikL0xQwNMO3xURBUNEWyHVHfAsHsUdq+E/pgLTUcCE+gih5PCdmyHmfTDeXUWVhqL0WZzg0nua3g==}
    cpu: [s390x]
    os: [linux]

  '@rollup/rollup-linux-x64-gnu@4.45.0':
    resolution: {integrity: sha512-XZdD3fEEQcwG2KrJDdEQu7NrHonPxxaV0/w2HpvINBdcqebz1aL+0vM2WFJq4DeiAVT6F5SUQas65HY5JDqoPw==}
    cpu: [x64]
    os: [linux]

  '@rollup/rollup-linux-x64-musl@4.45.0':
    resolution: {integrity: sha512-7ayfgvtmmWgKWBkCGg5+xTQ0r5V1owVm67zTrsEY1008L5ro7mCyGYORomARt/OquB9KY7LpxVBZes+oSniAAQ==}
    cpu: [x64]
    os: [linux]

  '@rollup/rollup-win32-arm64-msvc@4.45.0':
    resolution: {integrity: sha512-B+IJgcBnE2bm93jEW5kHisqvPITs4ddLOROAcOc/diBgrEiQJJ6Qcjby75rFSmH5eMGrqJryUgJDhrfj942apQ==}
    cpu: [arm64]
    os: [win32]

  '@rollup/rollup-win32-ia32-msvc@4.45.0':
    resolution: {integrity: sha512-+CXwwG66g0/FpWOnP/v1HnrGVSOygK/osUbu3wPRy8ECXjoYKjRAyfxYpDQOfghC5qPJYLPH0oN4MCOjwgdMug==}
    cpu: [ia32]
    os: [win32]

  '@rollup/rollup-win32-x64-msvc@4.45.0':
    resolution: {integrity: sha512-SRf1cytG7wqcHVLrBc9VtPK4pU5wxiB/lNIkNmW2ApKXIg+RpqwHfsaEK+e7eH4A1BpI6BX/aBWXxZCIrJg3uA==}
    cpu: [x64]
    os: [win32]

  '@runt/schema@file:../runt/packages/schema':
    resolution: {directory: ../runt/packages/schema, type: directory}

  '@sindresorhus/is@7.0.2':
    resolution: {integrity: sha512-d9xRovfKNz1SKieM0qJdO+PQonjnnIfSNWfHYnBSJ9hkjm0ZPw6HlxscDXYstp3z+7V2GOFHc+J0CYrYTjqCJw==}
    engines: {node: '>=18'}

  '@speed-highlight/core@1.2.7':
    resolution: {integrity: sha512-0dxmVj4gxg3Jg879kvFS/msl4s9F3T9UXC1InxgOf7t5NvcPD97u/WTA5vL/IxWHMn7qSxBozqrnnE2wvl1m8g==}

  '@standard-schema/spec@1.0.0':
    resolution: {integrity: sha512-m2bOd0f2RT9k8QJx1JN85cZYyH1RqFBdlwtkSlf4tBDYLCiiZnv1fIIwacK6cqwXavOydf0NPToMQgpKq+dVlA==}

  '@tailwindcss/cli@4.1.11':
    resolution: {integrity: sha512-7RAFOrVaXCFz5ooEG36Kbh+sMJiI2j4+Ozp71smgjnLfBRu7DTfoq8DsTvzse2/6nDeo2M3vS/FGaxfDgr3rtQ==}
    hasBin: true

  '@tailwindcss/node@4.1.11':
    resolution: {integrity: sha512-yzhzuGRmv5QyU9qLNg4GTlYI6STedBWRE7NjxP45CsFYYq9taI0zJXZBMqIC/c8fViNLhmrbpSFS57EoxUmD6Q==}

  '@tailwindcss/oxide-android-arm64@4.1.11':
    resolution: {integrity: sha512-3IfFuATVRUMZZprEIx9OGDjG3Ou3jG4xQzNTvjDoKmU9JdmoCohQJ83MYd0GPnQIu89YoJqvMM0G3uqLRFtetg==}
    engines: {node: '>= 10'}
    cpu: [arm64]
    os: [android]

  '@tailwindcss/oxide-darwin-arm64@4.1.11':
    resolution: {integrity: sha512-ESgStEOEsyg8J5YcMb1xl8WFOXfeBmrhAwGsFxxB2CxY9evy63+AtpbDLAyRkJnxLy2WsD1qF13E97uQyP1lfQ==}
    engines: {node: '>= 10'}
    cpu: [arm64]
    os: [darwin]

  '@tailwindcss/oxide-darwin-x64@4.1.11':
    resolution: {integrity: sha512-EgnK8kRchgmgzG6jE10UQNaH9Mwi2n+yw1jWmof9Vyg2lpKNX2ioe7CJdf9M5f8V9uaQxInenZkOxnTVL3fhAw==}
    engines: {node: '>= 10'}
    cpu: [x64]
    os: [darwin]

  '@tailwindcss/oxide-freebsd-x64@4.1.11':
    resolution: {integrity: sha512-xdqKtbpHs7pQhIKmqVpxStnY1skuNh4CtbcyOHeX1YBE0hArj2romsFGb6yUmzkq/6M24nkxDqU8GYrKrz+UcA==}
    engines: {node: '>= 10'}
    cpu: [x64]
    os: [freebsd]

  '@tailwindcss/oxide-linux-arm-gnueabihf@4.1.11':
    resolution: {integrity: sha512-ryHQK2eyDYYMwB5wZL46uoxz2zzDZsFBwfjssgB7pzytAeCCa6glsiJGjhTEddq/4OsIjsLNMAiMlHNYnkEEeg==}
    engines: {node: '>= 10'}
    cpu: [arm]
    os: [linux]

  '@tailwindcss/oxide-linux-arm64-gnu@4.1.11':
    resolution: {integrity: sha512-mYwqheq4BXF83j/w75ewkPJmPZIqqP1nhoghS9D57CLjsh3Nfq0m4ftTotRYtGnZd3eCztgbSPJ9QhfC91gDZQ==}
    engines: {node: '>= 10'}
    cpu: [arm64]
    os: [linux]

  '@tailwindcss/oxide-linux-arm64-musl@4.1.11':
    resolution: {integrity: sha512-m/NVRFNGlEHJrNVk3O6I9ggVuNjXHIPoD6bqay/pubtYC9QIdAMpS+cswZQPBLvVvEF6GtSNONbDkZrjWZXYNQ==}
    engines: {node: '>= 10'}
    cpu: [arm64]
    os: [linux]

  '@tailwindcss/oxide-linux-x64-gnu@4.1.11':
    resolution: {integrity: sha512-YW6sblI7xukSD2TdbbaeQVDysIm/UPJtObHJHKxDEcW2exAtY47j52f8jZXkqE1krdnkhCMGqP3dbniu1Te2Fg==}
    engines: {node: '>= 10'}
    cpu: [x64]
    os: [linux]

  '@tailwindcss/oxide-linux-x64-musl@4.1.11':
    resolution: {integrity: sha512-e3C/RRhGunWYNC3aSF7exsQkdXzQ/M+aYuZHKnw4U7KQwTJotnWsGOIVih0s2qQzmEzOFIJ3+xt7iq67K/p56Q==}
    engines: {node: '>= 10'}
    cpu: [x64]
    os: [linux]

  '@tailwindcss/oxide-wasm32-wasi@4.1.11':
    resolution: {integrity: sha512-Xo1+/GU0JEN/C/dvcammKHzeM6NqKovG+6921MR6oadee5XPBaKOumrJCXvopJ/Qb5TH7LX/UAywbqrP4lax0g==}
    engines: {node: '>=14.0.0'}
    cpu: [wasm32]
    bundledDependencies:
      - '@napi-rs/wasm-runtime'
      - '@emnapi/core'
      - '@emnapi/runtime'
      - '@tybys/wasm-util'
      - '@emnapi/wasi-threads'
      - tslib

  '@tailwindcss/oxide-win32-arm64-msvc@4.1.11':
    resolution: {integrity: sha512-UgKYx5PwEKrac3GPNPf6HVMNhUIGuUh4wlDFR2jYYdkX6pL/rn73zTq/4pzUm8fOjAn5L8zDeHp9iXmUGOXZ+w==}
    engines: {node: '>= 10'}
    cpu: [arm64]
    os: [win32]

  '@tailwindcss/oxide-win32-x64-msvc@4.1.11':
    resolution: {integrity: sha512-YfHoggn1j0LK7wR82TOucWc5LDCguHnoS879idHekmmiR7g9HUtMw9MI0NHatS28u/Xlkfi9w5RJWgz2Dl+5Qg==}
    engines: {node: '>= 10'}
    cpu: [x64]
    os: [win32]

  '@tailwindcss/oxide@4.1.11':
    resolution: {integrity: sha512-Q69XzrtAhuyfHo+5/HMgr1lAiPP/G40OMFAnws7xcFEYqcypZmdW8eGXaOUIeOl1dzPJBPENXgbjsOyhg2nkrg==}
    engines: {node: '>= 10'}

  '@tailwindcss/postcss@4.1.11':
    resolution: {integrity: sha512-q/EAIIpF6WpLhKEuQSEVMZNMIY8KhWoAemZ9eylNAih9jxMGAYPPWBn3I9QL/2jZ+e7OEz/tZkX5HwbBR4HohA==}

  '@tailwindcss/typography@0.5.16':
    resolution: {integrity: sha512-0wDLwCVF5V3x3b1SGXPCDcdsbDHMBe+lkFzBRaHeLvNi+nrrnZ1lA18u+OTWO8iSWU2GxUOCvlXtDuqftc1oiA==}
    peerDependencies:
      tailwindcss: '>=3.0.0 || insiders || >=4.0.0-alpha.20 || >=4.0.0-beta.1'

  '@tailwindcss/vite@4.1.11':
    resolution: {integrity: sha512-RHYhrR3hku0MJFRV+fN2gNbDNEh3dwKvY8XJvTxCSXeMOsCRSr+uKvDWQcbizrHgjML6ZmTE5OwMrl5wKcujCw==}
    peerDependencies:
      vite: ^5.2.0 || ^6 || ^7

  '@tanstack/react-virtual@3.13.12':
    resolution: {integrity: sha512-Gd13QdxPSukP8ZrkbgS2RwoZseTTbQPLnQEn7HY/rqtM+8Zt95f7xKC7N0EsKs7aoz0WzZ+fditZux+F8EzYxA==}
    peerDependencies:
      react: 19.0.0
      react-dom: 19.0.0

  '@tanstack/virtual-core@3.13.12':
    resolution: {integrity: sha512-1YBOJfRHV4sXUmWsFSf5rQor4Ss82G8dQWLRbnk3GA4jeP8hQt1hxXh0tmflpC0dz3VgEv/1+qwPyLeWkQuPFA==}

  '@testing-library/dom@10.4.0':
    resolution: {integrity: sha512-pemlzrSESWbdAloYml3bAJMEfNh1Z7EduzqPKprCH5S341frlpYnUEW0H72dLxa6IsYr+mPno20GiSm+h9dEdQ==}
    engines: {node: '>=18'}

  '@testing-library/jest-dom@6.6.3':
    resolution: {integrity: sha512-IteBhl4XqYNkM54f4ejhLRJiZNqcSCoXUOG2CPK7qbD322KjQozM4kHQOfkG2oln9b9HTYqs+Sae8vBATubxxA==}
    engines: {node: '>=14', npm: '>=6', yarn: '>=1'}

  '@testing-library/react@16.3.0':
    resolution: {integrity: sha512-kFSyxiEDwv1WLl2fgsq6pPBbw5aWKrsY2/noi1Id0TK0UParSF62oFQFGHXIyaG4pp2tEub/Zlel+fjjZILDsw==}
    engines: {node: '>=18'}
    peerDependencies:
      '@testing-library/dom': ^10.0.0
      '@types/react': ^18.0.0 || ^19.0.0
      '@types/react-dom': ^18.0.0 || ^19.0.0
      react: 19.0.0
      react-dom: 19.0.0
    peerDependenciesMeta:
      '@types/react':
        optional: true
      '@types/react-dom':
        optional: true

  '@tootallnate/quickjs-emscripten@0.23.0':
    resolution: {integrity: sha512-C5Mc6rdnsaJDjO3UpGW/CQTHtCKaYlScZTly4JIu97Jxo/odCiH0ITnDXSJPTOrEKk/ycSZ0AOgTmkDtkOsvIA==}

  '@types/aria-query@5.0.4':
    resolution: {integrity: sha512-rfT93uj5s0PRL7EzccGMs3brplhcrghnDoV26NqKhCAS1hVo+WdNsPvE/yb6ilfr5hi2MEk6d5EWJTKdxg8jVw==}

  '@types/babel__core@7.20.5':
    resolution: {integrity: sha512-qoQprZvz5wQFJwMDqeseRXWv3rqMvhgpbXFfVyWhbx9X47POIA6i/+dXefEmZKoAgOaTdaIgNSMqMIU61yRyzA==}

  '@types/babel__generator@7.27.0':
    resolution: {integrity: sha512-ufFd2Xi92OAVPYsy+P4n7/U7e68fex0+Ee8gSG9KX7eo084CWiQ4sdxktvdl0bOPupXtVJPY19zk6EwWqUQ8lg==}

  '@types/babel__template@7.4.4':
    resolution: {integrity: sha512-h/NUaSyG5EyxBIp8YRxo4RMe2/qQgvyowRwVMzhYhBCONbW8PUsg4lkFMrhgZhUe5z3L3MiLDuvyJ/CaPa2A8A==}

  '@types/babel__traverse@7.20.7':
    resolution: {integrity: sha512-dkO5fhS7+/oos4ciWxyEyjWe48zmG6wbCheo/G2ZnHx4fs3EU6YC6UM8rk56gAjNJ9P3MTH2jo5jb92/K6wbng==}

  '@types/base16@1.0.5':
    resolution: {integrity: sha512-OzOWrTluG9cwqidEzC/Q6FAmIPcnZfm8BFRlIx0+UIUqnuAmi5OS88O0RpT3Yz6qdmqObvUhasrbNsCofE4W9A==}

  '@types/chai@5.2.2':
    resolution: {integrity: sha512-8kB30R7Hwqf40JPiKhVzodJs2Qc1ZJ5zuT3uzw5Hq/dhNCl3G3l83jfpdI1e20BP348+fV7VIL/+FxaXkqBmWg==}

  '@types/debug@4.1.12':
    resolution: {integrity: sha512-vIChWdVG3LG1SMxEvI/AK+FWJthlrqlTu7fbrlywTkkaONwk/UAGaULXRlf8vkzFBLVm0zkMdCquhL5aOjhXPQ==}

  '@types/deep-eql@4.0.2':
    resolution: {integrity: sha512-c9h9dVVMigMPc4bwTvC5dxqtqJZwQPePsWjPlpSOnojbor6pGqdk541lfA7AqFQr5pB1BRdq0juY9db81BwyFw==}

  '@types/estree-jsx@1.0.5':
    resolution: {integrity: sha512-52CcUVNFyfb1A2ALocQw/Dd1BQFNmSdkuC3BkZ6iqhdMfQz7JWOFRuJFloOzjk+6WijU56m9oKXFAXc7o3Towg==}

  '@types/estree@1.0.8':
    resolution: {integrity: sha512-dWHzHa2WqEXI/O1E9OjrocMTKJl2mSrEolh1Iomrv6U+JuNwaHXsXx9bLu5gG7BUWFIN0skIQJQ/L1rIex4X6w==}

  '@types/hast@2.3.10':
    resolution: {integrity: sha512-McWspRw8xx8J9HurkVBfYj0xKoE25tOFlHGdx4MJ5xORQrMGZNqJhVQWaIbm6Oyla5kYOXtDiopzKRJzEOkwJw==}

  '@types/hast@3.0.4':
    resolution: {integrity: sha512-WPs+bbQw5aCj+x6laNGWLH3wviHtoCv/P3+otBhbOhJgG8qtpdAMlTCxLtsTWA7LH1Oh/bFCHsBn0TPS5m30EQ==}

  '@types/js-cookie@2.2.7':
    resolution: {integrity: sha512-aLkWa0C0vO5b4Sr798E26QgOkss68Un0bLjs7u9qxzPT5CG+8DuNTffWES58YzJs3hrVAOs1wonycqEBqNJubA==}

  '@types/js-cookie@3.0.6':
    resolution: {integrity: sha512-wkw9yd1kEXOPnvEeEV1Go1MmxtBJL0RR79aOTAApecWFVu7w0NNXNqhcWgvw2YgZDYadliXkl14pa3WXw5jlCQ==}

  '@types/json-schema@7.0.15':
    resolution: {integrity: sha512-5+fP8P8MFNC+AyZCDxrB2pkZFPGzqQWUzpSeuuVLvm8VMcorNYavBqoFcxK8bQz4Qsbn4oUEEem4wDLfcysGHA==}

  '@types/lodash@4.17.20':
    resolution: {integrity: sha512-H3MHACvFUEiujabxhaI/ImO6gUrd8oOurg7LQtS7mbwIXA/cUqWrvBsaeJ23aZEPk1TAYkurjfMbSELfoCXlGA==}

  '@types/mdast@4.0.4':
    resolution: {integrity: sha512-kGaNbPh1k7AFzgpud/gMdvIm5xuECykRR+JnWKQno9TAXVa6WIVCGTPvYGekIDL4uwCZQSYbUxNBSb1aUo79oA==}

  '@types/ms@2.1.0':
    resolution: {integrity: sha512-GsCCIZDE/p3i96vtEqx+7dBUGXrc7zeSK3wwPHIaRThS+9OhWIXRqzs4d6k1SVU8g91DrNRWxWUGhp5KXQb2VA==}

  '@types/node@24.0.13':
    resolution: {integrity: sha512-Qm9OYVOFHFYg3wJoTSrz80hoec5Lia/dPp84do3X7dZvLikQvM1YpmvTBEdIr/e+U8HTkFjLHLnl78K/qjf+jQ==}

  '@types/react-dom@19.1.6':
    resolution: {integrity: sha512-4hOiT/dwO8Ko0gV1m/TJZYk3y0KBnY9vzDh7W+DH17b2HFSOGgdj33dhihPeuy3l0q23+4e+hoXHV6hCC4dCXw==}
    peerDependencies:
      '@types/react': ^19.0.0

  '@types/react-syntax-highlighter@15.5.13':
    resolution: {integrity: sha512-uLGJ87j6Sz8UaBAooU0T6lWJ0dBmjZgN1PZTrj05TNql2/XpC6+4HhMT5syIdFUUt+FASfCeLLv4kBygNU+8qA==}

  '@types/react@19.1.8':
    resolution: {integrity: sha512-AwAfQ2Wa5bCx9WP8nZL2uMZWod7J7/JSplxbTmBQ5ms6QpqNYm672H0Vu9ZVKVngQ+ii4R/byguVEUZQyeg44g==}

  '@types/unist@2.0.11':
    resolution: {integrity: sha512-CmBKiL6NNo/OqgmMn95Fk9Whlp2mtvIv+KNpQKN2F4SjvrEesubTRWGYSg+BnWZOnlCaSTU1sMpsBOzgbYhnsA==}

  '@types/unist@3.0.3':
    resolution: {integrity: sha512-ko/gIFJRv177XgZsZcBwnqJN5x/Gien8qNOn0D5bQU/zAzVf9Zt3BlcUiLqhV9y4ARk0GbT3tnUiPNgnTXzc/Q==}

  '@typescript-eslint/eslint-plugin@8.37.0':
    resolution: {integrity: sha512-jsuVWeIkb6ggzB+wPCsR4e6loj+rM72ohW6IBn2C+5NCvfUVY8s33iFPySSVXqtm5Hu29Ne/9bnA0JmyLmgenA==}
    engines: {node: ^18.18.0 || ^20.9.0 || >=21.1.0}
    peerDependencies:
      '@typescript-eslint/parser': ^8.37.0
      eslint: ^8.57.0 || ^9.0.0
      typescript: '>=4.8.4 <5.9.0'

  '@typescript-eslint/parser@8.37.0':
    resolution: {integrity: sha512-kVIaQE9vrN9RLCQMQ3iyRlVJpTiDUY6woHGb30JDkfJErqrQEmtdWH3gV0PBAfGZgQXoqzXOO0T3K6ioApbbAA==}
    engines: {node: ^18.18.0 || ^20.9.0 || >=21.1.0}
    peerDependencies:
      eslint: ^8.57.0 || ^9.0.0
      typescript: '>=4.8.4 <5.9.0'

  '@typescript-eslint/project-service@8.37.0':
    resolution: {integrity: sha512-BIUXYsbkl5A1aJDdYJCBAo8rCEbAvdquQ8AnLb6z5Lp1u3x5PNgSSx9A/zqYc++Xnr/0DVpls8iQ2cJs/izTXA==}
    engines: {node: ^18.18.0 || ^20.9.0 || >=21.1.0}
    peerDependencies:
      typescript: '>=4.8.4 <5.9.0'

  '@typescript-eslint/scope-manager@8.37.0':
    resolution: {integrity: sha512-0vGq0yiU1gbjKob2q691ybTg9JX6ShiVXAAfm2jGf3q0hdP6/BruaFjL/ManAR/lj05AvYCH+5bbVo0VtzmjOA==}
    engines: {node: ^18.18.0 || ^20.9.0 || >=21.1.0}

  '@typescript-eslint/tsconfig-utils@8.37.0':
    resolution: {integrity: sha512-1/YHvAVTimMM9mmlPvTec9NP4bobA1RkDbMydxG8omqwJJLEW/Iy2C4adsAESIXU3WGLXFHSZUU+C9EoFWl4Zg==}
    engines: {node: ^18.18.0 || ^20.9.0 || >=21.1.0}
    peerDependencies:
      typescript: '>=4.8.4 <5.9.0'

  '@typescript-eslint/type-utils@8.37.0':
    resolution: {integrity: sha512-SPkXWIkVZxhgwSwVq9rqj/4VFo7MnWwVaRNznfQDc/xPYHjXnPfLWn+4L6FF1cAz6e7dsqBeMawgl7QjUMj4Ow==}
    engines: {node: ^18.18.0 || ^20.9.0 || >=21.1.0}
    peerDependencies:
      eslint: ^8.57.0 || ^9.0.0
      typescript: '>=4.8.4 <5.9.0'

  '@typescript-eslint/types@8.37.0':
    resolution: {integrity: sha512-ax0nv7PUF9NOVPs+lmQ7yIE7IQmAf8LGcXbMvHX5Gm+YJUYNAl340XkGnrimxZ0elXyoQJuN5sbg6C4evKA4SQ==}
    engines: {node: ^18.18.0 || ^20.9.0 || >=21.1.0}

  '@typescript-eslint/typescript-estree@8.37.0':
    resolution: {integrity: sha512-zuWDMDuzMRbQOM+bHyU4/slw27bAUEcKSKKs3hcv2aNnc/tvE/h7w60dwVw8vnal2Pub6RT1T7BI8tFZ1fE+yg==}
    engines: {node: ^18.18.0 || ^20.9.0 || >=21.1.0}
    peerDependencies:
      typescript: '>=4.8.4 <5.9.0'

  '@typescript-eslint/utils@8.37.0':
    resolution: {integrity: sha512-TSFvkIW6gGjN2p6zbXo20FzCABbyUAuq6tBvNRGsKdsSQ6a7rnV6ADfZ7f4iI3lIiXc4F4WWvtUfDw9CJ9pO5A==}
    engines: {node: ^18.18.0 || ^20.9.0 || >=21.1.0}
    peerDependencies:
      eslint: ^8.57.0 || ^9.0.0
      typescript: '>=4.8.4 <5.9.0'

  '@typescript-eslint/visitor-keys@8.37.0':
    resolution: {integrity: sha512-YzfhzcTnZVPiLfP/oeKtDp2evwvHLMe0LOy7oe+hb9KKIumLNohYS9Hgp1ifwpu42YWxhZE8yieggz6JpqO/1w==}
    engines: {node: ^18.18.0 || ^20.9.0 || >=21.1.0}

  '@uiw/codemirror-extensions-basic-setup@4.24.1':
    resolution: {integrity: sha512-o1m1a8eUS3fWERMbDFvN8t8sZUFPgDKNemmlQ5Ot2vKm+Ax84lKP1dhEFgkiOaZ1bDHk4T5h6SjHuTghrJHKww==}
    peerDependencies:
      '@codemirror/autocomplete': '>=6.0.0'
      '@codemirror/commands': '>=6.0.0'
      '@codemirror/language': '>=6.0.0'
      '@codemirror/lint': '>=6.0.0'
      '@codemirror/search': '>=6.0.0'
      '@codemirror/state': '>=6.0.0'
      '@codemirror/view': '>=6.0.0'

  '@uiw/codemirror-theme-github@4.24.1':
    resolution: {integrity: sha512-dl4qFEXINE4TFus7ALMfjFUCl7sWLkqTdaSaln0Vv3s+HVzSMAh5lkEdnH3yPcOOCl5ehYG4zIx8bqEnA2/FYQ==}

  '@uiw/codemirror-themes@4.24.1':
    resolution: {integrity: sha512-hduBbFNiWNW6nYa2/giKQ9YpzhWNw87BGpCjC+cXYMZ7bCD6q5DC6Hw+7z7ZwSzEaOQvV91lmirOjJ8hn9+pkg==}
    peerDependencies:
      '@codemirror/language': '>=6.0.0'
      '@codemirror/state': '>=6.0.0'
      '@codemirror/view': '>=6.0.0'

  '@uiw/react-codemirror@4.24.1':
    resolution: {integrity: sha512-BivF4NLqbuBQK5gPVhSkOARi9nPXw8X5r25EnInPeY+I9l1dfEX8O9V6+0xHTlGHyUo0cNfGEF9t1KHEicUfJw==}
    peerDependencies:
      '@babel/runtime': '>=7.11.0'
      '@codemirror/state': '>=6.0.0'
      '@codemirror/theme-one-dark': '>=6.0.0'
      '@codemirror/view': '>=6.0.0'
      codemirror: '>=6.0.0'
      react: 19.0.0
      react-dom: 19.0.0

  '@ungap/structured-clone@1.3.0':
    resolution: {integrity: sha512-WmoN8qaIAo7WTYWbAZuG8PYEhn5fkz7dZrqTBZ7dtt//lL2Gwms1IcnQ5yHqjDfX8Ft5j4YzDM23f87zBfDe9g==}

  '@vitejs/plugin-react@4.6.0':
    resolution: {integrity: sha512-5Kgff+m8e2PB+9j51eGHEpn5kUzRKH2Ry0qGoe8ItJg7pqnkPrYPkDQZGgGmTa0EGarHrkjLvOdU3b1fzI8otQ==}
    engines: {node: ^14.18.0 || >=16.0.0}
    peerDependencies:
      vite: ^4.2.0 || ^5.0.0 || ^6.0.0 || ^7.0.0-beta.0

  '@vitest/expect@3.2.4':
    resolution: {integrity: sha512-Io0yyORnB6sikFlt8QW5K7slY4OjqNX9jmJQ02QDda8lyM6B5oNgVWoSoKPac8/kgnCUzuHQKrSLtu/uOqqrig==}

  '@vitest/mocker@3.2.4':
    resolution: {integrity: sha512-46ryTE9RZO/rfDd7pEqFl7etuyzekzEhUbTW3BvmeO/BcCMEgq59BKhek3dXDWgAj4oMK6OZi+vRr1wPW6qjEQ==}
    peerDependencies:
      msw: ^2.4.9
      vite: ^5.0.0 || ^6.0.0 || ^7.0.0-0
    peerDependenciesMeta:
      msw:
        optional: true
      vite:
        optional: true

  '@vitest/pretty-format@3.2.4':
    resolution: {integrity: sha512-IVNZik8IVRJRTr9fxlitMKeJeXFFFN0JaB9PHPGQ8NKQbGpfjlTx9zO4RefN8gp7eqjNy8nyK3NZmBzOPeIxtA==}

  '@vitest/runner@3.2.4':
    resolution: {integrity: sha512-oukfKT9Mk41LreEW09vt45f8wx7DordoWUZMYdY/cyAk7w5TWkTRCNZYF7sX7n2wB7jyGAl74OxgwhPgKaqDMQ==}

  '@vitest/snapshot@3.2.4':
    resolution: {integrity: sha512-dEYtS7qQP2CjU27QBC5oUOxLE/v5eLkGqPE0ZKEIDGMs4vKWe7IjgLOeauHsR0D5YuuycGRO5oSRXnwnmA78fQ==}

  '@vitest/spy@3.2.4':
    resolution: {integrity: sha512-vAfasCOe6AIK70iP5UD11Ac4siNUNJ9i/9PZ3NKx07sG6sUxeag1LWdNrMWeKKYBLlzuK+Gn65Yd5nyL6ds+nw==}

  '@vitest/ui@3.2.4':
    resolution: {integrity: sha512-hGISOaP18plkzbWEcP/QvtRW1xDXF2+96HbEX6byqQhAUbiS5oH6/9JwW+QsQCIYON2bI6QZBF+2PvOmrRZ9wA==}
    peerDependencies:
      vitest: 3.2.4

  '@vitest/utils@3.2.4':
    resolution: {integrity: sha512-fB2V0JFrQSMsCo9HiSq3Ezpdv4iYaXRG1Sx8edX3MwxfyNn83mKiGzOcH+Fkxt4MHxr3y42fQi1oeAInqgX2QA==}

  '@xobotyi/scrollbar-width@1.9.5':
    resolution: {integrity: sha512-N8tkAACJx2ww8vFMneJmaAgmjAG1tnVBZJRLRcx061tmsLRZHSEZSLuGWnwPtunsSLvSqXQ2wfp7Mgqg1I+2dQ==}

  acorn-jsx@5.3.2:
    resolution: {integrity: sha512-rq9s+JNhf0IChjtDXxllJ7g41oZk5SlXtp0LHwyA5cejwn7vKmKp4pPri6YEePv2PU65sAsegbXtIinmDFDXgQ==}
    peerDependencies:
      acorn: ^6.0.0 || ^7.0.0 || ^8.0.0

  acorn-walk@8.3.2:
    resolution: {integrity: sha512-cjkyv4OtNCIeqhHrfS81QWXoCBPExR/J62oyEqepVw8WaQeSqpW2uhuLPh1m9eWhDuOo/jUXVTlifvesOWp/4A==}
    engines: {node: '>=0.4.0'}

  acorn-walk@8.3.4:
    resolution: {integrity: sha512-ueEepnujpqee2o5aIYnvHU6C0A42MNdsIDeqy5BydrkuC5R1ZuUFnm27EeFJGoEHJQgn3uleRvmTXaJgfXbt4g==}
    engines: {node: '>=0.4.0'}

  acorn@8.14.0:
    resolution: {integrity: sha512-cl669nCJTZBsL97OF4kUQm5g5hC2uihk0NxY3WENAC0TYdILVkAyHymAntgxGkl7K+t0cXIrH5siy5S4XkFycA==}
    engines: {node: '>=0.4.0'}
    hasBin: true

  acorn@8.15.0:
    resolution: {integrity: sha512-NZyJarBfL7nWwIq+FDL6Zp/yHEhePMNnnJ0y3qfieCrmNvYct8uvtiV41UvlSe6apAfk0fY1FbWx+NwfmpvtTg==}
    engines: {node: '>=0.4.0'}
    hasBin: true

  agent-base@7.1.4:
    resolution: {integrity: sha512-MnA+YT8fwfJPgBx3m60MNqakm30XOkyIoH1y6huTQvC0PwZG7ki8NacLBcrPbNoo8vEZy7Jpuk7+jMO+CUovTQ==}
    engines: {node: '>= 14'}

  ajv@6.12.6:
    resolution: {integrity: sha512-j3fVLgvTo527anyYyJOGTYJbG+vnnQYvE0m5mmkc1TK+nxAppkCLMIL0aZ4dblVCNoGShhm+kzE4ZUykBoMg4g==}

  amp-message@0.1.2:
    resolution: {integrity: sha512-JqutcFwoU1+jhv7ArgW38bqrE+LQdcRv4NxNw0mp0JHQyB6tXesWRjtYKlDgHRY2o3JE5UTaBGUK8kSWUdxWUg==}

  amp@0.3.1:
    resolution: {integrity: sha512-OwIuC4yZaRogHKiuU5WlMR5Xk/jAcpPtawWL05Gj8Lvm2F6mwoJt4O/bHI+DHwG79vWd+8OFYM4/BzYqyRd3qw==}

  anser@1.4.10:
    resolution: {integrity: sha512-hCv9AqTQ8ycjpSd3upOJd7vFwW1JaoYQ7tpham03GJ1ca8/65rqn0RpaWpItOAd6ylW9wAw6luXYPJIyPFVOww==}

  ansi-colors@4.1.3:
    resolution: {integrity: sha512-/6w/C21Pm1A7aZitlI5Ni/2J6FFQN8i1Cvz3kHABAAbw93v/NlvKdVOqz7CCWz/3iv/JplRSEEZ83XION15ovw==}
    engines: {node: '>=6'}

  ansi-regex@5.0.1:
    resolution: {integrity: sha512-quJQXlTSUGL2LH9SUXo8VwsY4soanhgo6LNSm84E1LBcE8s3O0wpdiRzyR9z/ZZJMlMWv37qOOb9pdJlMUEKFQ==}
    engines: {node: '>=8'}

  ansi-regex@6.1.0:
    resolution: {integrity: sha512-7HSX4QQb4CspciLpVFwyRe79O3xsIZDDLER21kERQ71oaPodF8jL725AgJMFAYbooIqolJoRLuM81SpeUkpkvA==}
    engines: {node: '>=12'}

  ansi-styles@4.3.0:
    resolution: {integrity: sha512-zbB9rCJAT1rbjiVDb2hqKFHNYLxgtk8NURxZ3IZwD3F6NtxbXZQCnnSi1Lkx+IDohdPlFp222wVALIheZJQSEg==}
    engines: {node: '>=8'}

  ansi-styles@5.2.0:
    resolution: {integrity: sha512-Cxwpt2SfTzTtXcfOlzGEee8O+c+MmUgGrNiBcXnuWxuFJHe6a5Hz7qwhwe5OgaSYI0IJvkLqWX1ASG+cJOkEiA==}
    engines: {node: '>=10'}

  ansi-to-react@6.1.6:
    resolution: {integrity: sha512-+HWn72GKydtupxX9TORBedqOMsJRiKTqaLUKW8txSBZw9iBpzPKLI8KOu4WzwD4R7hSv1zEspobY6LwlWvwZ6Q==}
    peerDependencies:
      react: 19.0.0
      react-dom: 19.0.0

  ansis@4.0.0-node10:
    resolution: {integrity: sha512-BRrU0Bo1X9dFGw6KgGz6hWrqQuOlVEDOzkb0QSLZY9sXHqA7pNj7yHPVJRz7y/rj4EOJ3d/D5uxH+ee9leYgsg==}
    engines: {node: '>=10'}

  anymatch@3.1.3:
    resolution: {integrity: sha512-KMReFUr0B4t+D+OBkjR3KYqvocp2XaSzO55UcB6mgQMd3KbcE+mWTyvVV7D/zsdEbNnV6acZUutkiHQXvTr1Rw==}
    engines: {node: '>= 8'}

  argparse@2.0.1:
    resolution: {integrity: sha512-8+9WqebbFzpX9OR+Wa6O29asIogeRMzcGtAINdpMHHyAg10f05aSFVBbcEqGf/PXw1EjAZ+q2/bEBg3DvurK3Q==}

  aria-hidden@1.2.6:
    resolution: {integrity: sha512-ik3ZgC9dY/lYVVM++OISsaYDeg1tb0VtP5uL3ouh1koGOaUMDPpbFIei4JkFimWUFPn90sbMNMXQAIVOlnYKJA==}
    engines: {node: '>=10'}

  aria-query@5.3.0:
    resolution: {integrity: sha512-b0P0sZPKtyu8HkeRAfCq0IfURZK+SuwMjY1UXGBU27wpAiTwQAIlq56IbIO+ytk/JjS1fMR14ee5WBBfKi5J6A==}

  aria-query@5.3.2:
    resolution: {integrity: sha512-COROpnaoap1E2F000S62r6A60uHZnmlvomhfyT2DlTcrY1OrBKn2UhH7qn5wTC9zMvD0AY7csdPSNwKP+7WiQw==}
    engines: {node: '>= 0.4'}

  assertion-error@2.0.1:
    resolution: {integrity: sha512-Izi8RQcffqCeNVgFigKli1ssklIbpHnCYc6AknXGYoB6grJqyeby7jv12JUQgmTAnIDnbck1uxksT4dzN3PWBA==}
    engines: {node: '>=12'}

  ast-types@0.13.4:
    resolution: {integrity: sha512-x1FCFnFifvYDDzTaLII71vG5uvDwgtmDTEVWAxrgeiR8VjMONcCXJx7E+USjDtHlwFmt9MysbqgF9b9Vjr6w+w==}
    engines: {node: '>=4'}

  async@2.6.4:
    resolution: {integrity: sha512-mzo5dfJYwAn29PeiJ0zvwTo04zj8HDJj0Mn8TD7sno7q12prdbnasKJHhkm2c1LgrhlJ0teaea8860oxi51mGA==}

  async@3.2.6:
    resolution: {integrity: sha512-htCUDlxyyCLMgaM3xXg0C0LW2xqfuQ6p05pCEIsXuyQ+a1koYKTuBMzRNwmybfLgvJDMd0r1LTn4+E0Ti6C2AA==}

  autoprefixer@10.4.21:
    resolution: {integrity: sha512-O+A6LWV5LDHSJD3LjHYoNi4VLsj/Whi7k6zG12xTYaU4cQ8oxQGckXNX8cRHK5yOZ/ppVHe0ZBXGzSV9jXdVbQ==}
    engines: {node: ^10 || ^12 || >=14}
    hasBin: true
    peerDependencies:
      postcss: ^8.1.0

  babel-plugin-react-compiler@19.1.0-rc.2:
    resolution: {integrity: sha512-kSNA//p5fMO6ypG8EkEVPIqAjwIXm5tMjfD1XRPL/sRjYSbJ6UsvORfaeolNWnZ9n310aM0xJP7peW26BuCVzA==}

  bail@2.0.2:
    resolution: {integrity: sha512-0xO6mYd7JB2YesxDKplafRpsiOzPt9V02ddPCLbY1xYGPOX24NTyN50qnUxgCPcSoYMhKpAuBTjQoRZCAkUDRw==}

  balanced-match@1.0.2:
    resolution: {integrity: sha512-3oSeUO0TMV67hN1AmbXsK4yaqU7tjiHlbxRDZOpH0KW9+CeX4bRAaX0Anxt0tx2MrpRpWwQaPwIlISEJhYU5Pw==}

  base16@1.0.0:
    resolution: {integrity: sha512-pNdYkNPiJUnEhnfXV56+sQy8+AaPcG3POZAUnwr4EeqCUZFz4u2PePbo3e5Gj4ziYPCWGUZT9RHisvJKnwFuBQ==}

  basic-auth@2.0.1:
    resolution: {integrity: sha512-NF+epuEdnUYVlGuhaxbbq+dvJttwLnGY+YixlXlME5KpQ5W3CnXA5cVTneY3SPbPDRkcjMbifrwmFYcClgOZeg==}
    engines: {node: '>= 0.8'}

  basic-ftp@5.0.5:
    resolution: {integrity: sha512-4Bcg1P8xhUuqcii/S0Z9wiHIrQVPMermM1any+MX5GeGD7faD3/msQUDGLol9wOcz4/jbg/WJnGqoJF6LiBdtg==}
    engines: {node: '>=10.0.0'}

  binary-extensions@2.3.0:
    resolution: {integrity: sha512-Ceh+7ox5qe7LJuLHoY0feh3pHuUDHAcRUeyL2VYghZwfpkNIy/+8Ocg0a3UuSoYzavmylwuLWQOf3hl0jjMMIw==}
    engines: {node: '>=8'}

  blake3-wasm@2.1.5:
    resolution: {integrity: sha512-F1+K8EbfOZE49dtoPtmxUQrpXaBIl3ICvasLh+nJta0xkz+9kF/7uet9fLnwKqhDrmj6g+6K3Tw9yQPUg2ka5g==}

  blessed@0.1.81:
    resolution: {integrity: sha512-LoF5gae+hlmfORcG1M5+5XZi4LBmvlXTzwJWzUlPryN/SJdSflZvROM2TwkT0GMpq7oqT48NRd4GS7BiVBc5OQ==}
    engines: {node: '>= 0.8.0'}
    hasBin: true

  bodec@0.1.0:
    resolution: {integrity: sha512-Ylo+MAo5BDUq1KA3f3R/MFhh+g8cnHmo8bz3YPGhI1znrMaf77ol1sfvYJzsw3nTE+Y2GryfDxBaR+AqpAkEHQ==}

  brace-expansion@1.1.12:
    resolution: {integrity: sha512-9T9UjW3r0UW5c1Q7GTwllptXwhvYmEzFhzMfZ9H7FQWt+uZePjZPjBP/W1ZEyZ1twGWom5/56TF4lPcqjnDHcg==}

  brace-expansion@2.0.2:
    resolution: {integrity: sha512-Jt0vHyM+jmUBqojB7E1NIYadt0vI0Qxjxd2TErW94wDz+E2LAm5vKMXXwg6ZZBTHPuUlDgQHKXvjGBdfcF1ZDQ==}

  braces@3.0.3:
    resolution: {integrity: sha512-yQbXgO/OSZVD2IsiLlro+7Hf6Q18EJrKSEsdoMzKePKXct3gvD8oLcOQdIzGupr5Fj+EDe8gO/lxc1BzfMpxvA==}
    engines: {node: '>=8'}

  browserslist@4.25.1:
    resolution: {integrity: sha512-KGj0KoOMXLpSNkkEI6Z6mShmQy0bc1I+T7K9N81k4WWMrfz+6fQ6es80B/YLAeRoKvjYE1YSHHOW1qe9xIVzHw==}
    engines: {node: ^6 || ^7 || ^8 || ^9 || ^10 || ^11 || ^12 || >=13.7}
    hasBin: true

  buffer-from@1.1.2:
    resolution: {integrity: sha512-E+XQCRwSbaaiChtv6k6Dwgc+bx+Bs6vuKJHHl5kox/BaKbhiXzqQOwK4cO22yElGp2OCmjwVhT3HmxgyPGnJfQ==}

  cac@6.7.14:
    resolution: {integrity: sha512-b6Ilus+c3RrdDk+JhLKUAQfzzgLEPy6wcXqS7f/xe1EETvsDP6GORG7SFuOs6cID5YkqchW/LXZbX5bc8j7ZcQ==}
    engines: {node: '>=8'}

  call-bind-apply-helpers@1.0.2:
    resolution: {integrity: sha512-Sp1ablJ0ivDkSzjcaJdxEunN5/XvksFJ2sMBFfq6x0ryhQV/2b/KwFe21cMpmHtPOSij8K99/wSfoEuTObmuMQ==}
    engines: {node: '>= 0.4'}

  call-bound@1.0.4:
    resolution: {integrity: sha512-+ys997U96po4Kx/ABpBCqhA9EuxJaQWDQg7295H4hBphv3IZg0boBKuwYpt4YXp6MZ5AmZQnU/tyMTlRpaSejg==}
    engines: {node: '>= 0.4'}

  callsites@3.1.0:
    resolution: {integrity: sha512-P8BjAsXvZS+VIDUI11hHCQEv74YT67YUi5JJFNWIqL235sBmjX4+qx9Muvls5ivyNENctx46xQLQ3aTuE7ssaQ==}
    engines: {node: '>=6'}

  caniuse-lite@1.0.30001727:
    resolution: {integrity: sha512-pB68nIHmbN6L/4C6MH1DokyR3bYqFwjaSs/sWDHGj4CTcFtQUQMuJftVwWkXq7mNWOybD3KhUv3oWHoGxgP14Q==}

  ccount@2.0.1:
    resolution: {integrity: sha512-eyrF0jiFpY+3drT6383f1qhkbGsLSifNAjA61IUjZjmLCWjItY6LB9ft9YhoDgwfmclB2zhu51Lc7+95b8NRAg==}

  chai@5.2.1:
    resolution: {integrity: sha512-5nFxhUrX0PqtyogoYOA8IPswy5sZFTOsBFl/9bNsmDLgsxYTzSZQJDPppDnZPTQbzSEm0hqGjWPzRemQCYbD6A==}
    engines: {node: '>=18'}

  chalk@3.0.0:
    resolution: {integrity: sha512-4D3B6Wf41KOYRFdszmDqMCGq5VV/uMAB273JILmO+3jAlh8X4qDtdtgCR3fxtbLEMzSx22QdhnDcJvu2u1fVwg==}
    engines: {node: '>=8'}

  chalk@4.1.2:
    resolution: {integrity: sha512-oKnbhFyRIXpUuez8iBMmyEa4nbj4IOQyuhc/wy9kY7/WVPcwIO9VA668Pu8RkO7+0G76SLROeyw9CpQ061i4mA==}
    engines: {node: '>=10'}

  character-entities-html4@2.1.0:
    resolution: {integrity: sha512-1v7fgQRj6hnSwFpq1Eu0ynr/CDEw0rXo2B61qXrLNdHZmPKgb7fqS1a2JwF0rISo9q77jDI8VMEHoApn8qDoZA==}

  character-entities-legacy@1.1.4:
    resolution: {integrity: sha512-3Xnr+7ZFS1uxeiUDvV02wQ+QDbc55o97tIV5zHScSPJpcLm/r0DFPcoY3tYRp+VZukxuMeKgXYmsXQHO05zQeA==}

  character-entities-legacy@3.0.0:
    resolution: {integrity: sha512-RpPp0asT/6ufRm//AJVwpViZbGM/MkjQFxJccQRHmISF/22NBtsHqAWmL+/pmkPWoIUJdWyeVleTl1wydHATVQ==}

  character-entities@1.2.4:
    resolution: {integrity: sha512-iBMyeEHxfVnIakwOuDXpVkc54HijNgCyQB2w0VfGQThle6NXn50zU6V/u+LDhxHcDUPojn6Kpga3PTAD8W1bQw==}

  character-entities@2.0.2:
    resolution: {integrity: sha512-shx7oQ0Awen/BRIdkjkvz54PnEEI/EjwXDSIZp86/KKdbafHh1Df/RYGBhn4hbe2+uKC9FnT5UCEdyPz3ai9hQ==}

  character-reference-invalid@1.1.4:
    resolution: {integrity: sha512-mKKUkUbhPpQlCOfIuZkvSEgktjPFIsZKRRbC6KWVEMvlzblj3i3asQv5ODsrwt0N3pHAEvjP8KTQPHkp0+6jOg==}

  character-reference-invalid@2.0.1:
    resolution: {integrity: sha512-iBZ4F4wRbyORVsu0jPV7gXkOsGYjGHPmAyv+HiHG8gi5PtC9KI2j1+v8/tlibRvjoWX027ypmG/n0HtO5t7unw==}

  charm@0.1.2:
    resolution: {integrity: sha512-syedaZ9cPe7r3hoQA9twWYKu5AIyCswN5+szkmPBe9ccdLrj4bYaCnLVPTLd2kgVRc7+zoX4tyPgRnFKCj5YjQ==}

  check-error@2.1.1:
    resolution: {integrity: sha512-OAlb+T7V4Op9OwdkjmguYRqncdlx5JiofwOAUkmTF+jNdHwzTaTs4sRAGpzLF3oOz5xAyDGrPgeIDFQmDOTiJw==}
    engines: {node: '>= 16'}

  chokidar@3.6.0:
    resolution: {integrity: sha512-7VT13fmjotKpGipCW9JEQAusEPE+Ei8nl6/g4FBAmIm0GOOLMua9NDDo/DWp0ZAxCr3cPq5ZpBqmPAQgDda2Pw==}
    engines: {node: '>= 8.10.0'}

  chownr@3.0.0:
    resolution: {integrity: sha512-+IxzY9BZOQd/XuYPRmrvEVjF/nqj5kgT4kEq7VofrDoM1MxoRjEWkrCC3EtLi59TVawxTAn+orJwFQcrqEN1+g==}
    engines: {node: '>=18'}

  class-variance-authority@0.7.1:
    resolution: {integrity: sha512-Ka+9Trutv7G8M6WT6SeiRWz792K5qEqIGEGzXKhAE6xOWAY6pPH8U+9IY3oCMv6kqTmLsv7Xh/2w2RigkePMsg==}

  cli-tableau@2.0.1:
    resolution: {integrity: sha512-he+WTicka9cl0Fg/y+YyxcN6/bfQ/1O3QmgxRXDhABKqLzvoOSM4fMzp39uMyLBulAFuywD2N7UaoQE7WaADxQ==}
    engines: {node: '>=8.10.0'}

  cliui@8.0.1:
    resolution: {integrity: sha512-BSeNnyus75C4//NQ9gQt1/csTXyo/8Sb+afLAkzAptFuMsod9HFokGNudZpi/oQV73hnVK+sR+5PVRMd+Dr7YQ==}
    engines: {node: '>=12'}

  clsx@2.1.1:
    resolution: {integrity: sha512-eYm0QWBtUrBWZWG0d386OGAw16Z995PiOVo2B7bjWSbHedGl5e0ZWaq65kOGgUSNesEIDkB9ISbTg/JK9dhCZA==}
    engines: {node: '>=6'}

  codemirror@6.0.2:
    resolution: {integrity: sha512-VhydHotNW5w1UGK0Qj96BwSk/Zqbp9WbnyK2W/eVMv4QyF41INRGpjUhFJY7/uDNuudSc33a/PKr4iDqRduvHw==}

  color-convert@1.9.3:
    resolution: {integrity: sha512-QfAUtd+vFdAtFQcC8CCyYt1fYWxSqAiK2cSD6zDB8N3cpsEBAvRxp9zOGg6G/SHHJYAT88/az/IuDGALsNVbGg==}

  color-convert@2.0.1:
    resolution: {integrity: sha512-RRECPsj7iu/xb5oKYcsFHSppFNnsj/52OVTRKb4zP5onXwVF3zVmmToNcOfGC+CRDpfK/U584fMg38ZHCaElKQ==}
    engines: {node: '>=7.0.0'}

  color-name@1.1.3:
    resolution: {integrity: sha512-72fSenhMw2HZMTVHeCA9KCmpEIbzWiQsjN+BHcBbS9vr1mtt+vJjPdksIBNUmKAW8TFUDPJK5SUU3QhE9NEXDw==}

  color-name@1.1.4:
    resolution: {integrity: sha512-dOy+3AuW3a2wNbZHIuMZpTcgjGuLU/uBL/ubcZF9OXbDo8ff4O8yVp5Bf0efS8uEoYo5q4Fx7dY9OgQGXgAsQA==}

  color-string@1.9.1:
    resolution: {integrity: sha512-shrVawQFojnZv6xM40anx4CkoDP+fZsw/ZerEMsW/pyzsRbElpsL/DBVW7q3ExxwusdNXI3lXpuhEZkzs8p5Eg==}

  color@3.2.1:
    resolution: {integrity: sha512-aBl7dZI9ENN6fUGC7mWpMTPNHmWUSNan9tuWN6ahh5ZLNk9baLJOnSMlrQkHcrfFgz2/RigjUVAjdx36VcemKA==}

  color@4.2.3:
    resolution: {integrity: sha512-1rXeuUUiGGrykh+CeBdu5Ie7OJwinCgQY0bc7GCRxy5xVHy+moaqkpL/jqQq0MtQOeYcrqEz4abc5f0KtU7W4A==}
    engines: {node: '>=12.5.0'}

  comma-separated-tokens@1.0.8:
    resolution: {integrity: sha512-GHuDRO12Sypu2cV70d1dkA2EUmXHgntrzbpvOB+Qy+49ypNfGgFQIC2fhhXbnyrJRynDCAARsT7Ou0M6hirpfw==}

  comma-separated-tokens@2.0.3:
    resolution: {integrity: sha512-Fu4hJdvzeylCfQPp9SGWidpzrMs7tTrlu6Vb8XGaRGck8QSNZJJp538Wrb60Lax4fPwR64ViY468OIUTbRlGZg==}

  commander@2.15.1:
    resolution: {integrity: sha512-VlfT9F3V0v+jr4yxPc5gg9s62/fIVWsd2Bk2iD435um1NlGMYdVCq+MjcXnhYq2icNOizHr1kK+5TI6H0Hy0ag==}

  commander@7.2.0:
    resolution: {integrity: sha512-QrWXB+ZQSVPmIWIhtEO9H+gwHaMGYiF5ChvoJ+K9ZGHG/sVsa6yiesAD1GC/x46sET00Xlwo1u49RVVVzvcSkw==}
    engines: {node: '>= 10'}

  concat-map@0.0.1:
    resolution: {integrity: sha512-/Srv4dswyQNBfohGpz9o6Yb3Gz3SrUDqBH5rTuhGR7ahtlbYKnVxw2bCFMRljaA7EXHaXZ8wsHdodFvbkhKmqg==}

  convert-source-map@2.0.0:
    resolution: {integrity: sha512-Kvp459HrV2FEJ1CAsi1Ku+MY3kasH19TFykTz2xWmMeq6bk2NU3XXvfJ+Q61m0xktWwt+1HSYf3JZsTms3aRJg==}

  cookie@1.0.2:
    resolution: {integrity: sha512-9Kr/j4O16ISv8zBBhJoi4bXOYNTkFLOqSL3UDB0njXxCXNezjeyVrJyGOWtgfs/q2km1gwBcfH8q1yEGoMYunA==}
    engines: {node: '>=18'}

  copy-to-clipboard@3.3.3:
    resolution: {integrity: sha512-2KV8NhB5JqC3ky0r9PMCAZKbUHSwtEo4CwCs0KXgruG43gX5PMqDEBbVU4OUzw2MuAWUfsuFmWvEKG5QRfSnJA==}

  corser@2.0.1:
    resolution: {integrity: sha512-utCYNzRSQIZNPIcGZdQc92UVJYAhtGAteCFg0yRaFm8f0P+CPtyGyHXJcGXnffjCybUCEx3FQ2G7U3/o9eIkVQ==}
    engines: {node: '>= 0.4.0'}

  crelt@1.0.6:
    resolution: {integrity: sha512-VQ2MBenTq1fWZUH9DJNGti7kKv6EeAuYr3cLwxUWhIu1baTaXh4Ib5W2CqHVqib4/MqbYGJqiL3Zb8GJZr3l4g==}

  croner@4.1.97:
    resolution: {integrity: sha512-/f6gpQuxDaqXu+1kwQYSckUglPaOrHdbIlBAu0YuW8/Cdb45XwXYNUBXg3r/9Mo6n540Kn/smKcZWko5x99KrQ==}

  cross-spawn@7.0.6:
    resolution: {integrity: sha512-uV2QOWP2nWzsy2aMp8aRibhi9dlzF5Hgh5SHaB9OiTGEyDTiJJyx0uy51QXdyWbtAHNua4XJzUKca3OzKUd3vA==}
    engines: {node: '>= 8'}

  css-in-js-utils@3.1.0:
    resolution: {integrity: sha512-fJAcud6B3rRu+KHYk+Bwf+WFL2MDCJJ1XG9x137tJQ0xYxor7XziQtuGFbWNdqrvF4Tk26O3H73nfVqXt/fW1A==}

  css-tree@1.1.3:
    resolution: {integrity: sha512-tRpdppF7TRazZrjJ6v3stzv93qxRcSsFmW6cX0Zm2NVKpxE1WV1HblnghVv9TreireHkqI/VDEsfolRF1p6y7Q==}
    engines: {node: '>=8.0.0'}

  css.escape@1.5.1:
    resolution: {integrity: sha512-YUifsXXuknHlUsmlgyY0PKzgPOr7/FjCePfHNt0jxm83wHZi44VDMQ7/fGNkjY3/jV1MC+1CmZbaHzugyeRtpg==}

  cssesc@3.0.0:
    resolution: {integrity: sha512-/Tb/JcjK111nNScGob5MNtsntNM1aCNUDipB/TkwZFhyDrrE47SOx/18wF2bbjgc3ZzCSKW1T5nt5EbFoAz/Vg==}
    engines: {node: '>=4'}
    hasBin: true

  csstype@3.1.3:
    resolution: {integrity: sha512-M1uQkMl8rQK/szD0LNhtqxIPLpimGm8sOBwU7lLnCpSbTyY3yeU1Vc7l4KT5zT4s/yOxHH5O7tIuuLOCnLADRw==}

  culvert@0.1.2:
    resolution: {integrity: sha512-yi1x3EAWKjQTreYWeSd98431AV+IEE0qoDyOoaHJ7KJ21gv6HtBXHVLX74opVSGqcR8/AbjJBHAHpcOy2bj5Gg==}

  data-uri-to-buffer@6.0.2:
    resolution: {integrity: sha512-7hvf7/GW8e86rW0ptuwS3OcBGDjIi6SZva7hCyWC0yYry2cOPmLIjXAUHI6DK2HsnwJd9ifmt57i8eV2n4YNpw==}
    engines: {node: '>= 14'}

  date-fns@4.1.0:
    resolution: {integrity: sha512-Ukq0owbQXxa/U3EGtsdVBkR1w7KOQ5gIBqdH2hkvknzZPYvBxb/aa6E8L7tmjFtkwZBu3UXBbjIgPo/Ez4xaNg==}

  dayjs@1.11.13:
    resolution: {integrity: sha512-oaMBel6gjolK862uaPQOVTA7q3TZhuSvuMQAAglQDOWYO9A91IrAOUJEyKVlqJlHE0vq5p5UXxzdPfMH/x6xNg==}

  dayjs@1.8.36:
    resolution: {integrity: sha512-3VmRXEtw7RZKAf+4Tv1Ym9AGeo8r8+CjDi26x+7SYQil1UqtqdaokhzoEJohqlzt0m5kacJSDhJQkG/LWhpRBw==}

  debounce@1.2.1:
    resolution: {integrity: sha512-XRRe6Glud4rd/ZGQfiV1ruXSfbvfJedlV9Y6zOlP+2K04vBYiJEte6stfFkCP03aMnY5tsipamumUjL14fofug==}

  debug@3.2.7:
    resolution: {integrity: sha512-CFjzYYAi4ThfiQvizrFQevTTXHtnCqWfe7x1AhgEscTz6ZbLbfoLRLPugTQyBth6f8ZERVUSyWHFD/7Wu4t1XQ==}
    peerDependencies:
      supports-color: '*'
    peerDependenciesMeta:
      supports-color:
        optional: true

  debug@4.3.7:
    resolution: {integrity: sha512-Er2nc/H7RrMXZBFCEim6TCmMk02Z8vLC2Rbi1KEBggpo0fS6l0S1nnapwmIi3yW/+GOJap1Krg4w0Hg80oCqgQ==}
    engines: {node: '>=6.0'}
    peerDependencies:
      supports-color: '*'
    peerDependenciesMeta:
      supports-color:
        optional: true

  debug@4.4.1:
    resolution: {integrity: sha512-KcKCqiftBJcZr++7ykoDIEwSa3XWowTfNPo92BYxjXiyYEVrUQh2aLyhxBCwww+heortUFxEJYcRzosstTEBYQ==}
    engines: {node: '>=6.0'}
    peerDependencies:
      supports-color: '*'
    peerDependenciesMeta:
      supports-color:
        optional: true

  decode-named-character-reference@1.2.0:
    resolution: {integrity: sha512-c6fcElNV6ShtZXmsgNgFFV5tVX2PaV4g+MOAkb8eXHvn6sryJBrZa9r0zV6+dtTyoCKxtDy5tyQ5ZwQuidtd+Q==}

  deep-eql@5.0.2:
    resolution: {integrity: sha512-h5k/5U50IJJFpzfL6nO9jaaumfjO/f2NjK/oYB2Djzm4p9L+3T9qWpZqZ2hAbLPuuYq9wrU08WQyBTL5GbPk5Q==}
    engines: {node: '>=6'}

  deep-is@0.1.4:
    resolution: {integrity: sha512-oIPzksmTg4/MriiaYGO+okXDT7ztn/w3Eptv/+gSIdMdKsJo0u4CfYNFJPy+4SKMuCqGw2wxnA+URMg3t8a/bQ==}

  define-lazy-prop@2.0.0:
    resolution: {integrity: sha512-Ds09qNh8yw3khSjiJjiUInaGX9xlqZDY7JVryGxdxV7NPeuqQfplOpQ66yJFZut3jLa5zOwkXw1g9EI2uKh4Og==}
    engines: {node: '>=8'}

  defu@6.1.4:
    resolution: {integrity: sha512-mEQCMmwJu317oSz8CwdIOdwf3xMif1ttiM8LTufzc3g6kR+9Pe236twL8j3IYT1F7GfRgGcW6MWxzZjLIkuHIg==}

  degenerator@5.0.1:
    resolution: {integrity: sha512-TllpMR/t0M5sqCXfj85i4XaAzxmS5tVA16dqvdkMwGmzI+dXLXnw3J+3Vdv7VKw+ThlTMboK6i9rnZ6Nntj5CQ==}
    engines: {node: '>= 14'}

  dequal@2.0.3:
    resolution: {integrity: sha512-0je+qPKHEMohvfRTCEo3CrPG6cAzAYgmzKyxRiYSSDkS6eGJdyVJm7WaYA5ECaAD9wLB2T4EEeymA5aFVcYXCA==}
    engines: {node: '>=6'}

  detect-libc@1.0.3:
    resolution: {integrity: sha512-pGjwhsmsp4kL2RTz08wcOlGN83otlqHeD/Z5T8GXZB+/YcpQ/dgo+lbU8ZsGxV0HIvqqxo9l7mqYwyYMD9bKDg==}
    engines: {node: '>=0.10'}
    hasBin: true

  detect-libc@2.0.4:
    resolution: {integrity: sha512-3UDv+G9CsCKO1WKMGw9fwq/SWJYbI0c5Y7LU1AXYoDdbhE2AHQ6N6Nb34sG8Fj7T5APy8qXDCKuuIHd1BR0tVA==}
    engines: {node: '>=8'}

  detect-node-es@1.1.0:
    resolution: {integrity: sha512-ypdmJU/TbBby2Dxibuv7ZLW3Bs1QEmM7nHjEANfohJLvE0XVujisn1qPJcZxg+qDucsr+bP6fLD1rPS3AhJ7EQ==}

  devlop@1.1.0:
    resolution: {integrity: sha512-RWmIqhcFf1lRYBvNmr7qTNuyCt/7/ns2jbpp1+PalgE/rDQcBT0fioSMUpJ93irlUhC5hrg4cYqe6U+0ImW0rA==}

  dom-accessibility-api@0.5.16:
    resolution: {integrity: sha512-X7BJ2yElsnOJ30pZF4uIIDfBEVgF4XEBxL9Bxhy6dnrm5hkzqmsWHGTiHqRiITNhMyFLyAiWndIJP7Z1NTteDg==}

  dom-accessibility-api@0.6.3:
    resolution: {integrity: sha512-7ZgogeTnjuHbo+ct10G9Ffp0mif17idi0IyWNVA/wcwcm7NPOD/WEHVP3n7n3MhXqxoIYm8d6MuZohYWIZ4T3w==}

  dunder-proto@1.0.1:
    resolution: {integrity: sha512-KIN/nDJBQRcXw0MLVhZE9iQHmG68qAVIBg9CqmUYjmQIhgij9U5MFvrqkUL5FbtyyzZuOeOt0zdeRe4UY7ct+A==}
    engines: {node: '>= 0.4'}

  duplexer@0.1.2:
    resolution: {integrity: sha512-jtD6YG370ZCIi/9GTaJKQxWTZD045+4R4hTk/x1UyoqadyJ9x9CgSi1RlVDQF8U2sxLLSnFkCaMihqljHIWgMg==}

  effect@3.15.5:
    resolution: {integrity: sha512-9IA4xu9niyDIuWkS/whroDj3u2nbccw+9fQ9sKCzaEtuwTV5SSoNvp8XOozeSF/0Nwnh+mx2+ShYYgSueOTmMw==}

  electron-to-chromium@1.5.183:
    resolution: {integrity: sha512-vCrDBYjQCAEefWGjlK3EpoSKfKbT10pR4XXPdn65q7snuNOZnthoVpBfZPykmDapOKfoD+MMIPG8ZjKyyc9oHA==}

  emoji-regex@8.0.0:
    resolution: {integrity: sha512-MSjYzcWNOA0ewAHpz0MxpYFvwg6yjy1NG3xteoqz644VCo/RPgnr1/GGt+ic3iJTzQ8Eu3TdM14SawnVUmGE6A==}

  enhanced-resolve@5.18.2:
    resolution: {integrity: sha512-6Jw4sE1maoRJo3q8MsSIn2onJFbLTOjY9hlx4DZXmOKvLRd1Ok2kXmAGXaafL2+ijsJZ1ClYbl/pmqr9+k4iUQ==}
    engines: {node: '>=10.13.0'}

  enquirer@2.3.6:
    resolution: {integrity: sha512-yjNnPr315/FjS4zIsUxYguYUPP2e1NK4d7E7ZOLiyYCcbFBiTMyID+2wvm2w6+pZ/odMA7cRkjhsPbltwBOrLg==}
    engines: {node: '>=8.6'}

  entities@4.5.0:
    resolution: {integrity: sha512-V0hjH4dGPh9Ao5p0MoRY6BVqtwCjhz6vI5LT8AJ55H+4g9/4vbHx1I54fS0XuclLhDHArPQCiMjDxjaL8fPxhw==}
    engines: {node: '>=0.12'}

  error-stack-parser-es@1.0.5:
    resolution: {integrity: sha512-5qucVt2XcuGMcEGgWI7i+yZpmpByQ8J1lHhcL7PwqCwu9FPP3VUXzT4ltHe5i2z9dePwEHcDVOAfSnHsOlCXRA==}

  error-stack-parser@2.1.4:
    resolution: {integrity: sha512-Sk5V6wVazPhq5MhpO+AUxJn5x7XSXGl1R93Vn7i+zS15KDVxQijejNCrz8340/2bgLBjR9GtEG8ZVKONDjcqGQ==}

  es-define-property@1.0.1:
    resolution: {integrity: sha512-e3nRfgfUZ4rNGL232gUgX06QNyyez04KdjFrF+LTRoOXmrOgFKDg4BCdsjW8EnT69eqdYGmRpJwiPVYNrCaW3g==}
    engines: {node: '>= 0.4'}

  es-errors@1.3.0:
    resolution: {integrity: sha512-Zf5H2Kxt2xjTvbJvP2ZWLEICxA6j+hAmMzIlypy4xcBg1vKVnx89Wy0GbS+kf5cwCVFFzdCFh2XSCFNULS6csw==}
    engines: {node: '>= 0.4'}

  es-module-lexer@1.7.0:
    resolution: {integrity: sha512-jEQoCwk8hyb2AZziIOLhDqpm5+2ww5uIE6lkO/6jcOCusfk6LhMHpXXfBLXTZ7Ydyt0j4VoUQv6uGNYbdW+kBA==}

  es-object-atoms@1.1.1:
    resolution: {integrity: sha512-FGgH2h8zKNim9ljj7dankFPcICIK9Cp5bm+c2gQSYePhpaG5+esrLODihIorn+Pe6FGJzWhXQotPv73jTaldXA==}
    engines: {node: '>= 0.4'}

  esbuild@0.25.4:
    resolution: {integrity: sha512-8pgjLUcUjcgDg+2Q4NYXnPbo/vncAY4UmyaCm0jZevERqCHZIaWwdJHkf8XQtu4AxSKCdvrUbT0XUr1IdZzI8Q==}
    engines: {node: '>=18'}
    hasBin: true

  esbuild@0.25.6:
    resolution: {integrity: sha512-GVuzuUwtdsghE3ocJ9Bs8PNoF13HNQ5TXbEi2AhvVb8xU1Iwt9Fos9FEamfoee+u/TOsn7GUWc04lz46n2bbTg==}
    engines: {node: '>=18'}
    hasBin: true

  escalade@3.2.0:
    resolution: {integrity: sha512-WUj2qlxaQtO4g6Pq5c29GTcWGDyd8itL8zTlipgECz3JesAiiOKotd8JU6otB3PACgG6xkJUyVhboMS+bje/jA==}
    engines: {node: '>=6'}

  escape-carriage@1.3.1:
    resolution: {integrity: sha512-GwBr6yViW3ttx1kb7/Oh+gKQ1/TrhYwxKqVmg5gS+BK+Qe2KrOa/Vh7w3HPBvgGf0LfcDGoY9I6NHKoA5Hozhw==}

  escape-string-regexp@4.0.0:
    resolution: {integrity: sha512-TtpcNJ3XAzx3Gq8sWRzJaVajRs0uVxA2YAkdb1jm2YkPz4G6egUFAyA3n5vtEIZefPk5Wa4UXbKuS5fKkJWdgA==}
    engines: {node: '>=10'}

  escape-string-regexp@5.0.0:
    resolution: {integrity: sha512-/veY75JbMK4j1yjvuUxuVsiS/hr/4iHs9FTT6cgTexxdE0Ly/glccBAkloH/DofkjRbZU3bnoj38mOmhkZ0lHw==}
    engines: {node: '>=12'}

  escodegen@2.1.0:
    resolution: {integrity: sha512-2NlIDTwUWJN0mRPQOdtQBzbUHvdGY2P1VXSyU83Q3xKxM7WHX2Ql8dKq782Q9TgQUNOLEzEYu9bzLNj1q88I5w==}
    engines: {node: '>=6.0'}
    hasBin: true

  eslint-plugin-react-compiler@19.1.0-rc.2:
    resolution: {integrity: sha512-oKalwDGcD+RX9mf3NEO4zOoUMeLvjSvcbbEOpquzmzqEEM2MQdp7/FY/Hx9NzmUwFzH1W9SKTz5fihfMldpEYw==}
    engines: {node: ^14.17.0 || ^16.0.0 || >= 18.0.0}
    peerDependencies:
      eslint: '>=7'

  eslint-plugin-react-hooks@5.2.0:
    resolution: {integrity: sha512-+f15FfK64YQwZdJNELETdn5ibXEUQmW1DZL6KXhNnc2heoy/sg9VJJeT7n8TlMWouzWqSWavFkIhHyIbIAEapg==}
    engines: {node: '>=10'}
    peerDependencies:
      eslint: ^3.0.0 || ^4.0.0 || ^5.0.0 || ^6.0.0 || ^7.0.0 || ^8.0.0-0 || ^9.0.0

  eslint-scope@8.4.0:
    resolution: {integrity: sha512-sNXOfKCn74rt8RICKMvJS7XKV/Xk9kA7DyJr8mJik3S7Cwgy3qlkkmyS2uQB3jiJg6VNdZd/pDBJu0nvG2NlTg==}
    engines: {node: ^18.18.0 || ^20.9.0 || >=21.1.0}

  eslint-visitor-keys@3.4.3:
    resolution: {integrity: sha512-wpc+LXeiyiisxPlEkUzU6svyS1frIO3Mgxj1fdy7Pm8Ygzguax2N3Fa/D/ag1WqbOprdI+uY6wMUl8/a2G+iag==}
    engines: {node: ^12.22.0 || ^14.17.0 || >=16.0.0}

  eslint-visitor-keys@4.2.1:
    resolution: {integrity: sha512-Uhdk5sfqcee/9H/rCOJikYz67o0a2Tw2hGRPOG2Y1R2dg7brRe1uG0yaNQDHu+TO/uQPF/5eCapvYSmHUjt7JQ==}
    engines: {node: ^18.18.0 || ^20.9.0 || >=21.1.0}

  eslint@9.31.0:
    resolution: {integrity: sha512-QldCVh/ztyKJJZLr4jXNUByx3gR+TDYZCRXEktiZoUR3PGy4qCmSbkxcIle8GEwGpb5JBZazlaJ/CxLidXdEbQ==}
    engines: {node: ^18.18.0 || ^20.9.0 || >=21.1.0}
    hasBin: true
    peerDependencies:
      jiti: '*'
    peerDependenciesMeta:
      jiti:
        optional: true

  espree@10.4.0:
    resolution: {integrity: sha512-j6PAQ2uUr79PZhBjP5C5fhl8e39FmRnOjsD5lGnWrFU8i2G776tBK7+nP8KuQUTTyAZUwfQqXAgrVH5MbH9CYQ==}
    engines: {node: ^18.18.0 || ^20.9.0 || >=21.1.0}

  esprima@4.0.1:
    resolution: {integrity: sha512-eGuFFw7Upda+g4p+QHvnW0RyTX/SVeJBDM/gCtMARO0cLuT2HcEKnTPvhjV6aGeqrCB/sbNop0Kszm0jsaWU4A==}
    engines: {node: '>=4'}
    hasBin: true

  esquery@1.6.0:
    resolution: {integrity: sha512-ca9pw9fomFcKPvFLXhBKUK90ZvGibiGOvRJNbjljY7s7uq/5YO4BOzcYtJqExdx99rF6aAcnRxHmcUHcz6sQsg==}
    engines: {node: '>=0.10'}

  esrecurse@4.3.0:
    resolution: {integrity: sha512-KmfKL3b6G+RXvP8N1vr3Tq1kL/oCFgn2NYXEtqP8/L3pKapUA4G8cFVaoF3SU323CD4XypR/ffioHmkti6/Tag==}
    engines: {node: '>=4.0'}

  estraverse@5.3.0:
    resolution: {integrity: sha512-MMdARuVEQziNTeJD8DgMqmhwR11BRQ/cBP+pLtYdSTnf3MIO8fFeiINEbX36ZdNlfU/7A9f3gUw49B3oQsvwBA==}
    engines: {node: '>=4.0'}

  estree-util-is-identifier-name@3.0.0:
    resolution: {integrity: sha512-hFtqIDZTIUZ9BXLb8y4pYGyk6+wekIivNVTcmvk8NoOh+VeRn5y6cEHzbURrWbfp1fIqdVipilzj+lfaadNZmg==}

  estree-walker@2.0.2:
    resolution: {integrity: sha512-Rfkk/Mp/DL7JVje3u18FxFujQlTNR2q6QfMSMB7AvCBx91NGj/ba3kCfza0f6dVDbw7YlRf/nDrn7pQrCCyQ/w==}

  estree-walker@3.0.3:
    resolution: {integrity: sha512-7RUKfXgSMMkzt6ZuXmqapOurLGPPfgj6l9uRZ7lRGolvk0y2yocc35LdcxKC5PQZdn2DMqioAQ2NoWcrTKmm6g==}

  esutils@2.0.3:
    resolution: {integrity: sha512-kVscqXk4OCp68SZ0dkgEKVi6/8ij300KBWTJq32P/dYeWTSwK41WyTxalN1eRmA5Z9UU/LX9D7FWSmV9SAYx6g==}
    engines: {node: '>=0.10.0'}

  eventemitter2@5.0.1:
    resolution: {integrity: sha512-5EM1GHXycJBS6mauYAbVKT1cVs7POKWb2NXD4Vyt8dDqeZa7LaDK1/sjtL+Zb0lzTpSNil4596Dyu97hz37QLg==}

  eventemitter2@6.4.9:
    resolution: {integrity: sha512-JEPTiaOt9f04oa6NOkc4aH+nVp5I3wEjpHbIPqfgCdD5v5bUzy7xQqwcVO2aDQgOWhI28da57HksMrzK9HlRxg==}

  eventemitter3@4.0.7:
    resolution: {integrity: sha512-8guHBZCwKnFhYdHr2ysuRWErTwhoN2X8XELRlrRwpmfeY2jjuUN4taQMsULKUVo1K4DvZl+0pgfyoysHxvmvEw==}

  events@3.3.0:
    resolution: {integrity: sha512-mQw+2fkQbALzQ7V0MY0IqdnXNOeTtP4r0lN9z7AAawCXgqea7bDii20AYrIBrFd/Hx0M2Ocz6S111CaFkUcb0Q==}
    engines: {node: '>=0.8.x'}

  exit-hook@2.2.1:
    resolution: {integrity: sha512-eNTPlAD67BmP31LDINZ3U7HSF8l57TxOY2PmBJ1shpCvpnxBF93mWCE8YHBnXs8qiUZJc9WDcWIeC3a2HIAMfw==}
    engines: {node: '>=6'}

  expect-type@1.2.2:
    resolution: {integrity: sha512-JhFGDVJ7tmDJItKhYgJCGLOWjuK9vPxiXoUFLwLDc99NlmklilbiQJwoctZtt13+xMw91MCk/REan6MWHqDjyA==}
    engines: {node: '>=12.0.0'}

  exsolve@1.0.7:
    resolution: {integrity: sha512-VO5fQUzZtI6C+vx4w/4BWJpg3s/5l+6pRQEHzFRM8WFi4XffSP1Z+4qi7GbjWbvRQEbdIco5mIMq+zX4rPuLrw==}

  extend@3.0.2:
    resolution: {integrity: sha512-fjquC59cD7CyW6urNXK0FBufkZcoiGG80wTuPujX590cB5Ttln20E2UB4S/WARVqhXffZl2LNgS+gQdPIIim/g==}

  extrareqp2@1.0.0:
    resolution: {integrity: sha512-Gum0g1QYb6wpPJCVypWP3bbIuaibcFiJcpuPM10YSXp/tzqi84x9PJageob+eN4xVRIOto4wjSGNLyMD54D2xA==}

  fast-check@3.23.2:
    resolution: {integrity: sha512-h5+1OzzfCC3Ef7VbtKdcv7zsstUQwUDlYpUTvjeUsJAssPgLn7QzbboPtL5ro04Mq0rPOsMzl7q5hIbRs2wD1A==}
    engines: {node: '>=8.0.0'}

  fast-deep-equal@3.1.3:
    resolution: {integrity: sha512-f3qQ9oQy9j2AhBe/H9VC91wLmKBCCU/gDOnKNAYG5hswO7BLKj09Hc5HYNz9cGI++xlpDCIgDaitVs03ATR84Q==}

  fast-glob@3.3.3:
    resolution: {integrity: sha512-7MptL8U0cqcFdzIzwOTHoilX9x5BrNqye7Z/LuC7kCMRio1EMSyqRK3BEAUD7sXRq4iT4AzTVuZdhgQ2TCvYLg==}
    engines: {node: '>=8.6.0'}

  fast-json-patch@3.1.1:
    resolution: {integrity: sha512-vf6IHUX2SBcA+5/+4883dsIjpBTqmfBjmYiWK1savxQmFk4JfBMLa7ynTYOs1Rolp/T1betJxHiGD3g1Mn8lUQ==}

  fast-json-stable-stringify@2.1.0:
    resolution: {integrity: sha512-lhd/wF+Lk98HZoTCtlVraHtfh5XYijIjalXck7saUtuanSDyLMxnHhSXEDJqHxD7msR8D0uCmqlkwjCV8xvwHw==}

  fast-levenshtein@2.0.6:
    resolution: {integrity: sha512-DCXu6Ifhqcks7TZKY3Hxp3y6qphY5SJZmrWMDrKcERSOXWQdMhU9Ig/PYrzyw/ul9jOIyh0N4M0tbC5hodg8dw==}

  fast-shallow-equal@1.0.0:
    resolution: {integrity: sha512-HPtaa38cPgWvaCFmRNhlc6NG7pv6NUHqjPgVAkWGoB9mQMwYB27/K0CvOM5Czy+qpT3e8XJ6Q4aPAnzpNpzNaw==}

  fastest-stable-stringify@2.0.2:
    resolution: {integrity: sha512-bijHueCGd0LqqNK9b5oCMHc0MluJAx0cwqASgbWMvkO01lCYgIhacVRLcaDz3QnyYIRNJRDwMb41VuT6pHJ91Q==}

  fastq@1.19.1:
    resolution: {integrity: sha512-GwLTyxkCXjXbxqIhTsMI2Nui8huMPtnxg7krajPJAjnEG/iiOS7i+zCtWGZR9G0NBKbXKh6X9m9UIsYX/N6vvQ==}

  fault@1.0.4:
    resolution: {integrity: sha512-CJ0HCB5tL5fYTEA7ToAq5+kTwd++Borf1/bifxd9iT70QcXr4MRrO3Llf8Ifs70q+SJcGHFtnIE/Nw6giCtECA==}

  fclone@1.0.11:
    resolution: {integrity: sha512-GDqVQezKzRABdeqflsgMr7ktzgF9CyS+p2oe0jJqUY6izSSbhPIQJDpoU4PtGcD7VPM9xh/dVrTu6z1nwgmEGw==}

  fdir@6.4.6:
    resolution: {integrity: sha512-hiFoqpyZcfNm1yc4u8oWCf9A2c4D3QjCrks3zmoVKVxpQRzmPNar1hUJcBG2RQHvEVGDN+Jm81ZheVLAQMK6+w==}
    peerDependencies:
      picomatch: ^3 || ^4
    peerDependenciesMeta:
      picomatch:
        optional: true

  fflate@0.8.2:
    resolution: {integrity: sha512-cPJU47OaAoCbg0pBvzsgpTPhmhqI5eJjh/JIu8tPj5q+T7iLvW/JAYUqmE7KOB4R1ZyEhzBaIQpQpardBF5z8A==}

  file-entry-cache@8.0.0:
    resolution: {integrity: sha512-XXTUwCvisa5oacNGRP9SfNtYBNAMi+RPwBFmblZEF7N7swHYQS6/Zfk7SRwx4D5j3CH211YNRco1DEMNVfZCnQ==}
    engines: {node: '>=16.0.0'}

  fill-range@7.1.1:
    resolution: {integrity: sha512-YsGpe3WHLK8ZYi4tWDg2Jy3ebRz2rXowDxnld4bkQB00cc/1Zw9AWnC0i9ztDJitivtQvaI9KaLyKrc+hBW0yg==}
    engines: {node: '>=8'}

  find-my-way-ts@0.1.6:
    resolution: {integrity: sha512-a85L9ZoXtNAey3Y6Z+eBWW658kO/MwR7zIafkIUPUMf3isZG0NCs2pjW2wtjxAKuJPxMAsHUIP4ZPGv0o5gyTA==}

  find-up@5.0.0:
    resolution: {integrity: sha512-78/PXT1wlLLDgTzDs7sjq9hzz0vXD+zn+7wypEe4fXQxCmdmqfGsEPQxmiCSQI3ajFV91bVSsvNtrJRiW6nGng==}
    engines: {node: '>=10'}

  flat-cache@4.0.1:
    resolution: {integrity: sha512-f7ccFPK3SXFHpx15UIGyRJ/FJQctuKZ0zVuN3frBo4HnK3cay9VEW0R6yPYFHC0AgqhukPzKjq22t5DmAyqGyw==}
    engines: {node: '>=16'}

  flatted@3.3.3:
    resolution: {integrity: sha512-GX+ysw4PBCz0PzosHDepZGANEuFCMLrnRTiEy9McGjmkCQYwRq4A/X786G/fjM/+OjsWSU1ZrY5qyARZmO/uwg==}

  follow-redirects@1.15.9:
    resolution: {integrity: sha512-gew4GsXizNgdoRyqmyfMHyAmXsZDk6mHkSxZFCzW9gwlbtOW44CDtYavM+y+72qD/Vq2l550kMF52DT8fOLJqQ==}
    engines: {node: '>=4.0'}
    peerDependencies:
      debug: '*'
    peerDependenciesMeta:
      debug:
        optional: true

  format@0.2.2:
    resolution: {integrity: sha512-wzsgA6WOq+09wrU1tsJ09udeR/YZRaeArL9e1wPbFg3GG2yDnC2ldKpxs4xunpFF9DgqCqOIra3bc1HWrJ37Ww==}
    engines: {node: '>=0.4.x'}

  fraction.js@4.3.7:
    resolution: {integrity: sha512-ZsDfxO51wGAXREY55a7la9LScWpwv9RxIrYABrlvOFBlH/ShPnrtsXeuUIfXKKOVicNxQ+o8JTbJvjS4M89yew==}

  fractional-indexing@3.2.0:
    resolution: {integrity: sha512-PcOxmqwYCW7O2ovKRU8OoQQj2yqTfEB/yeTYk4gPid6dN5ODRfU1hXd9tTVZzax/0NkO7AxpHykvZnT1aYp/BQ==}
    engines: {node: ^14.13.1 || >=16.0.0}

  fsevents@2.3.3:
    resolution: {integrity: sha512-5xoDfX+fL7faATnagmWPpbFtwh/R77WmMMqqHGS65C3vvB0YHrgF+B1YmZ3441tMj5n63k0212XNoJwzlhffQw==}
    engines: {node: ^8.16.0 || ^10.6.0 || >=11.0.0}
    os: [darwin]

  function-bind@1.1.2:
    resolution: {integrity: sha512-7XHNxH7qX9xG5mIwxkhumTox/MIRNcOgDrxWsMt2pAr23WHp6MrRlN7FBSFpCpr+oVO0F744iUgR82nJMfG2SA==}

  gensync@1.0.0-beta.2:
    resolution: {integrity: sha512-3hN7NaskYvMDLQY55gnW3NQ+mesEAepTqlg+VEbj7zzqEMBVNhzcGYYeqFo/TlYz6eQiFcp1HcsCZO+nGgS8zg==}
    engines: {node: '>=6.9.0'}

  get-caller-file@2.0.5:
    resolution: {integrity: sha512-DyFP3BM/3YHTQOCUL/w0OZHR0lpKeGrxotcHWcqNEdnltqFwXVfhEBQ94eIo34AfQpo0rGki4cyIiftY06h2Fg==}
    engines: {node: 6.* || 8.* || >= 10.*}

  get-intrinsic@1.3.0:
    resolution: {integrity: sha512-9fSjSaos/fRIVIp+xSJlE6lfwhES7LNtKaCBIamHsjr2na1BiABJPo0mOjjz8GJDURarmCPGqaiVg5mfjb98CQ==}
    engines: {node: '>= 0.4'}

  get-nonce@1.0.1:
    resolution: {integrity: sha512-FJhYRoDaiatfEkUK8HKlicmu/3SGFD51q3itKDGoSTysQJBnfOcxU5GxnhE1E6soB76MbT0MBtnKJuXyAx+96Q==}
    engines: {node: '>=6'}

  get-port@7.1.0:
    resolution: {integrity: sha512-QB9NKEeDg3xxVwCCwJQ9+xycaz6pBB6iQ76wiWMl1927n0Kir6alPiP+yuiICLLU4jpMe08dXfpebuQppFA2zw==}
    engines: {node: '>=16'}

  get-proto@1.0.1:
    resolution: {integrity: sha512-sTSfBjoXBp89JvIKIefqw7U2CCebsc74kiY6awiGogKtoSGbgjYE/G/+l9sF3MWFPNc9IcoOC4ODfKHfxFmp0g==}
    engines: {node: '>= 0.4'}

  get-uri@6.0.5:
    resolution: {integrity: sha512-b1O07XYq8eRuVzBNgJLstU6FYc1tS6wnMtF1I1D9lE8LxZSOGZ7LhxN54yPP6mGw5f2CkXY2BQUL9Fx41qvcIg==}
    engines: {node: '>= 14'}

  git-node-fs@1.0.0:
    resolution: {integrity: sha512-bLQypt14llVXBg0S0u8q8HmU7g9p3ysH+NvVlae5vILuUvs759665HvmR5+wb04KjHyjFcDRxdYb4kyNnluMUQ==}
    peerDependencies:
      js-git: ^0.7.8
    peerDependenciesMeta:
      js-git:
        optional: true

  git-sha1@0.1.2:
    resolution: {integrity: sha512-2e/nZezdVlyCopOCYHeW0onkbZg7xP1Ad6pndPy1rCygeRykefUS6r7oA5cJRGEFvseiaz5a/qUHFVX1dd6Isg==}

  glob-parent@5.1.2:
    resolution: {integrity: sha512-AOIgSQCepiJYwP3ARnGx+5VnTu2HBYdzbGP45eLw1vr3zB3vZLeyed1sC9hnbcOc9/SrMyM5RPQrkGz4aS9Zow==}
    engines: {node: '>= 6'}

  glob-parent@6.0.2:
    resolution: {integrity: sha512-XxwI8EOhVQgWp6iDL+3b0r86f4d6AX6zSU55HfB4ydCEuXLXc5FcYeOu+nnGftS4TEju/11rt4KJPTMgbfmv4A==}
    engines: {node: '>=10.13.0'}

  glob-to-regexp@0.4.1:
    resolution: {integrity: sha512-lkX1HJXwyMcprw/5YUZc2s7DrpAiHB21/V+E1rHUrVNokkvB6bqMzT0VfV6/86ZNabt1k14YOIaT7nDvOX3Iiw==}

  globals@14.0.0:
    resolution: {integrity: sha512-oahGvuMGQlPw/ivIYBjVSrWAfWLBeku5tpPE2fOPLi+WHffIWbuh2tCjhyQhTBPMf5E9jDEH4FOmTYgYwbKwtQ==}
    engines: {node: '>=18'}

  gopd@1.2.0:
    resolution: {integrity: sha512-ZUKRh6/kUFoAiTAtTYPZJ3hw9wNxx+BIBOijnlG9PnrJsCcSjs1wyyD6vJpaYtgnzDrKYRSqf3OO6Rfa93xsRg==}
    engines: {node: '>= 0.4'}

  graceful-fs@4.2.11:
    resolution: {integrity: sha512-RbJ5/jmFcNNCcDV5o9eTnBLJ/HszWV0P73bc+Ff4nS/rJj+YaS6IGyiOL0VoBYX+l1Wrl3k63h/KrH+nhJ0XvQ==}

  graphemer@1.4.0:
    resolution: {integrity: sha512-EtKwoO6kxCL9WO5xipiHTZlSzBm7WLT627TqC/uVRd0HKmq8NXyebnNYxDoBi7wt8eTWrUrKXCOVaFq9x1kgag==}

  graphology-dag@0.4.1:
    resolution: {integrity: sha512-3ch9oOAnHZDoT043vyg7ukmSkKJ505nFzaHaYOn0IF2PgGo5VtIavyVK4UpbIa4tli3hhGm1ZTdBsubTmaxu/w==}
    peerDependencies:
      graphology-types: '>=0.19.0'

  graphology-types@0.24.8:
    resolution: {integrity: sha512-hDRKYXa8TsoZHjgEaysSRyPdT6uB78Ci8WnjgbStlQysz7xR52PInxNsmnB7IBOM1BhikxkNyCVEFgmPKnpx3Q==}

  graphology-utils@2.5.2:
    resolution: {integrity: sha512-ckHg8MXrXJkOARk56ZaSCM1g1Wihe2d6iTmz1enGOz4W/l831MBCKSayeFQfowgF8wd+PQ4rlch/56Vs/VZLDQ==}
    peerDependencies:
      graphology-types: '>=0.23.0'

  graphology@0.26.0-alpha1:
    resolution: {integrity: sha512-XQ3b+P3Vvljq/mF+O15R5PlR8kVpRL8K8vhJWW9Enh2+iGNn5c3WZNpXP2OaAacfNV3a9gV3Ia6+Qz6do2JZ8w==}
    peerDependencies:
      graphology-types: '>=0.24.0'

  gzip-size@6.0.0:
    resolution: {integrity: sha512-ax7ZYomf6jqPTQ4+XCpUGyXKHk5WweS+e05MBO4/y3WJ5RkmPXNKvX+bx1behVILVwr6JSQvZAku021CHPXG3Q==}
    engines: {node: '>=10'}

  happy-dom@15.11.7:
    resolution: {integrity: sha512-KyrFvnl+J9US63TEzwoiJOQzZBJY7KgBushJA8X61DMbNsH+2ONkDuLDnCnwUiPTF42tLoEmrPyoqbenVA5zrg==}
    engines: {node: '>=18.0.0'}

  has-flag@4.0.0:
    resolution: {integrity: sha512-EykJT/Q1KjTWctppgIAgfSO0tKVuZUjhgMr17kqTumMl6Afv3EISleU7qZUzoXDFTAHTDC4NOoG/ZxU3EvlMPQ==}
    engines: {node: '>=8'}

  has-symbols@1.1.0:
    resolution: {integrity: sha512-1cDNdwJ2Jaohmb3sg4OmKaMBwuC48sYni5HUw2DvsC8LjGTLK9h+eb1X6RyuOHe4hT0ULCW68iomhjUoKUqlPQ==}
    engines: {node: '>= 0.4'}

  hasown@2.0.2:
    resolution: {integrity: sha512-0hJU9SCPvmMzIBdZFqNPXWa6dqh7WdH0cII9y+CyS8rG3nL48Bclra9HmKhVVUHyPWNH5Y7xDwAB7bfgSjkUMQ==}
    engines: {node: '>= 0.4'}

  hast-util-parse-selector@2.2.5:
    resolution: {integrity: sha512-7j6mrk/qqkSehsM92wQjdIgWM2/BW61u/53G6xmC8i1OmEdKLHbk419QKQUjz6LglWsfqoiHmyMRkP1BGjecNQ==}

  hast-util-to-jsx-runtime@2.3.6:
    resolution: {integrity: sha512-zl6s8LwNyo1P9uw+XJGvZtdFF1GdAkOg8ujOw+4Pyb76874fLps4ueHXDhXWdk6YHQ6OgUtinliG7RsYvCbbBg==}

  hast-util-whitespace@3.0.0:
    resolution: {integrity: sha512-88JUN06ipLwsnv+dVn+OIYOvAuvBMy/Qoi6O7mQHxdPXpjy+Cd6xRkWwux7DKO+4sYILtLBRIKgsdpS2gQc7qw==}

  hastscript@6.0.0:
    resolution: {integrity: sha512-nDM6bvd7lIqDUiYEiu5Sl/+6ReP0BMk/2f4U/Rooccxkj0P5nm+acM5PrGJ/t5I8qPGiqZSE6hVAwZEdZIvP4w==}

  he@1.2.0:
    resolution: {integrity: sha512-F/1DnUGPopORZi0ni+CvrCgHQ5FyEAHRLSApuYWMmrbSwoN2Mn/7k+Gl38gJnR7yyDZk6WLXwiGod1JOWNDKGw==}
    hasBin: true

  hermes-estree@0.25.1:
    resolution: {integrity: sha512-0wUoCcLp+5Ev5pDW2OriHC2MJCbwLwuRx+gAqMTOkGKJJiBCLjtrvy4PWUGn6MIVefecRpzoOZ/UV6iGdOr+Cw==}

  hermes-parser@0.25.1:
    resolution: {integrity: sha512-6pEjquH3rqaI6cYAXYPcz9MS4rY6R4ngRgrgfDshRptUZIc3lw0MCIJIGDj9++mfySOuPTHB4nrSW99BCvOPIA==}

  highlight.js@10.7.3:
    resolution: {integrity: sha512-tzcUFauisWKNHaRkN4Wjl/ZA07gENAjFl3J/c480dprkGTg5EQstgaNFqBfUqCq54kZRIEcreTsAgF/m2quD7A==}

  highlightjs-vue@1.0.0:
    resolution: {integrity: sha512-PDEfEF102G23vHmPhLyPboFCD+BkMGu+GuJe2d9/eH4FsCwvgBpnc9n0pGE+ffKdph38s6foEZiEjdgHdzp+IA==}

  html-encoding-sniffer@3.0.0:
    resolution: {integrity: sha512-oWv4T4yJ52iKrufjnyZPkrN0CH3QnrUqdB6In1g5Fe1mia8GmF36gnfNySxoZtxD5+NmYw1EElVXiBk93UeskA==}
    engines: {node: '>=12'}

  html-escaper@2.0.2:
    resolution: {integrity: sha512-H2iMtd0I4Mt5eYiapRdIDjp+XzelXQ0tFE4JS7YFwFevXXMmOp9myNrUvCg0D6ws8iqkRPBfKHgbwig1SmlLfg==}

  html-url-attributes@3.0.1:
    resolution: {integrity: sha512-ol6UPyBWqsrO6EJySPz2O7ZSr856WDrEzM5zMqp+FJJLGMW35cLYmmZnl0vztAZxRUoNZJFTCohfjuIJ8I4QBQ==}

  http-proxy-agent@7.0.2:
    resolution: {integrity: sha512-T1gkAiYYDWYx3V5Bmyu7HcfcvL7mUrTWiM6yOfa3PIphViJ/gFPbvidQ+veqSOHci/PxBcDabeUNCzpOODJZig==}
    engines: {node: '>= 14'}

  http-proxy@1.18.1:
    resolution: {integrity: sha512-7mz/721AbnJwIVbnaSv1Cz3Am0ZLT/UBwkC92VlxhXv/k/BBQfM2fXElQNC27BVGr0uwUpplYPQM9LnaBMR5NQ==}
    engines: {node: '>=8.0.0'}

  http-server@14.1.1:
    resolution: {integrity: sha512-+cbxadF40UXd9T01zUHgA+rlo2Bg1Srer4+B4NwIHdaGxAGGv59nYRnGGDJ9LBk7alpS0US+J+bLLdQOOkJq4A==}
    engines: {node: '>=12'}
    hasBin: true

  https-proxy-agent@7.0.6:
    resolution: {integrity: sha512-vK9P5/iUfdl95AI+JVyUuIcVtd4ofvtrOr3HNtM2yxC9bnMbEdp3x01OhQNnjb8IJYi38VlTE3mBXwcfvywuSw==}
    engines: {node: '>= 14'}

  husky@9.1.7:
    resolution: {integrity: sha512-5gs5ytaNjBrh5Ow3zrvdUUY+0VxIuWVL4i9irt6friV+BqdCfmV11CQTWMiBYWHbXhco+J1kHfTOUkePhCDvMA==}
    engines: {node: '>=18'}
    hasBin: true

  hyphenate-style-name@1.1.0:
    resolution: {integrity: sha512-WDC/ui2VVRrz3jOVi+XtjqkDjiVjTtFaAGiW37k6b+ohyQ5wYDOGkvCZa8+H0nx3gyvv0+BST9xuOgIyGQ00gw==}

  iconv-lite@0.4.24:
    resolution: {integrity: sha512-v3MXnZAcvnywkTUEZomIActle7RXXeedOR31wwl7VlyoXO4Qi9arvSenNQWne1TcRwhCL1HwLI21bEqdpj8/rA==}
    engines: {node: '>=0.10.0'}

  iconv-lite@0.6.3:
    resolution: {integrity: sha512-4fCk79wshMdzMp2rH06qWrJE4iolqLhCUH+OiuIgU++RB0+94NlDL81atO7GX55uUKueo0txHNtvEyI6D7WdMw==}
    engines: {node: '>=0.10.0'}

  ignore@5.3.2:
    resolution: {integrity: sha512-hsBTNUqQTDwkWtcdYI2i06Y/nUBEsNEDJKjWdigLvegy8kDuJAS8uRlpkkcQpyEXL0Z/pjDy5HBmMjRCJ2gq+g==}
    engines: {node: '>= 4'}

  ignore@7.0.5:
    resolution: {integrity: sha512-Hs59xBNfUIunMFgWAbGX5cq6893IbWg4KnrjbYwX3tx0ztorVgTDA6B2sxf8ejHJ4wz8BqGUMYlnzNBer5NvGg==}
    engines: {node: '>= 4'}

  import-fresh@3.3.1:
    resolution: {integrity: sha512-TR3KfrTZTYLPB6jUjfx6MF9WcWrHL9su5TObK4ZkYgBdWKPOFoSoQIdEuTuR82pmtxH2spWG9h6etwfr1pLBqQ==}
    engines: {node: '>=6'}

  imurmurhash@0.1.4:
    resolution: {integrity: sha512-JmXMZ6wuvDmLiHEml9ykzqO6lwFbof0GG4IkcGaENdCRDDmMVnny7s5HsIgHCbaq0w2MyPhDqkhTUgS2LU2PHA==}
    engines: {node: '>=0.8.19'}

  indent-string@4.0.0:
    resolution: {integrity: sha512-EdDDZu4A2OyIK7Lr/2zG+w5jmbuk1DVBnEwREQvBzspBJkCEbRa8GxU1lghYcaGJCnRWibjDXlq779X1/y5xwg==}
    engines: {node: '>=8'}

  ini@1.3.8:
    resolution: {integrity: sha512-JV/yugV2uzW5iMRSiZAyDtQd+nxtUnjeLt0acNdw98kKLrvuRVyB80tsREOE7yvGVgalhZ6RNXCmEHkUKBKxew==}

  ini@4.1.3:
    resolution: {integrity: sha512-X7rqawQBvfdjS10YU1y1YVreA3SsLrW9dX2CewP2EbBJM4ypVNLDkO5y04gejPwKIY9lR+7r9gn3rFPt/kmWFg==}
    engines: {node: ^14.17.0 || ^16.13.0 || >=18.0.0}

  inline-style-parser@0.2.4:
    resolution: {integrity: sha512-0aO8FkhNZlj/ZIbNi7Lxxr12obT7cL1moPfE4tg1LkX7LlLfC6DeX4l2ZEud1ukP9jNQyNnfzQVqwbwmAATY4Q==}

  inline-style-prefixer@7.0.1:
    resolution: {integrity: sha512-lhYo5qNTQp3EvSSp3sRvXMbVQTLrvGV6DycRMJ5dm2BLMiJ30wpXKdDdgX+GmJZ5uQMucwRKHamXSst3Sj/Giw==}

  ip-address@9.0.5:
    resolution: {integrity: sha512-zHtQzGojZXTwZTHQqra+ETKd4Sn3vgi7uBmlPoXVWZqYvuKmtI0l/VZTjqGmJY9x88GGOaZ9+G9ES8hC4T4X8g==}
    engines: {node: '>= 12'}

  is-alphabetical@1.0.4:
    resolution: {integrity: sha512-DwzsA04LQ10FHTZuL0/grVDk4rFoVH1pjAToYwBrHSxcrBIGQuXrQMtD5U1b0U2XVgKZCTLLP8u2Qxqhy3l2Vg==}

  is-alphabetical@2.0.1:
    resolution: {integrity: sha512-FWyyY60MeTNyeSRpkM2Iry0G9hpr7/9kD40mD/cGQEuilcZYS4okz8SN2Q6rLCJ8gbCt6fN+rC+6tMGS99LaxQ==}

  is-alphanumerical@1.0.4:
    resolution: {integrity: sha512-UzoZUr+XfVz3t3v4KyGEniVL9BDRoQtY7tOyrRybkVNjDFWyo1yhXNGrrBTQxp3ib9BLAWs7k2YKBQsFRkZG9A==}

  is-alphanumerical@2.0.1:
    resolution: {integrity: sha512-hmbYhX/9MUMF5uh7tOXyK/n0ZvWpad5caBA17GsC6vyuCqaWliRG5K1qS9inmUhEMaOBIW7/whAnSwveW/LtZw==}

  is-arrayish@0.3.2:
    resolution: {integrity: sha512-eVRqCvVlZbuw3GrM63ovNSNAeA1K16kaR/LRY/92w0zxQ5/1YzwblUX652i4Xs9RwAGjW9d9y6X88t8OaAJfWQ==}

  is-binary-path@2.1.0:
    resolution: {integrity: sha512-ZMERYes6pDydyuGidse7OsHxtbI7WVeUEozgR/g7rd0xUimYNlvZRE/K2MgZTjWy725IfelLeVcEM97mmtRGXw==}
    engines: {node: '>=8'}

  is-core-module@2.16.1:
    resolution: {integrity: sha512-UfoeMA6fIJ8wTYFEUjelnaGI67v6+N7qXJEvQuIGa99l4xsCruSYOVSQ0uPANn4dAzm8lkYPaKLrrijLq7x23w==}
    engines: {node: '>= 0.4'}

  is-decimal@1.0.4:
    resolution: {integrity: sha512-RGdriMmQQvZ2aqaQq3awNA6dCGtKpiDFcOzrTWrDAT2MiWrKQVPmxLGHl7Y2nNu6led0kEyoX0enY0qXYsv9zw==}

  is-decimal@2.0.1:
    resolution: {integrity: sha512-AAB9hiomQs5DXWcRB1rqsxGUstbRroFOPPVAomNk/3XHR5JyEZChOyTWe2oayKnsSsr/kcGqF+z6yuH6HHpN0A==}

  is-docker@2.2.1:
    resolution: {integrity: sha512-F+i2BKsFrH66iaUFc0woD8sLy8getkwTwtOBjvs56Cx4CgJDeKQeqfz8wAYiSb8JOprWhHH5p77PbmYCvvUuXQ==}
    engines: {node: '>=8'}
    hasBin: true

  is-extglob@2.1.1:
    resolution: {integrity: sha512-SbKbANkN603Vi4jEZv49LeVJMn4yGwsbzZworEoyEiutsN3nJYdbO36zfhGJ6QEDpOZIFkDtnq5JRxmvl3jsoQ==}
    engines: {node: '>=0.10.0'}

  is-fullwidth-code-point@3.0.0:
    resolution: {integrity: sha512-zymm5+u+sCsSWyD9qNaejV3DFvhCKclKdizYaJUuHA83RLjb7nSuGnddCHGv0hk+KY7BMAlsWeK4Ueg6EV6XQg==}
    engines: {node: '>=8'}

  is-glob@4.0.3:
    resolution: {integrity: sha512-xelSayHH36ZgE7ZWhli7pW34hNbNl8Ojv5KVmkJD4hBdD3th8Tfk9vYasLM+mXWOZhFkgZfxhLSnrwRr4elSSg==}
    engines: {node: '>=0.10.0'}

  is-hexadecimal@1.0.4:
    resolution: {integrity: sha512-gyPJuv83bHMpocVYoqof5VDiZveEoGoFL8m3BXNb2VW8Xs+rz9kqO8LOQ5DH6EsuvilT1ApazU0pyl+ytbPtlw==}

  is-hexadecimal@2.0.1:
    resolution: {integrity: sha512-DgZQp241c8oO6cA1SbTEWiXeoxV42vlcJxgH+B3hi1AiqqKruZR3ZGF8In3fj4+/y/7rHvlOZLZtgJ/4ttYGZg==}

  is-number@7.0.0:
    resolution: {integrity: sha512-41Cifkg6e8TylSpdtTpeLVMqvSBEVzTttHvERD741+pnZ8ANv0004MRL43QKPDlK9cGvNp6NZWZUBlbGXYxxng==}
    engines: {node: '>=0.12.0'}

  is-plain-obj@4.1.0:
    resolution: {integrity: sha512-+Pgi+vMuUNkJyExiMBt5IlFoMyKnr5zhJ4Uspz58WOhBF5QoIZkFyNHIbBAtHwzVAgk5RtndVNsDRN61/mmDqg==}
    engines: {node: '>=12'}

  is-wsl@2.2.0:
    resolution: {integrity: sha512-fKzAra0rGJUUBwGBgNkHZuToZcn+TtXHpeCgmkMJMMYx1sQDYaCSyjJBSCa2nH1DGm7s3n1oBnohoVTBaN7Lww==}
    engines: {node: '>=8'}

  isexe@2.0.0:
    resolution: {integrity: sha512-RHxMLp9lnKHGHRng9QFhRCMbYAcVpn69smSGcq3f36xjgVVWThj4qqLbTLlq7Ssj8B+fIQ1EuCEGI2lKsyQeIw==}

  jiti@2.4.2:
    resolution: {integrity: sha512-rg9zJN+G4n2nfJl5MW3BMygZX56zKPNVEYYqq7adpmMh4Jn2QNEwhvQlFy6jPVdcod7txZtKHWnyZiA3a0zP7A==}
    hasBin: true

  jose@6.0.12:
    resolution: {integrity: sha512-T8xypXs8CpmiIi78k0E+Lk7T2zlK4zDyg+o1CZ4AkOHgDg98ogdP2BeZ61lTFKFyoEwJ9RgAgN+SdM3iPgNonQ==}

  js-cookie@2.2.1:
    resolution: {integrity: sha512-HvdH2LzI/EAZcUwA8+0nKNtWHqS+ZmijLA30RwZA0bo7ToCckjK5MkGhjED9KoRcXO6BaGI3I9UIzSA1FKFPOQ==}

  js-cookie@3.0.5:
    resolution: {integrity: sha512-cEiJEAEoIbWfCZYKWhVwFuvPX1gETRYPw6LlaTKoxD3s2AkXzkCjnp6h0V77ozyqj0jakteJ4YqDJT830+lVGw==}
    engines: {node: '>=14'}

  js-git@0.7.8:
    resolution: {integrity: sha512-+E5ZH/HeRnoc/LW0AmAyhU+mNcWBzAKE+30+IDMLSLbbK+Tdt02AdkOKq9u15rlJsDEGFqtgckc8ZM59LhhiUA==}

  js-tokens@4.0.0:
    resolution: {integrity: sha512-RdJUflcE3cUzKiMqQgsCu06FPu9UdIJO0beYbPhHN4k6apgJtifcoCtT9bcxOpYBtpD2kCM6Sbzg4CausW/PKQ==}

  js-tokens@9.0.1:
    resolution: {integrity: sha512-mxa9E9ITFOt0ban3j6L5MpjwegGz6lBQmM1IJkWeBZGcMxto50+eWdjC/52xDbS2vy0k7vIMK0Fe2wfL9OQSpQ==}

  js-yaml@4.1.0:
    resolution: {integrity: sha512-wpxZs9NoxZaJESJGIZTyDEaYpl0FKSA+FB9aJiyemKhMwkxQg63h4T1KJgUGHpTqPDNRcmmYLugrRjJlBtWvRA==}
    hasBin: true

  jsbn@1.1.0:
    resolution: {integrity: sha512-4bYVV3aAMtDTTu4+xsDYa6sy9GyJ69/amsu9sYF2zqjiEoZA5xJi3BrfX3uY+/IekIu7MwdObdbDWpoZdBv3/A==}

  jsesc@3.1.0:
    resolution: {integrity: sha512-/sM3dO2FOzXjKQhJuo0Q173wf2KOo8t4I8vHy6lF9poUp7bKT0/NHE8fPX23PwfhnykfqnC2xRxOnVw5XuGIaA==}
    engines: {node: '>=6'}
    hasBin: true

  json-buffer@3.0.1:
    resolution: {integrity: sha512-4bV5BfR2mqfQTJm+V5tPPdf+ZpuhiIvTuAB5g8kcrXOZpTT/QwwVRWBywX1ozr6lEuPdbHxwaJlm9G6mI2sfSQ==}

  json-schema-traverse@0.4.1:
    resolution: {integrity: sha512-xbbCH5dCYU5T8LcEhhuh7HJ88HXuW3qsI3Y0zOZFKfZEHcpWiHU/Jxzk629Brsab/mMiHQti9wMP+845RPe3Vg==}

  json-stable-stringify-without-jsonify@1.0.1:
    resolution: {integrity: sha512-Bdboy+l7tA3OGW6FjyFHWkP5LuByj1Tk33Ljyq0axyzdk9//JSi2u3fP1QSmd1KNwq6VOKYGlAu87CisVir6Pw==}

  json-stringify-safe@5.0.1:
    resolution: {integrity: sha512-ZClg6AaYvamvYEE82d3Iyd3vSSIjQ+odgjaTzRuO3s7toCdFKczob2i0zCh7JE8kWn17yvAWhUVxvqGwUalsRA==}

  json5@2.2.3:
    resolution: {integrity: sha512-XmOWe7eyHYH14cLdVPoyg+GOH3rYX++KpzrylJwSW98t3Nk+U8XOl8FWKOgwtzdb8lXGf6zYwDUzeHMWfxasyg==}
    engines: {node: '>=6'}
    hasBin: true

  keyv@4.5.4:
    resolution: {integrity: sha512-oxVHkHR/EJf2CNXnWxRLW6mg7JyCCUcG0DtEGmL2ctUo1PNTin1PUil+r/+4r5MpVgC/fn1kjsx7mjSujKqIpw==}

  kleur@4.1.5:
    resolution: {integrity: sha512-o+NO+8WrRiQEE4/7nwRJhN1HWpVmJm511pBHUxPLtp0BUISzlBplORYSmTclCnJvQq2tKu/sgl3xVpkc7ZWuQQ==}
    engines: {node: '>=6'}

  levn@0.4.1:
    resolution: {integrity: sha512-+bT2uH4E5LGE7h/n3evcS/sQlJXCpIp6ym8OWJ5eV6+67Dsql/LaaT7qJBAt2rzfoa/5QBGBhxDix1dMt2kQKQ==}
    engines: {node: '>= 0.8.0'}

  lightningcss-darwin-arm64@1.30.1:
    resolution: {integrity: sha512-c8JK7hyE65X1MHMN+Viq9n11RRC7hgin3HhYKhrMyaXflk5GVplZ60IxyoVtzILeKr+xAJwg6zK6sjTBJ0FKYQ==}
    engines: {node: '>= 12.0.0'}
    cpu: [arm64]
    os: [darwin]

  lightningcss-darwin-x64@1.30.1:
    resolution: {integrity: sha512-k1EvjakfumAQoTfcXUcHQZhSpLlkAuEkdMBsI/ivWw9hL+7FtilQc0Cy3hrx0AAQrVtQAbMI7YjCgYgvn37PzA==}
    engines: {node: '>= 12.0.0'}
    cpu: [x64]
    os: [darwin]

  lightningcss-freebsd-x64@1.30.1:
    resolution: {integrity: sha512-kmW6UGCGg2PcyUE59K5r0kWfKPAVy4SltVeut+umLCFoJ53RdCUWxcRDzO1eTaxf/7Q2H7LTquFHPL5R+Gjyig==}
    engines: {node: '>= 12.0.0'}
    cpu: [x64]
    os: [freebsd]

  lightningcss-linux-arm-gnueabihf@1.30.1:
    resolution: {integrity: sha512-MjxUShl1v8pit+6D/zSPq9S9dQ2NPFSQwGvxBCYaBYLPlCWuPh9/t1MRS8iUaR8i+a6w7aps+B4N0S1TYP/R+Q==}
    engines: {node: '>= 12.0.0'}
    cpu: [arm]
    os: [linux]

  lightningcss-linux-arm64-gnu@1.30.1:
    resolution: {integrity: sha512-gB72maP8rmrKsnKYy8XUuXi/4OctJiuQjcuqWNlJQ6jZiWqtPvqFziskH3hnajfvKB27ynbVCucKSm2rkQp4Bw==}
    engines: {node: '>= 12.0.0'}
    cpu: [arm64]
    os: [linux]

  lightningcss-linux-arm64-musl@1.30.1:
    resolution: {integrity: sha512-jmUQVx4331m6LIX+0wUhBbmMX7TCfjF5FoOH6SD1CttzuYlGNVpA7QnrmLxrsub43ClTINfGSYyHe2HWeLl5CQ==}
    engines: {node: '>= 12.0.0'}
    cpu: [arm64]
    os: [linux]

  lightningcss-linux-x64-gnu@1.30.1:
    resolution: {integrity: sha512-piWx3z4wN8J8z3+O5kO74+yr6ze/dKmPnI7vLqfSqI8bccaTGY5xiSGVIJBDd5K5BHlvVLpUB3S2YCfelyJ1bw==}
    engines: {node: '>= 12.0.0'}
    cpu: [x64]
    os: [linux]

  lightningcss-linux-x64-musl@1.30.1:
    resolution: {integrity: sha512-rRomAK7eIkL+tHY0YPxbc5Dra2gXlI63HL+v1Pdi1a3sC+tJTcFrHX+E86sulgAXeI7rSzDYhPSeHHjqFhqfeQ==}
    engines: {node: '>= 12.0.0'}
    cpu: [x64]
    os: [linux]

  lightningcss-win32-arm64-msvc@1.30.1:
    resolution: {integrity: sha512-mSL4rqPi4iXq5YVqzSsJgMVFENoa4nGTT/GjO2c0Yl9OuQfPsIfncvLrEW6RbbB24WtZ3xP/2CCmI3tNkNV4oA==}
    engines: {node: '>= 12.0.0'}
    cpu: [arm64]
    os: [win32]

  lightningcss-win32-x64-msvc@1.30.1:
    resolution: {integrity: sha512-PVqXh48wh4T53F/1CCu8PIPCxLzWyCnn/9T5W1Jpmdy5h9Cwd+0YQS6/LwhHXSafuc61/xg9Lv5OrCby6a++jg==}
    engines: {node: '>= 12.0.0'}
    cpu: [x64]
    os: [win32]

  lightningcss@1.30.1:
    resolution: {integrity: sha512-xi6IyHML+c9+Q3W0S4fCQJOym42pyurFiJUHEcEyHS0CeKzia4yZDEsLlqOFykxOdHpNy0NmvVO31vcSqAxJCg==}
    engines: {node: '>= 12.0.0'}

  locate-path@6.0.0:
    resolution: {integrity: sha512-iPZK6eYjbxRu3uB4/WZ3EsEIMJFMqAoopl3R+zuq0UjcAm/MO6KCweDgPfP3elTztoKP3KtnVHxTn2NHBSDVUw==}
    engines: {node: '>=10'}

  lodash.castarray@4.4.0:
    resolution: {integrity: sha512-aVx8ztPv7/2ULbArGJ2Y42bG1mEQ5mGjpdvrbJcJFU3TbYybe+QlLS4pst9zV52ymy2in1KpFPiZnAOATxD4+Q==}

  lodash.curry@4.1.1:
    resolution: {integrity: sha512-/u14pXGviLaweY5JI0IUzgzF2J6Ne8INyzAZjImcryjgkZ+ebruBxy2/JaOOkTqScddcYtakjhSaeemV8lR0tA==}

  lodash.isplainobject@4.0.6:
    resolution: {integrity: sha512-oSXzaWypCMHkPC3NvBEaPHf0KsA5mvPrOPgQWDsbg8n7orZ290M0BmC/jgRZ4vcJ6DTAhjrsSYgdsW/F+MFOBA==}

  lodash.merge@4.6.2:
    resolution: {integrity: sha512-0KpjqXRVvrYyCsX1swR/XTK0va6VQkQM6MNo7PqW77ByjAhoARA8EfrP1N4+KlKj8YS0ZUCtRT/YUuhyYDujIQ==}

  lodash@4.17.21:
    resolution: {integrity: sha512-v2kDEe57lecTulaDIuNTPy3Ry4gLGJ6Z1O3vE1krgXZNrsQ+LFTGHVxVjcXPs17LhbZVGedAJv8XZ1tvj5FvSg==}

  longest-streak@3.1.0:
    resolution: {integrity: sha512-9Ri+o0JYgehTaVBBDoMqIl8GXtbWg711O3srftcHhZ0dqnETqLaoIK0x17fUw9rFSlK/0NlsKe0Ahhyl5pXE2g==}

  loupe@3.1.4:
    resolution: {integrity: sha512-wJzkKwJrheKtknCOKNEtDK4iqg/MxmZheEMtSTYvnzRdEYaZzmgH976nenp8WdJRdx5Vc1X/9MO0Oszl6ezeXg==}

  lowlight@1.20.0:
    resolution: {integrity: sha512-8Ktj+prEb1RoCPkEOrPMYUN/nCggB7qAWe3a7OpMjWQkh3l2RD5wKRQ+o8Q8YuI9RG/xs95waaI/E6ym/7NsTw==}

  lru-cache@5.1.1:
    resolution: {integrity: sha512-KpNARQA3Iwv+jTA0utUVVbrh+Jlrr1Fv0e56GGzAFOXN7dk/FviaDW8LHmK52DlcH4WP2n6gI8vN1aesBFgo9w==}

  lru-cache@6.0.0:
    resolution: {integrity: sha512-Jo6dJ04CmSjuznwJSS3pUeWmd/H0ffTlkXXgwZi+eq1UCmqQwCh+eLsYOYCwY991i2Fah4h1BEMCx4qThGbsiA==}
    engines: {node: '>=10'}

  lru-cache@7.18.3:
    resolution: {integrity: sha512-jumlc0BIUrS3qJGgIkWZsyfAM7NCWiBcCDhnd+3NNM5KbBmLTgHVfWBcg6W+rLUsIpzpERPsvwUP7CckAQSOoA==}
    engines: {node: '>=12'}

  lucide-react@0.514.0:
    resolution: {integrity: sha512-HXD0OAMd+JM2xCjlwG1EGW9Nuab64dhjO3+MvdyD+pSUeOTBaVAPhQblKIYmmX4RyBYbdzW0VWnJpjJmxWGr6w==}
    peerDependencies:
      react: 19.0.0

  lz-string@1.5.0:
    resolution: {integrity: sha512-h5bgJWpxJNswbU7qCrV0tIKQCaS3blPDrqKWx+QxzuzL1zGUzij9XCWLrSLsJPu5t+eWA/ycetzYAO5IOMcWAQ==}
    hasBin: true

  magic-string@0.30.17:
    resolution: {integrity: sha512-sNPKHvyjVf7gyjwS4xGTaW/mCnF8wnjtifKBEhxfZ7E/S8tQ0rssrwGNn6q8JH/ohItJfSQp9mBtQYuTlH5QnA==}

  markdown-table@3.0.4:
    resolution: {integrity: sha512-wiYz4+JrLyb/DqW2hkFJxP7Vd7JuTDm77fvbM8VfEQdmSMqcImWeeRbHwZjBjIFki/VaMK2BhFi7oUUZeM5bqw==}

  math-intrinsics@1.1.0:
    resolution: {integrity: sha512-/IXtbwEk5HTPyEwyKX6hGkYXxM9nbj64B+ilVJnC/R6B0pH5G4V3b0pVbL7DBj4tkhBAppbQUlf6F6Xl9LHu1g==}
    engines: {node: '>= 0.4'}

  mdast-util-find-and-replace@3.0.2:
    resolution: {integrity: sha512-Tmd1Vg/m3Xz43afeNxDIhWRtFZgM2VLyaf4vSTYwudTyeuTneoL3qtWMA5jeLyz/O1vDJmmV4QuScFCA2tBPwg==}

  mdast-util-from-markdown@2.0.2:
    resolution: {integrity: sha512-uZhTV/8NBuw0WHkPTrCqDOl0zVe1BIng5ZtHoDk49ME1qqcjYmmLmOf0gELgcRMxN4w2iuIeVso5/6QymSrgmA==}

  mdast-util-gfm-autolink-literal@2.0.1:
    resolution: {integrity: sha512-5HVP2MKaP6L+G6YaxPNjuL0BPrq9orG3TsrZ9YXbA3vDw/ACI4MEsnoDpn6ZNm7GnZgtAcONJyPhOP8tNJQavQ==}

  mdast-util-gfm-footnote@2.1.0:
    resolution: {integrity: sha512-sqpDWlsHn7Ac9GNZQMeUzPQSMzR6Wv0WKRNvQRg0KqHh02fpTz69Qc1QSseNX29bhz1ROIyNyxExfawVKTm1GQ==}

  mdast-util-gfm-strikethrough@2.0.0:
    resolution: {integrity: sha512-mKKb915TF+OC5ptj5bJ7WFRPdYtuHv0yTRxK2tJvi+BDqbkiG7h7u/9SI89nRAYcmap2xHQL9D+QG/6wSrTtXg==}

  mdast-util-gfm-table@2.0.0:
    resolution: {integrity: sha512-78UEvebzz/rJIxLvE7ZtDd/vIQ0RHv+3Mh5DR96p7cS7HsBhYIICDBCu8csTNWNO6tBWfqXPWekRuj2FNOGOZg==}

  mdast-util-gfm-task-list-item@2.0.0:
    resolution: {integrity: sha512-IrtvNvjxC1o06taBAVJznEnkiHxLFTzgonUdy8hzFVeDun0uTjxxrRGVaNFqkU1wJR3RBPEfsxmU6jDWPofrTQ==}

  mdast-util-gfm@3.1.0:
    resolution: {integrity: sha512-0ulfdQOM3ysHhCJ1p06l0b0VKlhU0wuQs3thxZQagjcjPrlFRqY215uZGHHJan9GEAXd9MbfPjFJz+qMkVR6zQ==}

  mdast-util-mdx-expression@2.0.1:
    resolution: {integrity: sha512-J6f+9hUp+ldTZqKRSg7Vw5V6MqjATc+3E4gf3CFNcuZNWD8XdyI6zQ8GqH7f8169MM6P7hMBRDVGnn7oHB9kXQ==}

  mdast-util-mdx-jsx@3.2.0:
    resolution: {integrity: sha512-lj/z8v0r6ZtsN/cGNNtemmmfoLAFZnjMbNyLzBafjzikOM+glrjNHPlf6lQDOTccj9n5b0PPihEBbhneMyGs1Q==}

  mdast-util-mdxjs-esm@2.0.1:
    resolution: {integrity: sha512-EcmOpxsZ96CvlP03NghtH1EsLtr0n9Tm4lPUJUBccV9RwUOneqSycg19n5HGzCf+10LozMRSObtVr3ee1WoHtg==}

  mdast-util-phrasing@4.1.0:
    resolution: {integrity: sha512-TqICwyvJJpBwvGAMZjj4J2n0X8QWp21b9l0o7eXyVJ25YNWYbJDVIyD1bZXE6WtV6RmKJVYmQAKWa0zWOABz2w==}

  mdast-util-to-hast@13.2.0:
    resolution: {integrity: sha512-QGYKEuUsYT9ykKBCMOEDLsU5JRObWQusAolFMeko/tYPufNkRffBAQjIE+99jbA87xv6FgmjLtwjh9wBWajwAA==}

  mdast-util-to-markdown@2.1.2:
    resolution: {integrity: sha512-xj68wMTvGXVOKonmog6LwyJKrYXZPvlwabaryTjLh9LuvovB/KAH+kvi8Gjj+7rJjsFi23nkUxRQv1KqSroMqA==}

  mdast-util-to-string@4.0.0:
    resolution: {integrity: sha512-0H44vDimn51F0YwvxSJSm0eCDOJTRlmN0R1yBh4HLj9wiV1Dn0QoXGbvFAWj2hSItVTlCmBF1hqKlIyUBVFLPg==}

  mdn-data@2.0.14:
    resolution: {integrity: sha512-dn6wd0uw5GsdswPFfsgMp5NSB0/aDe6fK94YJV/AJDYXL6HVLWBsxeq7js7Ad+mU2K9LAlwpk6kN2D5mwCPVow==}

  merge2@1.4.1:
    resolution: {integrity: sha512-8q7VEgMJW4J8tcfVPy8g09NcQwZdbwFEqhe/WZkoIzjn/3TGDwtOCYtXGxA3O8tPzpczCCDgv+P2P5y00ZJOOg==}
    engines: {node: '>= 8'}

  micromark-core-commonmark@2.0.3:
    resolution: {integrity: sha512-RDBrHEMSxVFLg6xvnXmb1Ayr2WzLAWjeSATAoxwKYJV94TeNavgoIdA0a9ytzDSVzBy2YKFK+emCPOEibLeCrg==}

  micromark-extension-gfm-autolink-literal@2.1.0:
    resolution: {integrity: sha512-oOg7knzhicgQ3t4QCjCWgTmfNhvQbDDnJeVu9v81r7NltNCVmhPy1fJRX27pISafdjL+SVc4d3l48Gb6pbRypw==}

  micromark-extension-gfm-footnote@2.1.0:
    resolution: {integrity: sha512-/yPhxI1ntnDNsiHtzLKYnE3vf9JZ6cAisqVDauhp4CEHxlb4uoOTxOCJ+9s51bIB8U1N1FJ1RXOKTIlD5B/gqw==}

  micromark-extension-gfm-strikethrough@2.1.0:
    resolution: {integrity: sha512-ADVjpOOkjz1hhkZLlBiYA9cR2Anf8F4HqZUO6e5eDcPQd0Txw5fxLzzxnEkSkfnD0wziSGiv7sYhk/ktvbf1uw==}

  micromark-extension-gfm-table@2.1.1:
    resolution: {integrity: sha512-t2OU/dXXioARrC6yWfJ4hqB7rct14e8f7m0cbI5hUmDyyIlwv5vEtooptH8INkbLzOatzKuVbQmAYcbWoyz6Dg==}

  micromark-extension-gfm-tagfilter@2.0.0:
    resolution: {integrity: sha512-xHlTOmuCSotIA8TW1mDIM6X2O1SiX5P9IuDtqGonFhEK0qgRI4yeC6vMxEV2dgyr2TiD+2PQ10o+cOhdVAcwfg==}

  micromark-extension-gfm-task-list-item@2.1.0:
    resolution: {integrity: sha512-qIBZhqxqI6fjLDYFTBIa4eivDMnP+OZqsNwmQ3xNLE4Cxwc+zfQEfbs6tzAo2Hjq+bh6q5F+Z8/cksrLFYWQQw==}

  micromark-extension-gfm@3.0.0:
    resolution: {integrity: sha512-vsKArQsicm7t0z2GugkCKtZehqUm31oeGBV/KVSorWSy8ZlNAv7ytjFhvaryUiCUJYqs+NoE6AFhpQvBTM6Q4w==}

  micromark-factory-destination@2.0.1:
    resolution: {integrity: sha512-Xe6rDdJlkmbFRExpTOmRj9N3MaWmbAgdpSrBQvCFqhezUn4AHqJHbaEnfbVYYiexVSs//tqOdY/DxhjdCiJnIA==}

  micromark-factory-label@2.0.1:
    resolution: {integrity: sha512-VFMekyQExqIW7xIChcXn4ok29YE3rnuyveW3wZQWWqF4Nv9Wk5rgJ99KzPvHjkmPXF93FXIbBp6YdW3t71/7Vg==}

  micromark-factory-space@2.0.1:
    resolution: {integrity: sha512-zRkxjtBxxLd2Sc0d+fbnEunsTj46SWXgXciZmHq0kDYGnck/ZSGj9/wULTV95uoeYiK5hRXP2mJ98Uo4cq/LQg==}

  micromark-factory-title@2.0.1:
    resolution: {integrity: sha512-5bZ+3CjhAd9eChYTHsjy6TGxpOFSKgKKJPJxr293jTbfry2KDoWkhBb6TcPVB4NmzaPhMs1Frm9AZH7OD4Cjzw==}

  micromark-factory-whitespace@2.0.1:
    resolution: {integrity: sha512-Ob0nuZ3PKt/n0hORHyvoD9uZhr+Za8sFoP+OnMcnWK5lngSzALgQYKMr9RJVOWLqQYuyn6ulqGWSXdwf6F80lQ==}

  micromark-util-character@2.1.1:
    resolution: {integrity: sha512-wv8tdUTJ3thSFFFJKtpYKOYiGP2+v96Hvk4Tu8KpCAsTMs6yi+nVmGh1syvSCsaxz45J6Jbw+9DD6g97+NV67Q==}

  micromark-util-chunked@2.0.1:
    resolution: {integrity: sha512-QUNFEOPELfmvv+4xiNg2sRYeS/P84pTW0TCgP5zc9FpXetHY0ab7SxKyAQCNCc1eK0459uoLI1y5oO5Vc1dbhA==}

  micromark-util-classify-character@2.0.1:
    resolution: {integrity: sha512-K0kHzM6afW/MbeWYWLjoHQv1sgg2Q9EccHEDzSkxiP/EaagNzCm7T/WMKZ3rjMbvIpvBiZgwR3dKMygtA4mG1Q==}

  micromark-util-combine-extensions@2.0.1:
    resolution: {integrity: sha512-OnAnH8Ujmy59JcyZw8JSbK9cGpdVY44NKgSM7E9Eh7DiLS2E9RNQf0dONaGDzEG9yjEl5hcqeIsj4hfRkLH/Bg==}

  micromark-util-decode-numeric-character-reference@2.0.2:
    resolution: {integrity: sha512-ccUbYk6CwVdkmCQMyr64dXz42EfHGkPQlBj5p7YVGzq8I7CtjXZJrubAYezf7Rp+bjPseiROqe7G6foFd+lEuw==}

  micromark-util-decode-string@2.0.1:
    resolution: {integrity: sha512-nDV/77Fj6eH1ynwscYTOsbK7rR//Uj0bZXBwJZRfaLEJ1iGBR6kIfNmlNqaqJf649EP0F3NWNdeJi03elllNUQ==}

  micromark-util-encode@2.0.1:
    resolution: {integrity: sha512-c3cVx2y4KqUnwopcO9b/SCdo2O67LwJJ/UyqGfbigahfegL9myoEFoDYZgkT7f36T0bLrM9hZTAaAyH+PCAXjw==}

  micromark-util-html-tag-name@2.0.1:
    resolution: {integrity: sha512-2cNEiYDhCWKI+Gs9T0Tiysk136SnR13hhO8yW6BGNyhOC4qYFnwF1nKfD3HFAIXA5c45RrIG1ub11GiXeYd1xA==}

  micromark-util-normalize-identifier@2.0.1:
    resolution: {integrity: sha512-sxPqmo70LyARJs0w2UclACPUUEqltCkJ6PhKdMIDuJ3gSf/Q+/GIe3WKl0Ijb/GyH9lOpUkRAO2wp0GVkLvS9Q==}

  micromark-util-resolve-all@2.0.1:
    resolution: {integrity: sha512-VdQyxFWFT2/FGJgwQnJYbe1jjQoNTS4RjglmSjTUlpUMa95Htx9NHeYW4rGDJzbjvCsl9eLjMQwGeElsqmzcHg==}

  micromark-util-sanitize-uri@2.0.1:
    resolution: {integrity: sha512-9N9IomZ/YuGGZZmQec1MbgxtlgougxTodVwDzzEouPKo3qFWvymFHWcnDi2vzV1ff6kas9ucW+o3yzJK9YB1AQ==}

  micromark-util-subtokenize@2.1.0:
    resolution: {integrity: sha512-XQLu552iSctvnEcgXw6+Sx75GflAPNED1qx7eBJ+wydBb2KCbRZe+NwvIEEMM83uml1+2WSXpBAcp9IUCgCYWA==}

  micromark-util-symbol@2.0.1:
    resolution: {integrity: sha512-vs5t8Apaud9N28kgCrRUdEed4UJ+wWNvicHLPxCa9ENlYuAY31M0ETy5y1vA33YoNPDFTghEbnh6efaE8h4x0Q==}

  micromark-util-types@2.0.2:
    resolution: {integrity: sha512-Yw0ECSpJoViF1qTU4DC6NwtC4aWGt1EkzaQB8KPPyCRR8z9TWeV0HbEFGTO+ZY1wB22zmxnJqhPyTpOVCpeHTA==}

  micromark@4.0.2:
    resolution: {integrity: sha512-zpe98Q6kvavpCr1NPVSCMebCKfD7CA2NqZ+rykeNhONIJBpc1tFKt9hucLGwha3jNTNI8lHpctWJWoimVF4PfA==}

  micromatch@4.0.8:
    resolution: {integrity: sha512-PXwfBhYu0hBCPw8Dn0E+WDYb7af3dSLVWKi3HGv84IdF4TyFoC0ysxFd0Goxw7nSv4T/PzEJQxsYsEiFCKo2BA==}
    engines: {node: '>=8.6'}

  mime@1.6.0:
    resolution: {integrity: sha512-x0Vn8spI+wuJ1O6S7gnbaQg8Pxh4NNHb7KSINmEWKiPE4RKOplvijn+NkmYmmRgP68mc70j2EbeTFRsrswaQeg==}
    engines: {node: '>=4'}
    hasBin: true

  mime@3.0.0:
    resolution: {integrity: sha512-jSCU7/VB1loIWBZe14aEYHU/+1UMEHoaO7qxCOVJOw9GgH72VAWppxNcjU+x9a2k3GSIBXNKxXQFqRvvZ7vr3A==}
    engines: {node: '>=10.0.0'}
    hasBin: true

  min-indent@1.0.1:
    resolution: {integrity: sha512-I9jwMn07Sy/IwOj3zVkVik2JTvgpaykDZEigL6Rx6N9LbMywwUSMtxET+7lVoDLLd3O3IXwJwvuuns8UB/HeAg==}
    engines: {node: '>=4'}

  miniflare@4.20250712.0:
    resolution: {integrity: sha512-o7zYqG4pMi3gQTjiGhgZ82bQfexNwK+bzAaNlu8f7m3Kra4DcU5LC9nznfq2rfIBnUnMgwtU2VUfMlN1TuI8Og==}
    engines: {node: '>=18.0.0'}
    hasBin: true

  miniflare@4.20250730.0:
    resolution: {integrity: sha512-avGXBStHQSqcJr8ra1mJ3/OQvnLZ49B1uAILQapAha1DHNZZvXWLIgUVre/WGY6ZOlNGFPh5CJ+dXLm4yuV3Jw==}
    engines: {node: '>=18.0.0'}
    hasBin: true

  minimatch@3.1.2:
    resolution: {integrity: sha512-J7p63hRiAjw1NDEww1W7i37+ByIrOWO5XQQAzZ3VOcL0PNybwpfmV/N05zFAzwQ9USyEcX6t3UO+K5aqBQOIHw==}

  minimatch@9.0.5:
    resolution: {integrity: sha512-G6T0ZX48xgozx7587koeX9Ys2NYy6Gmv//P89sEte9V9whIapMNF4idKxnW2QtCcLiTWlb/wfCabAtAFWhhBow==}
    engines: {node: '>=16 || 14 >=14.17'}

  minimist@1.2.8:
    resolution: {integrity: sha512-2yyAR8qBkN3YuheJanUpWC5U3bb5osDywNB8RzDVlDwDHbocAJveqqj1u8+SVD7jkWT4yvsHCpWqqWqAxb0zCA==}

  minipass@7.1.2:
    resolution: {integrity: sha512-qOOzS1cBTWYF4BH8fVePDBOO9iptMnGUEZwNc/cMWnTV2nVLZ7VoNWEPHkYczZA0pdoA7dl6e7FL659nX9S2aw==}
    engines: {node: '>=16 || 14 >=14.17'}

  minizlib@3.0.2:
    resolution: {integrity: sha512-oG62iEk+CYt5Xj2YqI5Xi9xWUeZhDI8jjQmC5oThVH5JGCTgIjr7ciJDzC7MBzYd//WvR1OTmP5Q38Q8ShQtVA==}
    engines: {node: '>= 18'}

  mkdirp@1.0.4:
    resolution: {integrity: sha512-vVqVZQyf3WLx2Shd0qJ9xuvqgAyKPLAiqITEtqW0oIUjzo3PePDd6fW9iFz30ef7Ysp/oiWqbhszeGWW2T6Gzw==}
    engines: {node: '>=10'}
    hasBin: true

  mkdirp@3.0.1:
    resolution: {integrity: sha512-+NsyUUAZDmo6YVHzL/stxSu3t9YS1iljliy3BSDrXJ/dkn1KYdmtZODGGjLcc9XLgVVpH4KshHB8XmZgMhaBXg==}
    engines: {node: '>=10'}
    hasBin: true

  mnemonist@0.39.8:
    resolution: {integrity: sha512-vyWo2K3fjrUw8YeeZ1zF0fy6Mu59RHokURlld8ymdUPjMlD9EC9ov1/YPqTgqRvUN9nTr3Gqfz29LYAmu0PHPQ==}

  modern-normalize@3.0.1:
    resolution: {integrity: sha512-VqlMdYi59Uch6fnUPxnpijWUQe+TW6zeWCvyr6Mb7JibheHzSuAAoJi2c71ZwIaWKpECpGpYHoaaBp6rBRr+/g==}
    engines: {node: '>=6'}

  module-details-from-path@1.0.4:
    resolution: {integrity: sha512-EGWKgxALGMgzvxYF1UyGTy0HXX/2vHLkw6+NvDKW2jypWbHpjQuj4UMcqQWXHERJhVGKikolT06G3bcKe4fi7w==}

  mri@1.2.0:
    resolution: {integrity: sha512-tzzskb3bG8LvYGFF/mDTpq3jpI6Q9wc3LEmBaghu+DdCssd1FakN7Bc0hVNmEyGq1bq3RgfkCb3cmQLpNPOroA==}
    engines: {node: '>=4'}

  mrmime@2.0.1:
    resolution: {integrity: sha512-Y3wQdFg2Va6etvQ5I82yUhGdsKrcYox6p7FfL1LbK2J4V01F9TGlepTIhnK24t7koZibmg82KGglhA1XK5IsLQ==}
    engines: {node: '>=10'}

  ms@2.1.3:
    resolution: {integrity: sha512-6FlzubTLZG3J2a/NVCAleEhjzq5oxgHyaCU9yYXvcLsvoVaHJq/s5xXI6/XXP6tz7R9xAOtHnSO/tXtF3WRTlA==}

  msgpackr-extract@3.0.3:
    resolution: {integrity: sha512-P0efT1C9jIdVRefqjzOQ9Xml57zpOXnIuS+csaB4MdZbTdmGDLo8XhzBG1N7aO11gKDDkJvBLULeFTo46wwreA==}
    hasBin: true

  msgpackr@1.11.2:
    resolution: {integrity: sha512-F9UngXRlPyWCDEASDpTf6c9uNhGPTqnTeLVt7bN+bU1eajoR/8V9ys2BRaV5C/e5ihE6sJ9uPIKaYt6bFuO32g==}

  msgpackr@1.11.5:
    resolution: {integrity: sha512-UjkUHN0yqp9RWKy0Lplhh+wlpdt9oQBYgULZOiFhV3VclSF1JnSQWZ5r9gORQlNYaUKQoR8itv7g7z1xDDuACA==}

  multipasta@0.2.7:
    resolution: {integrity: sha512-KPA58d68KgGil15oDqXjkUBEBYc00XvbPj5/X+dyzeo/lWm9Nc25pQRlf1D+gv4OpK7NM0J1odrbu9JNNGvynA==}

  mute-stream@0.0.8:
    resolution: {integrity: sha512-nnbWWOkoWyUsTjKrhgD0dcz22mdkSnpYqbEjIm2nhwhuxlSkpywJmBo8h0ZqJdkp73mb90SssHkN4rsRaBAfAA==}

  nano-css@5.6.2:
    resolution: {integrity: sha512-+6bHaC8dSDGALM1HJjOHVXpuastdu2xFoZlC77Jh4cg+33Zcgm+Gxd+1xsnpZK14eyHObSp82+ll5y3SX75liw==}
    peerDependencies:
      react: 19.0.0
      react-dom: 19.0.0

  nanoid@3.3.11:
    resolution: {integrity: sha512-N8SpfPUnUp1bK+PMYW8qSWdl9U+wwNWI4QKxOYDy9JAro3WMX7p2OeVRF9v+347pnakNevPmiHhNmZ2HbFA76w==}
    engines: {node: ^10 || ^12 || ^13.7 || ^14 || >=15.0.1}
    hasBin: true

  nanoid@5.1.3:
    resolution: {integrity: sha512-zAbEOEr7u2CbxwoMRlz/pNSpRP0FdAU4pRaYunCdEezWohXFs+a0Xw7RfkKaezMsmSM1vttcLthJtwRnVtOfHQ==}
    engines: {node: ^18 || >=20}
    hasBin: true

  natural-compare@1.4.0:
    resolution: {integrity: sha512-OWND8ei3VtNC9h7V60qff3SVobHr996CTwgxubgyQYEpg290h9J0buyECNNJexkFm5sOajh5G116RYA1c8ZMSw==}

  needle@2.4.0:
    resolution: {integrity: sha512-4Hnwzr3mi5L97hMYeNl8wRW/Onhy4nUKR/lVemJ8gJedxxUyBLm9kkrDColJvoSfwi0jCNhD+xCdOtiGDQiRZg==}
    engines: {node: '>= 4.4.x'}
    hasBin: true

  netmask@2.0.2:
    resolution: {integrity: sha512-dBpDMdxv9Irdq66304OLfEmQ9tbNRFnFTuZiLo+bD+r332bBmMJ8GBLXklIXXgxd3+v9+KUnZaUR5PJMa75Gsg==}
    engines: {node: '>= 0.4.0'}

  node-addon-api@7.1.1:
    resolution: {integrity: sha512-5m3bsyrjFWE1xf7nz7YXdN4udnVtXK6/Yfgn5qnahL6bCkf2yKt4k3nuTKAtT4r3IG8JNR2ncsIMdZuAzJjHQQ==}

  node-gyp-build-optional-packages@5.2.2:
    resolution: {integrity: sha512-s+w+rBWnpTMwSFbaE0UXsRlg7hU4FjekKU4eyAih5T8nJuNZT1nNsskXpxmeqSK9UzkBl6UgRlnKc8hz8IEqOw==}
    hasBin: true

  node-releases@2.0.19:
    resolution: {integrity: sha512-xxOWJsBKtzAq7DY0J+DTzuz58K8e7sJbdgwkbMWQe8UYB6ekmsQ45q0M/tJDsGaZmbC+l7n57UV8Hl5tHxO9uw==}

  normalize-path@3.0.0:
    resolution: {integrity: sha512-6eZs5Ls3WtCisHWp9S2GUy8dqkpGi4BVSz3GaqiE6ezub0512ESztXUwUB6C6IKbQkY2Pnb/mD4WYojCRwcwLA==}
    engines: {node: '>=0.10.0'}

  normalize-range@0.1.2:
    resolution: {integrity: sha512-bdok/XvKII3nUpklnV6P2hxtMNrCboOjAcyBuQnWEhO665FwrSNRxU+AqpsyvO6LgGYPspN+lu5CLtw4jPRKNA==}
    engines: {node: '>=0.10.0'}

  oauth4webapi@3.6.0:
    resolution: {integrity: sha512-OwXPTXjKPOldTpAa19oksrX9TYHA0rt+VcUFTkJ7QKwgmevPpNm9Cn5vFZUtIo96FiU6AfPuUUGzoXqgOzibWg==}

  object-inspect@1.13.4:
    resolution: {integrity: sha512-W67iLl4J2EXEGTbfeHCffrjDfitvLANg0UlX3wFUUSTx92KXRFegMHUVgSqE+wvhAbi4WqjGg9czysTV2Epbew==}
    engines: {node: '>= 0.4'}

  obliterator@2.0.5:
    resolution: {integrity: sha512-42CPE9AhahZRsMNslczq0ctAEtqk8Eka26QofnqC346BZdHDySk3LWka23LI7ULIw11NmltpiLagIq8gBozxTw==}

  ohash@2.0.11:
    resolution: {integrity: sha512-RdR9FQrFwNBNXAr4GixM8YaRZRJ5PUWbKYbE5eOsrwAjJW0q2REGcf79oYPsLyskQCZG1PLN+S/K1V00joZAoQ==}

  open@8.4.2:
    resolution: {integrity: sha512-7x81NCL719oNbsq/3mh+hVrAWmFuEYUqrq/Iw3kUzH8ReypT9QQ0BLoJS7/G9k6N81XjW4qHWtjWwe/9eLy1EQ==}
    engines: {node: '>=12'}

  opener@1.5.2:
    resolution: {integrity: sha512-ur5UIdyw5Y7yEj9wLzhqXiy6GZ3Mwx0yGI+5sMn2r0N0v3cKJvUmFH5yPP+WXh9e0xfyzyJX95D8l088DNFj7A==}
    hasBin: true

  openid-client@6.6.2:
    resolution: {integrity: sha512-Xya5TNMnnZuTM6DbHdB4q0S3ig2NTAELnii/ASie1xDEr8iiB8zZbO871OWBdrw++sd3hW6bqWjgcmSy1RTWHA==}

  optionator@0.9.4:
    resolution: {integrity: sha512-6IpQ7mKUxRcZNLIObR0hz7lxsapSSIYNZJwXPGeF0mTVqGKFIXj1DQcMoT22S3ROcLyY/rz0PWaWZ9ayWmad9g==}
    engines: {node: '>= 0.8.0'}

  p-limit@3.1.0:
    resolution: {integrity: sha512-TYOanM3wGwNGsZN2cVTYPArw454xnXj5qmWF1bEoAc4+cU/ol7GVh7odevjp1FNHduHc3KZMcFduxU5Xc6uJRQ==}
    engines: {node: '>=10'}

  p-locate@5.0.0:
    resolution: {integrity: sha512-LaNjtRWUBY++zB5nE/NwcaoMylSPk+S+ZHNB1TzdbMJMny6dynpAGt7X/tl/QYq3TIeE6nxHppbo2LGymrG5Pw==}
    engines: {node: '>=10'}

  pac-proxy-agent@7.2.0:
    resolution: {integrity: sha512-TEB8ESquiLMc0lV8vcd5Ql/JAKAoyzHFXaStwjkzpOpC5Yv+pIzLfHvjTSdf3vpa2bMiUQrg9i6276yn8666aA==}
    engines: {node: '>= 14'}

  pac-resolver@7.0.1:
    resolution: {integrity: sha512-5NPgf87AT2STgwa2ntRMr45jTKrYBGkVU36yT0ig/n/GMAa3oPqhZfIQ2kMEimReg0+t9kZViDVZ83qfVUlckg==}
    engines: {node: '>= 14'}

  pako@0.2.9:
    resolution: {integrity: sha512-NUcwaKxUxWrZLpDG+z/xZaCgQITkA/Dv4V/T6bw7VON6l1Xz/VnrBqrYjZQ12TamKHzITTfOEIYUj48y2KXImA==}

  parent-module@1.0.1:
    resolution: {integrity: sha512-GQ2EWRpQV8/o+Aw8YqtfZZPfNRWZYkbidE9k5rpl/hC3vtHHBfGm2Ifi6qWV+coDGkrUKZAxE3Lot5kcsRlh+g==}
    engines: {node: '>=6'}

  parse-entities@2.0.0:
    resolution: {integrity: sha512-kkywGpCcRYhqQIchaWqZ875wzpS/bMKhz5HnN3p7wveJTkTtyAB/AlnS0f8DFSqYW1T82t6yEAkEcB+A1I3MbQ==}

  parse-entities@4.0.2:
    resolution: {integrity: sha512-GG2AQYWoLgL877gQIKeRPGO1xF9+eG1ujIb5soS5gPvLQ1y2o8FL90w2QWNdf9I361Mpp7726c+lj3U0qK1uGw==}

  path-exists@4.0.0:
    resolution: {integrity: sha512-ak9Qy5Q7jYb2Wwcey5Fpvg2KoAc/ZIhLSLOSBmRmygPsGwkVVt0fZa0qrtMz+m6tJTAHfZQ8FnmB4MG4LWy7/w==}
    engines: {node: '>=8'}

  path-key@3.1.1:
    resolution: {integrity: sha512-ojmeN0qd+y0jszEtoY48r0Peq5dwMEkIlCOu6Q5f41lfkswXuKtYrhgoTpLnyIcHm24Uhqx+5Tqm2InSwLhE6Q==}
    engines: {node: '>=8'}

  path-parse@1.0.7:
    resolution: {integrity: sha512-LDJzPVEEEPR+y48z93A0Ed0yXb8pAByGWo/k5YYdYgpY2/2EsOsksJrq7lOHxryrVOn1ejG6oAp8ahvOIQD8sw==}

  path-to-regexp@6.3.0:
    resolution: {integrity: sha512-Yhpw4T9C6hPpgPeA28us07OJeqZ5EzQTkbfwuhsUg0c237RomFoETJgmp2sa3F/41gfLE6G5cqcYwznmeEeOlQ==}

  pathe@2.0.3:
    resolution: {integrity: sha512-WUjGcAqP1gQacoQe+OBJsFA7Ld4DyXuUIjZ5cc75cLHvJ7dtNsTugphxIADwspS+AraAUePCKrSVtPLFj/F88w==}

  pathval@2.0.1:
    resolution: {integrity: sha512-//nshmD55c46FuFw26xV/xFAaB5HF9Xdap7HJBBnrKdAd6/GxDBaNA1870O79+9ueg61cZLSVc+OaFlfmObYVQ==}
    engines: {node: '>= 14.16'}

  picocolors@1.1.1:
    resolution: {integrity: sha512-xceH2snhtb5M9liqDsmEw56le376mTZkEX/jEb/RxNFyegNul7eNslCXP9FDj/Lcu0X8KEyMceP2ntpaHrDEVA==}

  picomatch@2.3.1:
    resolution: {integrity: sha512-JU3teHTNjmE2VCGFzuY8EXzCDVwEqB2a8fsIvwaStHhAWJEeVd1o1QD80CU6+ZdEXXSLbSsuLwJjkCBWqRQUVA==}
    engines: {node: '>=8.6'}

  picomatch@4.0.2:
    resolution: {integrity: sha512-M7BAV6Rlcy5u+m6oPhAPFgJTzAioX/6B0DxyvDlo9l8+T3nLKbrczg2WLUyzd45L8RqfUMyGPzekbMvX2Ldkwg==}
    engines: {node: '>=12'}

  pidusage@2.0.21:
    resolution: {integrity: sha512-cv3xAQos+pugVX+BfXpHsbyz/dLzX+lr44zNMsYiGxUw+kV5sgQCIcLd1z+0vq+KyC7dJ+/ts2PsfgWfSC3WXA==}
    engines: {node: '>=8'}

  pidusage@3.0.2:
    resolution: {integrity: sha512-g0VU+y08pKw5M8EZ2rIGiEBaB8wrQMjYGFfW2QVIfyT8V+fq8YFLkvlz4bz5ljvFDJYNFCWT3PWqcRr2FKO81w==}
    engines: {node: '>=10'}

  pm2-axon-rpc@0.7.1:
    resolution: {integrity: sha512-FbLvW60w+vEyvMjP/xom2UPhUN/2bVpdtLfKJeYM3gwzYhoTEEChCOICfFzxkxuoEleOlnpjie+n1nue91bDQw==}
    engines: {node: '>=5'}

  pm2-axon@4.0.1:
    resolution: {integrity: sha512-kES/PeSLS8orT8dR5jMlNl+Yu4Ty3nbvZRmaAtROuVm9nYYGiaoXqqKQqQYzWQzMYWUKHMQTvBlirjE5GIIxqg==}
    engines: {node: '>=5'}

  pm2-deploy@1.0.2:
    resolution: {integrity: sha512-YJx6RXKrVrWaphEYf++EdOOx9EH18vM8RSZN/P1Y+NokTKqYAca/ejXwVLyiEpNju4HPZEk3Y2uZouwMqUlcgg==}
    engines: {node: '>=4.0.0'}

  pm2-multimeter@0.1.2:
    resolution: {integrity: sha512-S+wT6XfyKfd7SJIBqRgOctGxaBzUOmVQzTAS+cg04TsEUObJVreha7lvCfX8zzGVr871XwCSnHUU7DQQ5xEsfA==}

  pm2-sysmonit@1.2.8:
    resolution: {integrity: sha512-ACOhlONEXdCTVwKieBIQLSi2tQZ8eKinhcr9JpZSUAL8Qy0ajIgRtsLxG/lwPOW3JEKqPyw/UaHmTWhUzpP4kA==}

  pm2@6.0.8:
    resolution: {integrity: sha512-y7sO+UuGjfESK/ChRN+efJKAsHrBd95GY2p1GQfjVTtOfFtUfiW0NOuUhP5dN5QTF2F0EWcepgkLqbF32j90Iw==}
    engines: {node: '>=16.0.0'}
    hasBin: true

  portfinder@1.0.37:
    resolution: {integrity: sha512-yuGIEjDAYnnOex9ddMnKZEMFE0CcGo6zbfzDklkmT1m5z734ss6JMzN9rNB3+RR7iS+F10D4/BVIaXOyh8PQKw==}
    engines: {node: '>= 10.12'}

  postcss-selector-parser@6.0.10:
    resolution: {integrity: sha512-IQ7TZdoaqbT+LCpShg46jnZVlhWD2w6iQYAcYXfHARZ7X1t/UGhhceQDs5X0cGqKvYlHNOuv7Oa1xmb0oQuA3w==}
    engines: {node: '>=4'}

  postcss-value-parser@4.2.0:
    resolution: {integrity: sha512-1NNCs6uurfkVbeXG4S8JFT9t19m45ICnif8zWLd5oPSZ50QnwMfK+H3jv408d4jw/7Bttv5axS5IiHoLaVNHeQ==}

  postcss@8.5.6:
    resolution: {integrity: sha512-3Ybi1tAuwAP9s0r1UQ2J4n5Y0G05bJkpUIO0/bI9MhwmD70S5aTWbXGBwxHrelT+XM1k6dM0pk+SwNkpTRN7Pg==}
    engines: {node: ^10 || ^12 || >=14}

  prelude-ls@1.2.1:
    resolution: {integrity: sha512-vkcDPrRZo1QZLbn5RLGPpg/WmIQ65qoWWhcGKf/b5eplkkarX0m9z8ppCat4mlOqUsWpyNuYgO3VRyrYHSzX5g==}
    engines: {node: '>= 0.8.0'}

  prettier-plugin-tailwindcss@0.6.14:
    resolution: {integrity: sha512-pi2e/+ZygeIqntN+vC573BcW5Cve8zUB0SSAGxqpB4f96boZF4M3phPVoOFCeypwkpRYdi7+jQ5YJJUwrkGUAg==}
    engines: {node: '>=14.21.3'}
    peerDependencies:
      '@ianvs/prettier-plugin-sort-imports': '*'
      '@prettier/plugin-hermes': '*'
      '@prettier/plugin-oxc': '*'
      '@prettier/plugin-pug': '*'
      '@shopify/prettier-plugin-liquid': '*'
      '@trivago/prettier-plugin-sort-imports': '*'
      '@zackad/prettier-plugin-twig': '*'
      prettier: ^3.0
      prettier-plugin-astro: '*'
      prettier-plugin-css-order: '*'
      prettier-plugin-import-sort: '*'
      prettier-plugin-jsdoc: '*'
      prettier-plugin-marko: '*'
      prettier-plugin-multiline-arrays: '*'
      prettier-plugin-organize-attributes: '*'
      prettier-plugin-organize-imports: '*'
      prettier-plugin-sort-imports: '*'
      prettier-plugin-style-order: '*'
      prettier-plugin-svelte: '*'
    peerDependenciesMeta:
      '@ianvs/prettier-plugin-sort-imports':
        optional: true
      '@prettier/plugin-hermes':
        optional: true
      '@prettier/plugin-oxc':
        optional: true
      '@prettier/plugin-pug':
        optional: true
      '@shopify/prettier-plugin-liquid':
        optional: true
      '@trivago/prettier-plugin-sort-imports':
        optional: true
      '@zackad/prettier-plugin-twig':
        optional: true
      prettier-plugin-astro:
        optional: true
      prettier-plugin-css-order:
        optional: true
      prettier-plugin-import-sort:
        optional: true
      prettier-plugin-jsdoc:
        optional: true
      prettier-plugin-marko:
        optional: true
      prettier-plugin-multiline-arrays:
        optional: true
      prettier-plugin-organize-attributes:
        optional: true
      prettier-plugin-organize-imports:
        optional: true
      prettier-plugin-sort-imports:
        optional: true
      prettier-plugin-style-order:
        optional: true
      prettier-plugin-svelte:
        optional: true

  prettier@3.6.2:
    resolution: {integrity: sha512-I7AIg5boAr5R0FFtJ6rCfD+LFsWHp81dolrFD8S79U9tb8Az2nGrJncnMSnys+bpQJfRUzqs9hnA81OAA3hCuQ==}
    engines: {node: '>=14'}
    hasBin: true

  pretty-bytes@6.1.1:
    resolution: {integrity: sha512-mQUvGU6aUFQ+rNvTIAcZuWGRT9a6f6Yrg9bHs4ImKF+HZCEK+plBvnAZYSIQztknZF2qnzNtr6F8s0+IuptdlQ==}
    engines: {node: ^14.13.1 || >=16.0.0}

  pretty-format@27.5.1:
    resolution: {integrity: sha512-Qb1gy5OrP5+zDf2Bvnzdl3jsTf1qXVMazbvCoKhtKqVs4/YK4ozX4gKQJJVyNe+cajNPn0KoC0MC3FUmaHWEmQ==}
    engines: {node: ^10.13.0 || ^12.13.0 || ^14.15.0 || >=15.0.0}

  prismjs@1.27.0:
    resolution: {integrity: sha512-t13BGPUlFDR7wRB5kQDG4jjl7XeuH6jbJGt11JHPL96qwsEHNX2+68tFXqc1/k+/jALsbSWJKUOT/hcYAZ5LkA==}
    engines: {node: '>=6'}

  prismjs@1.30.0:
    resolution: {integrity: sha512-DEvV2ZF2r2/63V+tK8hQvrR2ZGn10srHbXviTlcv7Kpzw8jWiNTqbVgjO3IY8RxrrOUF8VPMQQFysYYYv0YZxw==}
    engines: {node: '>=6'}

  promptly@2.2.0:
    resolution: {integrity: sha512-aC9j+BZsRSSzEsXBNBwDnAxujdx19HycZoKgRgzWnS8eOHg1asuf9heuLprfbe739zY3IdUQx+Egv6Jn135WHA==}

  property-information@5.6.0:
    resolution: {integrity: sha512-YUHSPk+A30YPv+0Qf8i9Mbfe/C0hdPXk1s1jPVToV8pk8BQtpw10ct89Eo7OWkutrwqvT0eicAxlOg3dOAu8JA==}

  property-information@7.1.0:
    resolution: {integrity: sha512-TwEZ+X+yCJmYfL7TPUOcvBZ4QfoT5YenQiJuX//0th53DE6w0xxLEtfK3iyryQFddXuvkIk51EEgrJQ0WJkOmQ==}

  proxy-agent@6.4.0:
    resolution: {integrity: sha512-u0piLU+nCOHMgGjRbimiXmA9kM/L9EHh3zL81xCdp7m+Y2pHIsnmbdDoEDoAz5geaonNR6q6+yOPQs6n4T6sBQ==}
    engines: {node: '>= 14'}

  proxy-from-env@1.1.0:
    resolution: {integrity: sha512-D+zkORCbA9f1tdWRK0RaCR3GPv50cMxcrz4X8k5LTSUD1Dkw47mKJEZQNunItRTkWwgtaUSo1RVFRIG9ZXiFYg==}

  psl@1.15.0:
    resolution: {integrity: sha512-JZd3gMVBAVQkSs6HdNZo9Sdo0LNcQeMNP3CozBJb3JYC/QUYZTnKxP+f8oWRX4rHP5EurWxqAHTSwUCjlNKa1w==}

  punycode@2.3.1:
    resolution: {integrity: sha512-vYt7UD1U9Wg6138shLtLOvdAu+8DsC/ilFtEVHcH+wydcSpNE20AfSOduf6MkRFahL5FY7X1oU7nKVZFtfq8Fg==}
    engines: {node: '>=6'}

  pure-rand@6.1.0:
    resolution: {integrity: sha512-bVWawvoZoBYpp6yIoQtQXHZjmz35RSVHnUOTefl8Vcjr8snTPY1wnpSPMWekcFwbxI6gtmT7rSYPFvz71ldiOA==}

  qs@6.14.0:
    resolution: {integrity: sha512-YWWTjgABSKcvs/nWBi9PycY/JiPJqOD4JA6o9Sej2AtvSGarXxKC3OQSk4pAarbdQlKAh5D4FCQkJNkW+GAn3w==}
    engines: {node: '>=0.6'}

  queue-microtask@1.2.3:
    resolution: {integrity: sha512-NuaNSa6flKT5JaSYQzJok04JzTL1CA6aGhv5rfLW3PgqA+M2ChpZQnAC8h8i4ZFkBS8X5RqkDBHA7r4hej3K9A==}

  react-base16-styling@0.9.1:
    resolution: {integrity: sha512-1s0CY1zRBOQ5M3T61wetEpvQmsYSNtWEcdYzyZNxKa8t7oDvaOn9d21xrGezGAHFWLM7SHcktPuPTrvoqxSfKw==}

  react-dom@19.0.0:
    resolution: {integrity: sha512-4GV5sHFG0e/0AD4X+ySy6UJd3jVl1iNsNHdpad0qhABJ11twS3TTBnseqsKurKcsNqCEFeGL3uLpVChpIO3QfQ==}
    peerDependencies:
      react: 19.0.0

  react-error-boundary@6.0.0:
    resolution: {integrity: sha512-gdlJjD7NWr0IfkPlaREN2d9uUZUlksrfOx7SX62VRerwXbMY6ftGCIZua1VG1aXFNOimhISsTq+Owp725b9SiA==}
    peerDependencies:
      react: 19.0.0

  react-is@17.0.2:
    resolution: {integrity: sha512-w2GsyukL62IJnlaff/nRegPQR94C/XXamvMWmSHRJ4y7Ts/4ocGRmTHvOs8PSE6pB3dWOrD/nueuU5sduBsQ4w==}

  react-lifecycles-compat@3.0.4:
    resolution: {integrity: sha512-fBASbA6LnOU9dOU2eW7aQ8xmYBSXUIWr+UmF9b1efZBazGNO+rcXT/icdKnYm2pTwcRylVUYwW7H1PHfLekVzA==}

  react-markdown@10.1.0:
    resolution: {integrity: sha512-qKxVopLT/TyA6BX3Ue5NwabOsAzm0Q7kAPwq6L+wWDwisYs7R8vZ0nRXqq6rkueboxpkjvLGU9fWifiX/ZZFxQ==}
    peerDependencies:
      '@types/react': '>=18'
      react: 19.0.0

  react-refresh@0.17.0:
    resolution: {integrity: sha512-z6F7K9bV85EfseRCp2bzrpyQ0Gkw1uLoCel9XBVWPg/TjRj94SkJzUTGfOa4bs7iJvBWtQG0Wq7wnI0syw3EBQ==}
    engines: {node: '>=0.10.0'}

  react-remove-scroll-bar@2.3.8:
    resolution: {integrity: sha512-9r+yi9+mgU33AKcj6IbT9oRCO78WriSj6t/cF8DWBZJ9aOGPOTEDvdUDz1FwKim7QXWwmHqtdHnRJfhAxEG46Q==}
    engines: {node: '>=10'}
    peerDependencies:
      '@types/react': '*'
      react: 19.0.0
    peerDependenciesMeta:
      '@types/react':
        optional: true

  react-remove-scroll@2.7.1:
    resolution: {integrity: sha512-HpMh8+oahmIdOuS5aFKKY6Pyog+FNaZV/XyJOq7b4YFwsFHe5yYfdbIalI4k3vU2nSDql7YskmUseHsRrJqIPA==}
    engines: {node: '>=10'}
    peerDependencies:
      '@types/react': '*'
      react: 19.0.0
    peerDependenciesMeta:
      '@types/react':
        optional: true

  react-router-dom@7.7.0:
    resolution: {integrity: sha512-wwGS19VkNBkneVh9/YD0pK3IsjWxQUVMDD6drlG7eJpo1rXBtctBqDyBm/k+oKHRAm1x9XWT3JFC82QI9YOXXA==}
    engines: {node: '>=20.0.0'}
    peerDependencies:
      react: 19.0.0
      react-dom: 19.0.0

  react-router@7.7.0:
    resolution: {integrity: sha512-3FUYSwlvB/5wRJVTL/aavqHmfUKe0+Xm9MllkYgGo9eDwNdkvwlJGjpPxono1kCycLt6AnDTgjmXvK3/B4QGuw==}
    engines: {node: '>=20.0.0'}
    peerDependencies:
      react: 19.0.0
      react-dom: 19.0.0
    peerDependenciesMeta:
      react-dom:
        optional: true

  react-style-singleton@2.2.3:
    resolution: {integrity: sha512-b6jSvxvVnyptAiLjbkWLE/lOnR4lfTtDAl+eUC7RZy+QQWc6wRzIV2CE6xBuMmDxc2qIihtDCZD5NPOFl7fRBQ==}
    engines: {node: '>=10'}
    peerDependencies:
      '@types/react': '*'
      react: 19.0.0
    peerDependenciesMeta:
      '@types/react':
        optional: true

  react-syntax-highlighter@15.6.1:
    resolution: {integrity: sha512-OqJ2/vL7lEeV5zTJyG7kmARppUjiB9h9udl4qHQjjgEos66z00Ia0OckwYfRxCSFrW8RJIBnsBwQsHZbVPspqg==}
    peerDependencies:
      react: 19.0.0

  react-textarea-autosize@8.5.9:
    resolution: {integrity: sha512-U1DGlIQN5AwgjTyOEnI1oCcMuEr1pv1qOtklB2l4nyMGbHzWrI0eFsYK0zos2YWqAolJyG0IWJaqWmWj5ETh0A==}
    engines: {node: '>=10'}
    peerDependencies:
      react: 19.0.0

  react-universal-interface@0.6.2:
    resolution: {integrity: sha512-dg8yXdcQmvgR13RIlZbTRQOoUrDciFVoSBZILwjE2LFISxZZ8loVJKAkuzswl5js8BHda79bIb2b84ehU8IjXw==}
    peerDependencies:
      react: 19.0.0
      tslib: '*'

  react-use@17.6.0:
    resolution: {integrity: sha512-OmedEScUMKFfzn1Ir8dBxiLLSOzhKe/dPZwVxcujweSj45aNM7BEGPb9BEVIgVEqEXx6f3/TsXzwIktNgUR02g==}
    peerDependencies:
      react: 19.0.0
      react-dom: 19.0.0

  react@19.0.0:
    resolution: {integrity: sha512-V8AVnmPIICiWpGfm6GLzCR/W5FXLchHop40W4nXBmdlEceh16rCN8O8LNWm5bh5XUX91fh7KpA+W0TgMKmgTpQ==}
    engines: {node: '>=0.10.0'}

  read@1.0.7:
    resolution: {integrity: sha512-rSOKNYUmaxy0om1BNjMN4ezNT6VKK+2xF4GBhc81mkH7L60i6dp8qPYrkndNLT3QPphoII3maL9PVC9XmhHwVQ==}
    engines: {node: '>=0.8'}

  readdirp@3.6.0:
    resolution: {integrity: sha512-hOS089on8RduqdbhvQ5Z37A0ESjsqz6qnRcffsMU3495FuTdqSm+7bhJ29JvIOsBDEEnan5DPu9t3To9VRlMzA==}
    engines: {node: '>=8.10.0'}

  redent@3.0.0:
    resolution: {integrity: sha512-6tDA8g98We0zd0GvVeMT9arEOnTw9qM03L9cJXaCjrip1OO764RDBLBfrB4cwzNGDj5OA5ioymC9GkizgWJDUg==}
    engines: {node: '>=8'}

  refractor@3.6.0:
    resolution: {integrity: sha512-MY9W41IOWxxk31o+YvFCNyNzdkc9M20NoZK5vq6jkv4I/uh2zkWcfudj0Q1fovjUQJrNewS9NMzeTtqPf+n5EA==}

  remark-gfm@4.0.1:
    resolution: {integrity: sha512-1quofZ2RQ9EWdeN34S79+KExV1764+wCUGop5CPL1WGdD0ocPpu91lzPGbwWMECpEpd42kJGQwzRfyov9j4yNg==}

  remark-parse@11.0.0:
    resolution: {integrity: sha512-FCxlKLNGknS5ba/1lmpYijMUzX2esxW5xQqjWxw2eHFfS2MSdaHVINFmhjo+qN1WhZhNimq0dZATN9pH0IDrpA==}

  remark-rehype@11.1.2:
    resolution: {integrity: sha512-Dh7l57ianaEoIpzbp0PC9UKAdCSVklD8E5Rpw7ETfbTl3FqcOOgq5q2LVDhgGCkaBv7p24JXikPdvhhmHvKMsw==}

  remark-stringify@11.0.0:
    resolution: {integrity: sha512-1OSmLd3awB/t8qdoEOMazZkNsfVTeY4fTsgzcQFdXNq8ToTN4ZGwrMnlda4K6smTFKD+GRV6O48i6Z4iKgPPpw==}

  require-directory@2.1.1:
    resolution: {integrity: sha512-fGxEI7+wsG9xrvdjsrlmL22OMTTiHRwAMroiEeMgq8gzoLC/PQr7RsRDSTLUg/bZAZtF+TVIkHc6/4RIKrui+Q==}
    engines: {node: '>=0.10.0'}

  require-in-the-middle@5.2.0:
    resolution: {integrity: sha512-efCx3b+0Z69/LGJmm9Yvi4cqEdxnoGnxYxGxBghkkTTFeXRtTCmmhO0AnAfHz59k957uTSuy8WaHqOs8wbYUWg==}
    engines: {node: '>=6'}

  requires-port@1.0.0:
    resolution: {integrity: sha512-KigOCHcocU3XODJxsu8i/j8T9tzT4adHiecwORRQ0ZZFcp7ahwXuRU1m+yuO90C5ZUyGeGfocHDI14M3L3yDAQ==}

  resize-observer-polyfill@1.5.1:
    resolution: {integrity: sha512-LwZrotdHOo12nQuZlHEmtuXdqGoOD0OhaxopaNFxWzInpEgaLWoVuAMbTzixuosCx2nEG58ngzW3vxdWoxIgdg==}

  resolve-from@4.0.0:
    resolution: {integrity: sha512-pb/MYmXstAkysRFx8piNI1tGFNQIFA3vkE3Gq4EuA1dF6gHp/+vgZqsCGJapvy8N3Q+4o7FwvquPJcnZ7RYy4g==}
    engines: {node: '>=4'}

  resolve@1.22.10:
    resolution: {integrity: sha512-NPRy+/ncIMeDlTAsuqwKIiferiawhefFJtkNSW0qZJEqMEb+qBt/77B/jGeeek+F0uOeN05CDa6HXbbIgtVX4w==}
    engines: {node: '>= 0.4'}
    hasBin: true

  reusify@1.1.0:
    resolution: {integrity: sha512-g6QUff04oZpHs0eG5p83rFLhHeV00ug/Yf9nZM6fLeUrPguBTkTQOdpAWWspMh55TZfVQDPaN3NQJfbVRAxdIw==}
    engines: {iojs: '>=1.0.0', node: '>=0.10.0'}

  rollup-plugin-visualizer@6.0.3:
    resolution: {integrity: sha512-ZU41GwrkDcCpVoffviuM9Clwjy5fcUxlz0oMoTXTYsK+tcIFzbdacnrr2n8TXcHxbGKKXtOdjxM2HUS4HjkwIw==}
    engines: {node: '>=18'}
    hasBin: true
    peerDependencies:
      rolldown: 1.x || ^1.0.0-beta
      rollup: 2.x || 3.x || 4.x
    peerDependenciesMeta:
      rolldown:
        optional: true
      rollup:
        optional: true

  rollup@4.45.0:
    resolution: {integrity: sha512-WLjEcJRIo7i3WDDgOIJqVI2d+lAC3EwvOGy+Xfq6hs+GQuAA4Di/H72xmXkOhrIWFg2PFYSKZYfH0f4vfKXN4A==}
    engines: {node: '>=18.0.0', npm: '>=8.0.0'}
    hasBin: true

  rtl-css-js@1.16.1:
    resolution: {integrity: sha512-lRQgou1mu19e+Ya0LsTvKrVJ5TYUbqCVPAiImX3UfLTenarvPUl1QFdvu5Z3PYmHT9RCcwIfbjRQBntExyj3Zg==}

  run-parallel@1.2.0:
    resolution: {integrity: sha512-5l4VyZR86LZ/lDxZTR6jqL8AFE2S0IFLMP26AbjsLVADxHdhB/c0GUsH+y39UfCi3dzz8OlQuPmnaJOMoDHQBA==}

  run-series@1.1.9:
    resolution: {integrity: sha512-Arc4hUN896vjkqCYrUXquBFtRZdv1PfLbTYP71efP6butxyQ0kWpiNJyAgsxscmQg1cqvHY32/UCBzXedTpU2g==}

  rxjs@7.8.2:
    resolution: {integrity: sha512-dhKf903U/PQZY6boNNtAGdWbG85WAbjT/1xYoZIC7FAY0yWapOBQVsVrDl58W86//e1VpMNBtRV4MaXfdMySFA==}

  safe-buffer@5.1.2:
    resolution: {integrity: sha512-Gd2UZBJDkXlY7GbJxfsE8/nvKkUEU1G38c1siN6QP6a9PT9MmHB8GnpscSmMJSoF8LOIrt8ud/wPtojys4G6+g==}

  safe-buffer@5.2.1:
    resolution: {integrity: sha512-rp3So07KcdmmKbGvgaNxQSJr7bGVSVk5S9Eq1F+ppbRo70+YeaDxkw5Dd8NPN+GD6bjnYm2VuPuCXmpuYvmCXQ==}

  safer-buffer@2.1.2:
    resolution: {integrity: sha512-YZo3K82SD7Riyi0E1EQPojLz7kpepnSQI9IyPbHHg1XXXevb5dJI7tpyN2ADxGcQbHG7vcyRHk0cbwqcQriUtg==}

  sax@1.4.1:
    resolution: {integrity: sha512-+aWOz7yVScEGoKNd4PA10LZ8sk0A/z5+nXQG5giUO5rprX9jgYsTdov9qCchZiPIZezbZH+jRut8nPodFAX4Jg==}

  scheduler@0.25.0:
    resolution: {integrity: sha512-xFVuu11jh+xcO7JOAGJNOXld8/TcEHK/4CituBUeUb5hqxJLj9YuemAEuvm9gQ/+pgXYfbQuqAkiYu+u7YEsNA==}

  screenfull@5.2.0:
    resolution: {integrity: sha512-9BakfsO2aUQN2K9Fdbj87RJIEZ82Q9IGim7FqM5OsebfoFC6ZHXgDq/KvniuLTPdeM8wY2o6Dj3WQ7KeQCj3cA==}
    engines: {node: '>=0.10.0'}

  secure-compare@3.0.1:
    resolution: {integrity: sha512-AckIIV90rPDcBcglUwXPF3kg0P0qmPsPXAj6BBEENQE1p5yA1xfmDJzfi1Tappj37Pv2mVbKpL3Z1T+Nn7k1Qw==}

  semver@6.3.1:
    resolution: {integrity: sha512-BR7VvDCVHO+q2xBEWskxS6DJE1qRnb7DxzUrogb71CWoSficBxYsiAGd+Kl0mmq/MprG9yArRkyrQxTO6XjMzA==}
    hasBin: true

  semver@7.5.4:
    resolution: {integrity: sha512-1bCSESV6Pv+i21Hvpxp3Dx+pSD8lIPt8uVjRrxAUt/nbswYc+tK6Y2btiULjd4+fnq15PX+nqQDC7Oft7WkwcA==}
    engines: {node: '>=10'}
    hasBin: true

  semver@7.7.2:
    resolution: {integrity: sha512-RF0Fw+rO5AMf9MAyaRXI4AV0Ulj5lMHqVxxdSgiVbixSCXoEmmX/jk0CuJw4+3SqroYO9VoUh+HcuJivvtJemA==}
    engines: {node: '>=10'}
    hasBin: true

  set-cookie-parser@2.7.1:
    resolution: {integrity: sha512-IOc8uWeOZgnb3ptbCURJWNjWUPcO3ZnTTdzsurqERrP6nPyv+paC55vJM0LpOlT2ne+Ix+9+CRG1MNLlyZ4GjQ==}

  set-harmonic-interval@1.0.1:
    resolution: {integrity: sha512-AhICkFV84tBP1aWqPwLZqFvAwqEoVA9kxNMniGEUvzOlm4vLmOFLiTT3UZ6bziJTy4bOVpzWGTfSCbmaayGx8g==}
    engines: {node: '>=6.9'}

  sharp@0.33.5:
    resolution: {integrity: sha512-haPVm1EkS9pgvHrQ/F3Xy+hgcuMV0Wm9vfIBSiwZ05k+xgb0PkBQpGsAA/oWdDobNaZTH5ppvHtzCFbnSEwHVw==}
    engines: {node: ^18.17.0 || ^20.3.0 || >=21.0.0}

  shebang-command@2.0.0:
    resolution: {integrity: sha512-kHxr2zZpYtdmrN1qDjrrX/Z1rR1kG8Dx+gkpK1G4eXmvXswmcE1hTWBWYUzlraYw1/yZp6YuDY77YtvbN0dmDA==}
    engines: {node: '>=8'}

  shebang-regex@3.0.0:
    resolution: {integrity: sha512-7++dFhtcx3353uBaq8DDR4NuxBetBzC7ZQOhmTQInHEd6bSrXdiEyzCvG07Z44UYdLShWUyXt5M/yhz8ekcb1A==}
    engines: {node: '>=8'}

  shimmer@1.2.1:
    resolution: {integrity: sha512-sQTKC1Re/rM6XyFM6fIAGHRPVGvyXfgzIDvzoq608vM+jeyVD0Tu1E6Np0Kc2zAIFWIj963V2800iF/9LPieQw==}

  side-channel-list@1.0.0:
    resolution: {integrity: sha512-FCLHtRD/gnpCiCHEiJLOwdmFP+wzCmDEkc9y7NsYxeF4u7Btsn1ZuwgwJGxImImHicJArLP4R0yX4c2KCrMrTA==}
    engines: {node: '>= 0.4'}

  side-channel-map@1.0.1:
    resolution: {integrity: sha512-VCjCNfgMsby3tTdo02nbjtM/ewra6jPHmpThenkTYh8pG9ucZ/1P8So4u4FGBek/BjpOVsDCMoLA/iuBKIFXRA==}
    engines: {node: '>= 0.4'}

  side-channel-weakmap@1.0.2:
    resolution: {integrity: sha512-WPS/HvHQTYnHisLo9McqBHOJk2FkHO/tlpvldyrnem4aeQp4hai3gythswg6p01oSoTl58rcpiFAjF2br2Ak2A==}
    engines: {node: '>= 0.4'}

  side-channel@1.1.0:
    resolution: {integrity: sha512-ZX99e6tRweoUXqR+VBrslhda51Nh5MTQwou5tnUDgbtyM0dBgmhEDtWGP/xbKn6hqfPRHujUNwz5fy/wbbhnpw==}
    engines: {node: '>= 0.4'}

  siginfo@2.0.0:
    resolution: {integrity: sha512-ybx0WO1/8bSBLEWXZvEd7gMW3Sn3JFlW3TvX1nREbDLRNQNaeNN8WK0meBwPdAaOI7TtRRRJn/Es1zhrrCHu7g==}

  signal-exit@3.0.7:
    resolution: {integrity: sha512-wnD2ZE+l+SPC/uoS0vXeE9L1+0wuaMqKlfz9AMUo38JsyLSBWSFcHR1Rri62LZc12vLr1gb3jl7iwQhgwpAbGQ==}

  simple-swizzle@0.2.2:
    resolution: {integrity: sha512-JA//kQgZtbuY83m+xT+tXJkmJncGMTFT+C+g2h2R9uxkYIrE2yy9sgmcLhCnw57/WSD+Eh3J97FPEDFnbXnDUg==}

  sirv@2.0.4:
    resolution: {integrity: sha512-94Bdh3cC2PKrbgSOUqTiGPWVZeSiXfKOVZNJniWoqrWrRkB1CJzBU3NEbiTsPcYy1lDsANA/THzS+9WBiy5nfQ==}
    engines: {node: '>= 10'}

  sirv@3.0.1:
    resolution: {integrity: sha512-FoqMu0NCGBLCcAkS1qA+XJIQTR6/JHfQXl+uGteNCQ76T91DMUjPa9xfmeqMY3z80nLSg9yQmNjK0Px6RWsH/A==}
    engines: {node: '>=18'}

  smart-buffer@4.2.0:
    resolution: {integrity: sha512-94hK0Hh8rPqQl2xXc3HsaBoOXKV20MToPkcXvwbISWLEs+64sBq5kFgn2kJDHb1Pry9yrP0dxrCI9RRci7RXKg==}
    engines: {node: '>= 6.0.0', npm: '>= 3.0.0'}

  socks-proxy-agent@8.0.5:
    resolution: {integrity: sha512-HehCEsotFqbPW9sJ8WVYB6UbmIMv7kUUORIF2Nncq4VQvBfNBLibW9YZR5dlYCSUhwcD628pRllm7n+E+YTzJw==}
    engines: {node: '>= 14'}

  socks@2.8.6:
    resolution: {integrity: sha512-pe4Y2yzru68lXCb38aAqRf5gvN8YdjP1lok5o0J7BOHljkyCGKVz7H3vpVIXKD27rj2giOJ7DwVyk/GWrPHDWA==}
    engines: {node: '>= 10.0.0', npm: '>= 3.0.0'}

  sonner@2.0.7:
    resolution: {integrity: sha512-W6ZN4p58k8aDKA4XPcx2hpIQXBRAgyiWVkYhT7CvK6D3iAu7xjvVyhQHg2/iaKJZ1XVJ4r7XuwGL+WGEK37i9w==}
    peerDependencies:
      react: 19.0.0
      react-dom: 19.0.0

  source-map-js@1.2.1:
    resolution: {integrity: sha512-UXWMKhLOwVKb728IUtQPXxfYU+usdybtUrK/8uGE8CQMvrhOpwvzDBwj0QhSL7MQc7vIsISBG8VQ8+IDQxpfQA==}
    engines: {node: '>=0.10.0'}

  source-map-support@0.5.21:
    resolution: {integrity: sha512-uBHU3L3czsIyYXKX88fdrGovxdSCoTGDRZ6SYXtSRxLZUzHg5P/66Ht6uoUlHu9EZod+inXhKo3qQgwXUT/y1w==}

  source-map@0.5.6:
    resolution: {integrity: sha512-MjZkVp0NHr5+TPihLcadqnlVoGIoWo4IBHptutGh9wI3ttUYvCG26HkSuDi+K6lsZ25syXJXcctwgyVCt//xqA==}
    engines: {node: '>=0.10.0'}

  source-map@0.6.1:
    resolution: {integrity: sha512-UjgapumWlbMhkBgzT7Ykc5YXUT46F0iKu8SGXq0bcwP5dz/h0Plj6enJqjz1Zbq2l5WaqYnrVbwWOWMyF3F47g==}
    engines: {node: '>=0.10.0'}

  source-map@0.7.4:
    resolution: {integrity: sha512-l3BikUxvPOcn5E74dZiq5BGsTb5yEwhaTSzccU6t4sDOH8NWJCstKO5QT2CvtFoK6F0saL7p9xHAqHOlCPJygA==}
    engines: {node: '>= 8'}

  space-separated-tokens@1.1.5:
    resolution: {integrity: sha512-q/JSVd1Lptzhf5bkYm4ob4iWPjx0KiRe3sRFBNrVqbJkFaBm5vbbowy1mymoPNLRa52+oadOhJ+K49wsSeSjTA==}

  space-separated-tokens@2.0.2:
    resolution: {integrity: sha512-PEGlAwrG8yXGXRjW32fGbg66JAlOAwbObuqVoJpv/mRgoWDQfgH1wDPvtzWyUSNAXBGSk8h755YDbbcEy3SH2Q==}

  sprintf-js@1.1.2:
    resolution: {integrity: sha512-VE0SOVEHCk7Qc8ulkWw3ntAzXuqf7S2lvwQaDLRnUeIEaKNQJzV6BwmLKhOqT61aGhfUMrXeaBk+oDGCzvhcug==}

  sprintf-js@1.1.3:
    resolution: {integrity: sha512-Oo+0REFV59/rz3gfJNKQiBlwfHaSESl1pcGyABQsnnIfWOFt6JNj5gCog2U6MLZ//IGYD+nA8nI+mTShREReaA==}

  stack-generator@2.0.10:
    resolution: {integrity: sha512-mwnua/hkqM6pF4k8SnmZ2zfETsRUpWXREfA/goT8SLCV4iOFa4bzOX2nDipWAZFPTjLvQB82f5yaodMVhK0yJQ==}

  stackback@0.0.2:
    resolution: {integrity: sha512-1XMJE5fQo1jGH6Y/7ebnwPOBEkIEnT4QF32d5R1+VXdXveM0IBMJt8zfaxX1P3QhVwrYe+576+jkANtSS2mBbw==}

  stackframe@1.3.4:
    resolution: {integrity: sha512-oeVtt7eWQS+Na6F//S4kJ2K2VbRlS9D43mAlMyVpVWovy9o+jfgH8O9agzANzaiLjclA0oYzUXEM4PurhSUChw==}

  stacktrace-gps@3.1.2:
    resolution: {integrity: sha512-GcUgbO4Jsqqg6RxfyTHFiPxdPqF+3LFmQhm7MgCuYQOYuWyqxo5pwRPz5d/u6/WYJdEnWfK4r+jGbyD8TSggXQ==}

  stacktrace-js@2.0.2:
    resolution: {integrity: sha512-Je5vBeY4S1r/RnLydLl0TBTi3F2qdfWmYsGvtfZgEI+SCprPppaIhQf5nGcal4gI4cGpCV/duLcAzT1np6sQqg==}

  std-env@3.9.0:
    resolution: {integrity: sha512-UGvjygr6F6tpH7o2qyqR6QYpwraIjKSdtzyBdyytFOHmPZY917kwdwLG0RbOjWOnKmnm3PeHjaoLLMie7kPLQw==}

  stoppable@1.1.0:
    resolution: {integrity: sha512-KXDYZ9dszj6bzvnEMRYvxgeTHU74QBFL54XKtP3nyMuJ81CFYtABZ3bAzL2EdFUaEwJOBOgENyFj3R7oTzDyyw==}
    engines: {node: '>=4', npm: '>=6'}

  string-width@4.2.3:
    resolution: {integrity: sha512-wKyQRQpjJ0sIp62ErSZdGsjMJWsap5oRNihHhu6G7JVO/9jIB6UyevL+tXuOqrng8j/cxKTWyWUwvSTriiZz/g==}
    engines: {node: '>=8'}

  stringify-entities@4.0.4:
    resolution: {integrity: sha512-IwfBptatlO+QCJUo19AqvrPNqlVMpW9YEL2LIVY+Rpv2qsjCGxaDLNRgeGsQWJhfItebuJhsGSLjaBbNSQ+ieg==}

  strip-ansi@6.0.1:
    resolution: {integrity: sha512-Y38VPSHcqkFrCpFnQ9vuSXmquuv5oXOKpGeT6aGrr3o3Gc9AlVa6JBfUSOCnbxGGZF+/0ooI7KrPuUSztUdU5A==}
    engines: {node: '>=8'}

  strip-ansi@7.1.0:
    resolution: {integrity: sha512-iq6eVVI64nQQTRYq2KtEg2d2uU7LElhTJwsH4YzIHZshxlgZms/wIc4VoDQTlG/IvVIrBKG06CrZnp0qv7hkcQ==}
    engines: {node: '>=12'}

  strip-indent@3.0.0:
    resolution: {integrity: sha512-laJTa3Jb+VQpaC6DseHhF7dXVqHTfJPCRDaEbid/drOhgitgYku/letMUqOXFoWV0zIIUbjpdH2t+tYj4bQMRQ==}
    engines: {node: '>=8'}

  strip-json-comments@3.1.1:
    resolution: {integrity: sha512-6fPc+R4ihwqP6N/aIv2f1gMH8lOVtWQHoqC4yK6oSDVVocumAsfCqjkXnqiYMhmMwS/mEHLp7Vehlt3ql6lEig==}
    engines: {node: '>=8'}

  strip-literal@3.0.0:
    resolution: {integrity: sha512-TcccoMhJOM3OebGhSBEmp3UZ2SfDMZUEBdRA/9ynfLi8yYajyWX3JiXArcJt4Umh4vISpspkQIY8ZZoCqjbviA==}

  style-mod@4.1.2:
    resolution: {integrity: sha512-wnD1HyVqpJUI2+eKZ+eo1UwghftP6yuFheBqqe+bWCotBjC2K1YnteJILRMs3SM4V/0dLEW1SC27MWP5y+mwmw==}

  style-to-js@1.1.17:
    resolution: {integrity: sha512-xQcBGDxJb6jjFCTzvQtfiPn6YvvP2O8U1MDIPNfJQlWMYfktPy+iGsHE7cssjs7y84d9fQaK4UF3RIJaAHSoYA==}

  style-to-object@1.0.9:
    resolution: {integrity: sha512-G4qppLgKu/k6FwRpHiGiKPaPTFcG3g4wNVX/Qsfu+RqQM30E7Tyu/TEgxcL9PNLF5pdRLwQdE3YKKf+KF2Dzlw==}

  stylis@4.3.6:
    resolution: {integrity: sha512-yQ3rwFWRfwNUY7H5vpU0wfdkNSnvnJinhF9830Swlaxl03zsOjCfmX0ugac+3LtK0lYSgwL/KXc8oYL3mG4YFQ==}

  supports-color@10.0.0:
    resolution: {integrity: sha512-HRVVSbCCMbj7/kdWF9Q+bbckjBHLtHMEoJWlkmYzzdwhYMkjkOwubLM6t7NbWKjgKamGDrWL1++KrjUO1t9oAQ==}
    engines: {node: '>=18'}

  supports-color@7.2.0:
    resolution: {integrity: sha512-qpCAvRl9stuOHveKsn7HncJRvv501qIacKzQlO/+Lwxc9+0q2wLyv4Dfvt80/DPn2pqOBsJdDiogXGR9+OvwRw==}
    engines: {node: '>=8'}

  supports-preserve-symlinks-flag@1.0.0:
    resolution: {integrity: sha512-ot0WnXS9fgdkgIcePe6RHNk1WA8+muPa6cSjeR3V8K27q9BB1rTE3R1p7Hv0z1ZyAc8s6Vvv8DIyWf681MAt0w==}
    engines: {node: '>= 0.4'}

  systeminformation@5.27.7:
    resolution: {integrity: sha512-saaqOoVEEFaux4v0K8Q7caiauRwjXC4XbD2eH60dxHXbpKxQ8kH9Rf7Jh+nryKpOUSEFxtCdBlSUx0/lO6rwRg==}
    engines: {node: '>=8.0.0'}
    os: [darwin, linux, win32, freebsd, openbsd, netbsd, sunos, android]
    hasBin: true

  tailwind-merge@3.3.1:
    resolution: {integrity: sha512-gBXpgUm/3rp1lMZZrM/w7D8GKqshif0zAymAhbCyIt8KMe+0v9DQ7cdYLR4FHH/cKpdTXb+A/tKKU3eolfsI+g==}

  tailwindcss@4.1.11:
    resolution: {integrity: sha512-2E9TBm6MDD/xKYe+dvJZAmg3yxIEDNRc0jwlNyDg/4Fil2QcSLjFKGVff0lAf1jjeaArlG/M75Ey/EYr/OJtBA==}

  tapable@2.2.2:
    resolution: {integrity: sha512-Re10+NauLTMCudc7T5WLFLAwDhQ0JWdrMK+9B2M8zR5hRExKmsRDCBA7/aV/pNJFltmBFO5BAMlQFi/vq3nKOg==}
    engines: {node: '>=6'}

  tar@7.4.3:
    resolution: {integrity: sha512-5S7Va8hKfV7W5U6g3aYxXmlPoZVAwUMy9AOKyF2fVuZa2UD3qZjg578OrLRt8PcNN1PleVaL/5/yYATNL0ICUw==}
    engines: {node: '>=18'}

  throttle-debounce@3.0.1:
    resolution: {integrity: sha512-dTEWWNu6JmeVXY0ZYoPuH5cRIwc0MeGbJwah9KUNYSJwommQpCzTySTpEe8Gs1J23aeWEuAobe4Ag7EHVt/LOg==}
    engines: {node: '>=10'}

  tinybench@2.9.0:
    resolution: {integrity: sha512-0+DUvqWMValLmha6lr4kD8iAMK1HzV0/aKnCtWb9v9641TnP/MFb7Pc2bxoxQjTXAErryXVgUOfv2YqNllqGeg==}

  tinyexec@0.3.2:
    resolution: {integrity: sha512-KQQR9yN7R5+OSwaK0XQoj22pwHoTlgYqmUscPYoknOoWCWfj/5/ABTMRi69FrKU5ffPVh5QcFikpWJI/P1ocHA==}

  tinyglobby@0.2.14:
    resolution: {integrity: sha512-tX5e7OM1HnYr2+a2C/4V0htOcSQcoSTH9KgJnVvNm5zm/cyEWKJ7j7YutsH9CxMdtOkkLFy2AHrMci9IM8IPZQ==}
    engines: {node: '>=12.0.0'}

  tinypool@1.1.1:
    resolution: {integrity: sha512-Zba82s87IFq9A9XmjiX5uZA/ARWDrB03OHlq+Vw1fSdt0I+4/Kutwy8BP4Y/y/aORMo61FQ0vIb5j44vSo5Pkg==}
    engines: {node: ^18.0.0 || >=20.0.0}

  tinyrainbow@2.0.0:
    resolution: {integrity: sha512-op4nsTR47R6p0vMUUoYl/a+ljLFVtlfaXkLQmqfLR1qHma1h/ysYk4hEXZ880bf2CYgTskvTa/e196Vd5dDQXw==}
    engines: {node: '>=14.0.0'}

  tinyspy@4.0.3:
    resolution: {integrity: sha512-t2T/WLB2WRgZ9EpE4jgPJ9w+i66UZfDc8wHh0xrwiRNN+UwH98GIJkTeZqX9rg0i0ptwzqW+uYeIF0T4F8LR7A==}
    engines: {node: '>=14.0.0'}

  to-regex-range@5.0.1:
    resolution: {integrity: sha512-65P7iz6X5yEr1cwcgvQxbbIw7Uk3gOy5dIdtZ4rDveLqhrdJP+Li/Hx6tyK0NEb+2GCyneCMJiGqrADCSNk8sQ==}
    engines: {node: '>=8.0'}

  toggle-selection@1.0.6:
    resolution: {integrity: sha512-BiZS+C1OS8g/q2RRbJmy59xpyghNBqrr6k5L/uKBGRsTfxmu3ffiRnd8mlGPUVayg8pvfi5urfnu8TU7DVOkLQ==}

  toml@3.0.0:
    resolution: {integrity: sha512-y/mWCZinnvxjTKYhJ+pYxwD0mRLVvOtdS2Awbgxln6iEnt4rk0yBxeSBHkGJcPucRiG0e55mwWp+g/05rsrd6w==}

  totalist@3.0.1:
    resolution: {integrity: sha512-sf4i37nQ2LBx4m3wB74y+ubopq6W/dIzXg0FDGjsYnZHVa1Da8FH853wlL2gtUhg+xJXjfk3kUZS3BRoQeoQBQ==}
    engines: {node: '>=6'}

  trim-lines@3.0.1:
    resolution: {integrity: sha512-kRj8B+YHZCc9kQYdWfJB2/oUl9rA99qbowYYBtr4ui4mZyAQ2JpvVBd/6U2YloATfqBhBTSMhTpgBHtU0Mf3Rg==}

  trough@2.2.0:
    resolution: {integrity: sha512-tmMpK00BjZiUyVyvrBK7knerNgmgvcV/KLVyuma/SC+TQN167GrMRciANTz09+k3zW8L8t60jWO1GpfkZdjTaw==}

  ts-api-utils@2.1.0:
    resolution: {integrity: sha512-CUgTZL1irw8u29bzrOD/nH85jqyc74D6SshFgujOIA7osm2Rz7dYH77agkx7H4FBNxDq7Cjf+IjaX/8zwFW+ZQ==}
    engines: {node: '>=18.12'}
    peerDependencies:
      typescript: '>=4.8.4'

  ts-easing@0.2.0:
    resolution: {integrity: sha512-Z86EW+fFFh/IFB1fqQ3/+7Zpf9t2ebOAxNI/V6Wo7r5gqiqtxmgTlQ1qbqQcjLKYeSHPTsEmvlJUDg/EuL0uHQ==}

  tslib@1.9.3:
    resolution: {integrity: sha512-4krF8scpejhaOgqzBEcGM7yDIEfi0/8+8zDRZhNZZ2kjmHJ4hv3zCbQWxoJGz1iw5U0Jl0nma13xzHXcncMavQ==}

  tslib@2.8.1:
    resolution: {integrity: sha512-oJFu94HQb+KVduSUQL7wnpmqnfmLsOA/nAh6b6EH0wCEoK0/mPeXU6c3wKDV83MkOuHPRHtSXKKU99IBazS/2w==}

  tv4@1.3.0:
    resolution: {integrity: sha512-afizzfpJgvPr+eDkREK4MxJ/+r8nEEHcmitwgnPUqpaP+FpwQyadnxNoSACbgc/b1LsZYtODGoPiFxQrgJgjvw==}
    engines: {node: '>= 0.8.0'}

  tw-animate-css@1.3.5:
    resolution: {integrity: sha512-t3u+0YNoloIhj1mMXs779P6MO9q3p3mvGn4k1n3nJPqJw/glZcuijG2qTSN4z4mgNRfW5ZC3aXJFLwDtiipZXA==}

  tx2@1.0.5:
    resolution: {integrity: sha512-sJ24w0y03Md/bxzK4FU8J8JveYYUbSs2FViLJ2D/8bytSiyPRbuE3DyL/9UKYXTZlV3yXq0L8GLlhobTnekCVg==}

  type-check@0.4.0:
    resolution: {integrity: sha512-XleUoc9uwGXqjWwXaUTZAmzMcFZ5858QA2vvx1Ur5xIcixXIP+8LnFDgRplU30us6teqdlskFfu+ae4K79Ooew==}
    engines: {node: '>= 0.8.0'}

  typescript@5.8.3:
    resolution: {integrity: sha512-p1diW6TqL9L07nNxvRMM7hMMw4c5XOo/1ibL4aAIGmSAt9slTE1Xgw5KWuof2uTOvCg9BY7ZRi+GaF+7sfgPeQ==}
    engines: {node: '>=14.17'}
    hasBin: true

  ufo@1.6.1:
    resolution: {integrity: sha512-9a4/uxlTWJ4+a5i0ooc1rU7C7YOw3wT+UGqdeNNHWnOF9qcMBgLRS+4IYUqbczewFx4mLEig6gawh7X6mFlEkA==}

  undici-types@7.8.0:
    resolution: {integrity: sha512-9UJ2xGDvQ43tYyVMpuHlsgApydB8ZKfVYTsLDhXkFL/6gfkp+U8xTGdh8pMJv1SpZna0zxG1DwsKZsreLbXBxw==}

  undici@7.11.0:
    resolution: {integrity: sha512-heTSIac3iLhsmZhUCjyS3JQEkZELateufzZuBaVM5RHXdSBMb1LPMQf5x+FH7qjsZYDP0ttAc3nnVpUB+wYbOg==}
    engines: {node: '>=20.18.1'}

  undici@7.13.0:
    resolution: {integrity: sha512-l+zSMssRqrzDcb3fjMkjjLGmuiiK2pMIcV++mJaAc9vhjSGpvM7h43QgP+OAMb1GImHmbPyG2tBXeuyG5iY4gA==}
    engines: {node: '>=20.18.1'}

  unenv@2.0.0-rc.17:
    resolution: {integrity: sha512-B06u0wXkEd+o5gOCMl/ZHl5cfpYbDZKAT+HWTL+Hws6jWu7dCiqBBXXXzMFcFVJb8D4ytAnYmxJA83uwOQRSsg==}

  unenv@2.0.0-rc.19:
    resolution: {integrity: sha512-t/OMHBNAkknVCI7bVB9OWjUUAwhVv9vsPIAGnNUxnu3FxPQN11rjh0sksLMzc3g7IlTgvHmOTl4JM7JHpcv5wA==}

  unified@11.0.5:
    resolution: {integrity: sha512-xKvGhPWw3k84Qjh8bI3ZeJjqnyadK+GEFtazSfZv/rKeTkTjOJho6mFqh2SM96iIcZokxiOpg78GazTSg8+KHA==}

  union@0.5.0:
    resolution: {integrity: sha512-N6uOhuW6zO95P3Mel2I2zMsbsanvvtgn6jVqJv4vbVcz/JN0OkL9suomjQGmWtxJQXOCqUJvquc1sMeNz/IwlA==}
    engines: {node: '>= 0.8.0'}

  unist-util-is@6.0.0:
    resolution: {integrity: sha512-2qCTHimwdxLfz+YzdGfkqNlH0tLi9xjTnHddPmJwtIG9MGsdbutfTc4P+haPD7l7Cjxf/WZj+we5qfVPvvxfYw==}

  unist-util-position@5.0.0:
    resolution: {integrity: sha512-fucsC7HjXvkB5R3kTCO7kUjRdrS0BJt3M/FPxmHMBOm8JQi2BsHAHFsy27E0EolP8rp0NzXsJ+jNPyDWvOJZPA==}

  unist-util-stringify-position@4.0.0:
    resolution: {integrity: sha512-0ASV06AAoKCDkS2+xw5RXJywruurpbC4JZSm7nr7MOt1ojAzvyyaO+UxZf18j8FCF6kmzCZKcAgN/yu2gm2XgQ==}

  unist-util-visit-parents@6.0.1:
    resolution: {integrity: sha512-L/PqWzfTP9lzzEa6CKs0k2nARxTdZduw3zyh8d2NVBnsyvHjSX4TWse388YrrQKbvI8w20fGjGlhgT96WwKykw==}

  unist-util-visit@5.0.0:
    resolution: {integrity: sha512-MR04uvD+07cwl/yhVuVWAtw+3GOR/knlL55Nd/wAdblk27GCVt3lqpTivy/tkJcZoNPzTwS1Y+KMojlLDhoTzg==}

  update-browserslist-db@1.1.3:
    resolution: {integrity: sha512-UxhIZQ+QInVdunkDAaiazvvT/+fXL5Osr0JZlJulepYu6Jd7qJtDZjlur0emRlT71EN3ScPoE7gvsuIKKNavKw==}
    hasBin: true
    peerDependencies:
      browserslist: '>= 4.21.0'

  uri-js@4.4.1:
    resolution: {integrity: sha512-7rKUyy33Q1yc98pQ1DAmLtwX109F7TIfWlW1Ydo8Wl1ii1SeHieeh0HHfPeL2fMXK6z0s8ecKs9frCuLJvndBg==}

  url-join@4.0.1:
    resolution: {integrity: sha512-jk1+QP6ZJqyOiuEI9AEWQfju/nB2Pw466kbA0LEZljHwKeMgd9WrAEgEGxjPDD2+TNbbb37rTyhEfrCXfuKXnA==}

  use-callback-ref@1.3.3:
    resolution: {integrity: sha512-jQL3lRnocaFtu3V00JToYz/4QkNWswxijDaCVNZRiRTO3HQDLsdu1ZtmIUvV4yPp+rvWm5j0y0TG/S61cuijTg==}
    engines: {node: '>=10'}
    peerDependencies:
      '@types/react': '*'
      react: 19.0.0
    peerDependenciesMeta:
      '@types/react':
        optional: true

  use-composed-ref@1.4.0:
    resolution: {integrity: sha512-djviaxuOOh7wkj0paeO1Q/4wMZ8Zrnag5H6yBvzN7AKKe8beOaED9SF5/ByLqsku8NP4zQqsvM2u3ew/tJK8/w==}
    peerDependencies:
      '@types/react': '*'
      react: 19.0.0
    peerDependenciesMeta:
      '@types/react':
        optional: true

  use-isomorphic-layout-effect@1.2.1:
    resolution: {integrity: sha512-tpZZ+EX0gaghDAiFR37hj5MgY6ZN55kLiPkJsKxBMZ6GZdOSPJXiOzPM984oPYZ5AnehYx5WQp1+ME8I/P/pRA==}
    peerDependencies:
      '@types/react': '*'
      react: 19.0.0
    peerDependenciesMeta:
      '@types/react':
        optional: true

  use-latest@1.3.0:
    resolution: {integrity: sha512-mhg3xdm9NaM8q+gLT8KryJPnRFOz1/5XPBhmDEVZK1webPzDjrPk7f/mbpeLqTgB9msytYWANxgALOCJKnLvcQ==}
    peerDependencies:
      '@types/react': '*'
      react: 19.0.0
    peerDependenciesMeta:
      '@types/react':
        optional: true

  use-sidecar@1.1.3:
    resolution: {integrity: sha512-Fedw0aZvkhynoPYlA5WXrMCAMm+nSWdZt6lzJQ7Ok8S6Q+VsHmHpRWndVRJ8Be0ZbkfPc5LRYH+5XrzXcEeLRQ==}
    engines: {node: '>=10'}
    peerDependencies:
      '@types/react': '*'
      react: 19.0.0
    peerDependenciesMeta:
      '@types/react':
        optional: true

  util-deprecate@1.0.2:
    resolution: {integrity: sha512-EPD5q1uXyFxJpCrLnCc1nHnq3gOa6DZBocAIiI2TaSCA7VCJ1UJDMagCzIkXNsUYfD1daK//LTEQ8xiIbrHtcw==}

  uuid@11.1.0:
    resolution: {integrity: sha512-0/A9rDy9P7cJ+8w1c9WD9V//9Wj15Ce2MPz8Ri6032usz+NfePxx5AcN3bN+r6ZL6jEo066/yNYB3tn4pQEx+A==}
    hasBin: true

  vfile-message@4.0.2:
    resolution: {integrity: sha512-jRDZ1IMLttGj41KcZvlrYAaI3CfqpLpfpf+Mfig13viT6NKvRzWZ+lXz0Y5D60w6uJIBAOGq9mSHf0gktF0duw==}

  vfile@6.0.3:
    resolution: {integrity: sha512-KzIbH/9tXat2u30jf+smMwFCsno4wHVdNmzFyL+T/L3UGqqk6JKfVqOFOZEpZSHADH1k40ab6NUIXZq422ov3Q==}

  vite-node@3.2.4:
    resolution: {integrity: sha512-EbKSKh+bh1E1IFxeO0pg1n4dvoOTt0UDiXMd/qn++r98+jPO1xtJilvXldeuQ8giIB5IkpjCgMleHMNEsGH6pg==}
    engines: {node: ^18.0.0 || ^20.0.0 || >=22.0.0}
    hasBin: true

  vite@6.3.4:
    resolution: {integrity: sha512-BiReIiMS2fyFqbqNT/Qqt4CVITDU9M9vE+DKcVAsB+ZV0wvTKd+3hMbkpxz1b+NmEDMegpVbisKiAZOnvO92Sw==}
    engines: {node: ^18.0.0 || ^20.0.0 || >=22.0.0}
    hasBin: true
    peerDependencies:
      '@types/node': ^18.0.0 || ^20.0.0 || >=22.0.0
      jiti: '>=1.21.0'
      less: '*'
      lightningcss: ^1.21.0
      sass: '*'
      sass-embedded: '*'
      stylus: '*'
      sugarss: '*'
      terser: ^5.16.0
      tsx: ^4.8.1
      yaml: ^2.4.2
    peerDependenciesMeta:
      '@types/node':
        optional: true
      jiti:
        optional: true
      less:
        optional: true
      lightningcss:
        optional: true
      sass:
        optional: true
      sass-embedded:
        optional: true
      stylus:
        optional: true
      sugarss:
        optional: true
      terser:
        optional: true
      tsx:
        optional: true
      yaml:
        optional: true

  vite@6.3.5:
    resolution: {integrity: sha512-cZn6NDFE7wdTpINgs++ZJ4N49W2vRp8LCKrn3Ob1kYNtOo21vfDoaV5GzBfLU4MovSAB8uNRm4jgzVQZ+mBzPQ==}
    engines: {node: ^18.0.0 || ^20.0.0 || >=22.0.0}
    hasBin: true
    peerDependencies:
      '@types/node': ^18.0.0 || ^20.0.0 || >=22.0.0
      jiti: '>=1.21.0'
      less: '*'
      lightningcss: ^1.21.0
      sass: '*'
      sass-embedded: '*'
      stylus: '*'
      sugarss: '*'
      terser: ^5.16.0
      tsx: ^4.8.1
      yaml: ^2.4.2
    peerDependenciesMeta:
      '@types/node':
        optional: true
      jiti:
        optional: true
      less:
        optional: true
      lightningcss:
        optional: true
      sass:
        optional: true
      sass-embedded:
        optional: true
      stylus:
        optional: true
      sugarss:
        optional: true
      terser:
        optional: true
      tsx:
        optional: true
      yaml:
        optional: true

  vitest@3.2.4:
    resolution: {integrity: sha512-LUCP5ev3GURDysTWiP47wRRUpLKMOfPh+yKTx3kVIEiu5KOMeqzpnYNsKyOoVrULivR8tLcks4+lga33Whn90A==}
    engines: {node: ^18.0.0 || ^20.0.0 || >=22.0.0}
    hasBin: true
    peerDependencies:
      '@edge-runtime/vm': '*'
      '@types/debug': ^4.1.12
      '@types/node': ^18.0.0 || ^20.0.0 || >=22.0.0
      '@vitest/browser': 3.2.4
      '@vitest/ui': 3.2.4
      happy-dom: '*'
      jsdom: '*'
    peerDependenciesMeta:
      '@edge-runtime/vm':
        optional: true
      '@types/debug':
        optional: true
      '@types/node':
        optional: true
      '@vitest/browser':
        optional: true
      '@vitest/ui':
        optional: true
      happy-dom:
        optional: true
      jsdom:
        optional: true

  vizion@2.2.1:
    resolution: {integrity: sha512-sfAcO2yeSU0CSPFI/DmZp3FsFE9T+8913nv1xWBOyzODv13fwkn6Vl7HqxGpkr9F608M+8SuFId3s+BlZqfXww==}
    engines: {node: '>=4.0'}

  w3c-keyname@2.2.8:
    resolution: {integrity: sha512-dpojBhNsCNN7T82Tm7k26A6G9ML3NkhDsnw9n/eoxSRlVBB4CEtIQ/KTCLI2Fwf3ataSXRhYFkQi3SlnFwPvPQ==}

  webidl-conversions@7.0.0:
    resolution: {integrity: sha512-VwddBukDzu71offAQR975unBIGqfKZpM+8ZX6ySk8nYhVoo5CYaZyzt3YBvYtRtO+aoGlqxPg/B87NGVZ/fu6g==}
    engines: {node: '>=12'}

  webpack-bundle-analyzer@4.10.2:
    resolution: {integrity: sha512-vJptkMm9pk5si4Bv922ZbKLV8UTT4zib4FPgXMhgzUny0bfDDkLXAVQs3ly3fS4/TN9ROFtb0NFrm04UXFE/Vw==}
    engines: {node: '>= 10.13.0'}
    hasBin: true

  whatwg-encoding@2.0.0:
    resolution: {integrity: sha512-p41ogyeMUrw3jWclHWTQg1k05DSVXPLcVxRTYsXUk+ZooOCZLcoYgPZ/HL/D/N+uQPOtcp1me1WhBEaX02mhWg==}
    engines: {node: '>=12'}

  whatwg-mimetype@3.0.0:
    resolution: {integrity: sha512-nt+N2dzIutVRxARx1nghPKGv1xHikU7HKdfafKkLNLindmPU/ch3U31NOCGGA/dmPcmb1VlofO0vnKAcsm0o/Q==}
    engines: {node: '>=12'}

  which@2.0.2:
    resolution: {integrity: sha512-BLI3Tl1TW3Pvl70l3yq3Y64i+awpwXqsGBYWkkqMtnbXgrMD+yj7rhW0kuEDxzJaYXGjEW5ogapKNMEKNMjibA==}
    engines: {node: '>= 8'}
    hasBin: true

  why-is-node-running@2.3.0:
    resolution: {integrity: sha512-hUrmaWBdVDcxvYqnyh09zunKzROWjbZTiNy8dBEjkS7ehEDQibXJ7XvlmtbwuTclUiIyN+CyXQD4Vmko8fNm8w==}
    engines: {node: '>=8'}
    hasBin: true

  word-wrap@1.2.5:
    resolution: {integrity: sha512-BN22B5eaMMI9UMtjrGd5g5eCYPpCPDUy0FJXbYsaT5zYxjFOckS53SQDE3pWkVoWpHXVb3BrYcEN4Twa55B5cA==}
    engines: {node: '>=0.10.0'}

  workerd@1.20250712.0:
    resolution: {integrity: sha512-7h+k1OxREpiZW0849g0uQNexRWMcs5i5gUGhJzCY8nIx6Tv4D/ndlXJ47lEFj7/LQdp165IL9dM2D5uDiedZrg==}
    engines: {node: '>=16'}
    hasBin: true

  workerd@1.20250730.0:
    resolution: {integrity: sha512-w6e0WM2YGfYQGmg0dewZeLUYIxAzMYK1R31vaS4HHHjgT32Xqj0eVQH+leegzY51RZPNCvw5pe8DFmW4MGf8Fg==}
    engines: {node: '>=16'}
    hasBin: true

  wrangler@4.27.0:
    resolution: {integrity: sha512-YNHZyMNWebFt9jD6dc20tQrCmnSzJj3SoB0FFa90w11Cx4lbP3d+rUZYjb18Zt+OGSMay1wT2PzwT2vCTskkmg==}
    engines: {node: '>=18.0.0'}
    hasBin: true
    peerDependencies:
      '@cloudflare/workers-types': ^4.20250730.0
    peerDependenciesMeta:
      '@cloudflare/workers-types':
        optional: true

  wrap-ansi@7.0.0:
    resolution: {integrity: sha512-YVGIj2kamLSTxw6NsZjoBxfSwsn0ycdesmc4p+Q21c5zPuZ1pl+NfxVdxPtdHvmNVOQ6XSYG4AUtyt/Fi7D16Q==}
    engines: {node: '>=10'}

  ws@7.5.10:
    resolution: {integrity: sha512-+dbF1tHwZpXcbOJdVOkzLDxZP1ailvSxM6ZweXTegylPny803bFhA+vqBYw4s31NSAk4S2Qz+AKXK9a4wkdjcQ==}
    engines: {node: '>=8.3.0'}
    peerDependencies:
      bufferutil: ^4.0.1
      utf-8-validate: ^5.0.2
    peerDependenciesMeta:
      bufferutil:
        optional: true
      utf-8-validate:
        optional: true

  ws@8.18.0:
    resolution: {integrity: sha512-8VbfWfHLbbwu3+N6OKsOMpBdT4kXPDDB9cJk2bJ6mh9ucxdlnNvH1e+roYkKmN9Nxw2yjz7VzeO9oOz2zJ04Pw==}
    engines: {node: '>=10.0.0'}
    peerDependencies:
      bufferutil: ^4.0.1
      utf-8-validate: '>=5.0.2'
    peerDependenciesMeta:
      bufferutil:
        optional: true
      utf-8-validate:
        optional: true

  ws@8.18.3:
    resolution: {integrity: sha512-PEIGCY5tSlUt50cqyMXfCzX+oOPqN0vuGqWzbcJ2xvnkzkq46oOpz7dQaTDBdfICb4N14+GARUDw2XV2N4tvzg==}
    engines: {node: '>=10.0.0'}
    peerDependencies:
      bufferutil: ^4.0.1
      utf-8-validate: '>=5.0.2'
    peerDependenciesMeta:
      bufferutil:
        optional: true
      utf-8-validate:
        optional: true

  xtend@4.0.2:
    resolution: {integrity: sha512-LKYU1iAXJXUgAXn9URjiu+MWhyUXHsvfp7mcuYm9dSUKK0/CjtrUwFAxD82/mCWbtLsGjFIad0wIsod4zrTAEQ==}
    engines: {node: '>=0.4'}

  y18n@5.0.8:
    resolution: {integrity: sha512-0pfFzegeDWJHJIAmTLRP2DwHjdF5s7jo9tuztdQxAhINCdvS+3nGINqPd00AphqJR/0LhANUS6/+7SCb98YOfA==}
    engines: {node: '>=10'}

  yallist@3.1.1:
    resolution: {integrity: sha512-a4UGQaWPH59mOXUYnAG2ewncQS4i4F43Tv3JoAM+s2VDAmS9NsK8GpDMLrCHPksFT7h3K6TOoUNn2pb7RoXx4g==}

  yallist@4.0.0:
    resolution: {integrity: sha512-3wdGidZyq5PB084XLES5TpOSRA3wjXAlIWMhum2kRcv/41Sn2emQ0dycQW4uZXLejwKvg6EsvbdlVL+FYEct7A==}

  yallist@5.0.0:
    resolution: {integrity: sha512-YgvUTfwqyc7UXVMrB+SImsVYSmTS8X/tSrtdNZMImM+n7+QTriRXyXim0mBrTXNeqzVF0KWGgHPeiyViFFrNDw==}
    engines: {node: '>=18'}

  yaml@2.8.0:
    resolution: {integrity: sha512-4lLa/EcQCB0cJkyts+FpIRx5G/llPxfP6VQU5KByHEhLxY3IJCH0f0Hy1MHI8sClTvsIb8qwRJ6R/ZdlDJ/leQ==}
    engines: {node: '>= 14.6'}
    hasBin: true

  yargs-parser@21.1.1:
    resolution: {integrity: sha512-tVpsJW7DdjecAiFpbIB1e3qxIQsE6NoPc5/eTdrbbIC4h0LVsWhnoa3g+m2HclBIujHzsxZ4VJVA+GUuc2/LBw==}
    engines: {node: '>=12'}

  yargs@17.7.2:
    resolution: {integrity: sha512-7dSzzRQ++CKnNI/krKnYRV7JKKPUXMEh61soaHKg9mrWEhzFWhFnxPxGl+69cD1Ou63C13NUPCnmIcrvqCuM6w==}
    engines: {node: '>=12'}

  yocto-queue@0.1.0:
    resolution: {integrity: sha512-rVksvsnNCdJ/ohGc6xgPwyN8eheCxsiLM8mxuE/t/mOVqJewPuO1miLpTHQiRgTKCLexL4MeAFVagts7HmNZ2Q==}
    engines: {node: '>=10'}

  youch-core@0.3.3:
    resolution: {integrity: sha512-ho7XuGjLaJ2hWHoK8yFnsUGy2Y5uDpqSTq1FkHLK4/oqKtyUU1AFbOOxY4IpC9f0fTLjwYbslUz0Po5BpD1wrA==}

  youch@4.1.0-beta.10:
    resolution: {integrity: sha512-rLfVLB4FgQneDr0dv1oddCVZmKjcJ6yX6mS4pU82Mq/Dt9a3cLZQ62pDBL4AUO+uVrCvtWz3ZFUL2HFAFJ/BXQ==}

  zod-validation-error@3.5.3:
    resolution: {integrity: sha512-OT5Y8lbUadqVZCsnyFaTQ4/O2mys4tj7PqhdbBCp7McPwvIEKfPtdA6QfPeFQK2/Rz5LgwmAXRJTugBNBi0btw==}
    engines: {node: '>=18.0.0'}
    peerDependencies:
      zod: ^3.25.0 || ^4.0.0

  zod@3.22.3:
    resolution: {integrity: sha512-EjIevzuJRiRPbVH4mGc8nApb/lVLKVpmUhAaR5R5doKGfAnGJ6Gr3CViAVjP+4FWSxCsybeWQdcgCtbX+7oZug==}

  zod@3.25.76:
    resolution: {integrity: sha512-gzUt/qt81nXsFGKIFcC3YnfEAx5NkunCfnDlvuBSSFS02bcXu4Lmea0AFIUwbLWxWPx3d9p8S5QoaujKcNQxcQ==}

  zwitch@2.0.4:
    resolution: {integrity: sha512-bXE4cR/kVZhKZX/RjPEflHaKVhUVl85noU3v6b8apfQEc1x4A+zBxjZ4lN8LqGd6WZ3dl98pY4o717VFmoPp+A==}

snapshots:

  '@adobe/css-tools@4.4.3': {}

  '@alloc/quick-lru@5.2.0': {}

  '@ampproject/remapping@2.3.0':
    dependencies:
      '@jridgewell/gen-mapping': 0.3.12
      '@jridgewell/trace-mapping': 0.3.29

  '@babel/code-frame@7.27.1':
    dependencies:
      '@babel/helper-validator-identifier': 7.27.1
      js-tokens: 4.0.0
      picocolors: 1.1.1

  '@babel/compat-data@7.28.0': {}

  '@babel/core@7.28.0':
    dependencies:
      '@ampproject/remapping': 2.3.0
      '@babel/code-frame': 7.27.1
      '@babel/generator': 7.28.0
      '@babel/helper-compilation-targets': 7.27.2
      '@babel/helper-module-transforms': 7.27.3(@babel/core@7.28.0)
      '@babel/helpers': 7.27.6
      '@babel/parser': 7.28.0
      '@babel/template': 7.27.2
      '@babel/traverse': 7.28.0
      '@babel/types': 7.28.1
      convert-source-map: 2.0.0
      debug: 4.4.1
      gensync: 1.0.0-beta.2
      json5: 2.2.3
      semver: 6.3.1
    transitivePeerDependencies:
      - supports-color

  '@babel/generator@7.28.0':
    dependencies:
      '@babel/parser': 7.28.0
      '@babel/types': 7.28.1
      '@jridgewell/gen-mapping': 0.3.12
      '@jridgewell/trace-mapping': 0.3.29
      jsesc: 3.1.0

  '@babel/helper-annotate-as-pure@7.27.3':
    dependencies:
      '@babel/types': 7.28.1

  '@babel/helper-compilation-targets@7.27.2':
    dependencies:
      '@babel/compat-data': 7.28.0
      '@babel/helper-validator-option': 7.27.1
      browserslist: 4.25.1
      lru-cache: 5.1.1
      semver: 6.3.1

  '@babel/helper-create-class-features-plugin@7.27.1(@babel/core@7.28.0)':
    dependencies:
      '@babel/core': 7.28.0
      '@babel/helper-annotate-as-pure': 7.27.3
      '@babel/helper-member-expression-to-functions': 7.27.1
      '@babel/helper-optimise-call-expression': 7.27.1
      '@babel/helper-replace-supers': 7.27.1(@babel/core@7.28.0)
      '@babel/helper-skip-transparent-expression-wrappers': 7.27.1
      '@babel/traverse': 7.28.0
      semver: 6.3.1
    transitivePeerDependencies:
      - supports-color

  '@babel/helper-globals@7.28.0': {}

  '@babel/helper-member-expression-to-functions@7.27.1':
    dependencies:
      '@babel/traverse': 7.28.0
      '@babel/types': 7.28.1
    transitivePeerDependencies:
      - supports-color

  '@babel/helper-module-imports@7.27.1':
    dependencies:
      '@babel/traverse': 7.28.0
      '@babel/types': 7.28.1
    transitivePeerDependencies:
      - supports-color

  '@babel/helper-module-transforms@7.27.3(@babel/core@7.28.0)':
    dependencies:
      '@babel/core': 7.28.0
      '@babel/helper-module-imports': 7.27.1
      '@babel/helper-validator-identifier': 7.27.1
      '@babel/traverse': 7.28.0
    transitivePeerDependencies:
      - supports-color

  '@babel/helper-optimise-call-expression@7.27.1':
    dependencies:
      '@babel/types': 7.28.1

  '@babel/helper-plugin-utils@7.27.1': {}

  '@babel/helper-replace-supers@7.27.1(@babel/core@7.28.0)':
    dependencies:
      '@babel/core': 7.28.0
      '@babel/helper-member-expression-to-functions': 7.27.1
      '@babel/helper-optimise-call-expression': 7.27.1
      '@babel/traverse': 7.28.0
    transitivePeerDependencies:
      - supports-color

  '@babel/helper-skip-transparent-expression-wrappers@7.27.1':
    dependencies:
      '@babel/traverse': 7.28.0
      '@babel/types': 7.28.1
    transitivePeerDependencies:
      - supports-color

  '@babel/helper-string-parser@7.27.1': {}

  '@babel/helper-validator-identifier@7.27.1': {}

  '@babel/helper-validator-option@7.27.1': {}

  '@babel/helpers@7.27.6':
    dependencies:
      '@babel/template': 7.27.2
      '@babel/types': 7.28.1

  '@babel/parser@7.28.0':
    dependencies:
      '@babel/types': 7.28.1

  '@babel/plugin-proposal-private-methods@7.18.6(@babel/core@7.28.0)':
    dependencies:
      '@babel/core': 7.28.0
      '@babel/helper-create-class-features-plugin': 7.27.1(@babel/core@7.28.0)
      '@babel/helper-plugin-utils': 7.27.1
    transitivePeerDependencies:
      - supports-color

  '@babel/plugin-transform-react-jsx-self@7.27.1(@babel/core@7.28.0)':
    dependencies:
      '@babel/core': 7.28.0
      '@babel/helper-plugin-utils': 7.27.1

  '@babel/plugin-transform-react-jsx-source@7.27.1(@babel/core@7.28.0)':
    dependencies:
      '@babel/core': 7.28.0
      '@babel/helper-plugin-utils': 7.27.1

  '@babel/runtime@7.27.6': {}

  '@babel/template@7.27.2':
    dependencies:
      '@babel/code-frame': 7.27.1
      '@babel/parser': 7.28.0
      '@babel/types': 7.28.1

  '@babel/traverse@7.28.0':
    dependencies:
      '@babel/code-frame': 7.27.1
      '@babel/generator': 7.28.0
      '@babel/helper-globals': 7.28.0
      '@babel/parser': 7.28.0
      '@babel/template': 7.27.2
      '@babel/types': 7.28.1
      debug: 4.4.1
    transitivePeerDependencies:
      - supports-color

  '@babel/types@7.28.1':
    dependencies:
      '@babel/helper-string-parser': 7.27.1
      '@babel/helper-validator-identifier': 7.27.1

  '@cloudflare/kv-asset-handler@0.4.0':
    dependencies:
      mime: 3.0.0

  '@cloudflare/unenv-preset@2.3.3(unenv@2.0.0-rc.17)(workerd@1.20250730.0)':
    dependencies:
      unenv: 2.0.0-rc.17
    optionalDependencies:
      workerd: 1.20250730.0

  '@cloudflare/unenv-preset@2.5.0(unenv@2.0.0-rc.19)(workerd@1.20250730.0)':
    dependencies:
      unenv: 2.0.0-rc.19
    optionalDependencies:
      workerd: 1.20250730.0

  '@cloudflare/vite-plugin@1.9.6(rollup@4.45.0)(vite@6.3.5(@types/node@24.0.13)(jiti@2.4.2)(lightningcss@1.30.1)(yaml@2.8.0))(workerd@1.20250730.0)(wrangler@4.27.0(@cloudflare/workers-types@4.20250801.0))':
    dependencies:
      '@cloudflare/unenv-preset': 2.3.3(unenv@2.0.0-rc.17)(workerd@1.20250730.0)
      '@mjackson/node-fetch-server': 0.6.1
      '@rollup/plugin-replace': 6.0.2(rollup@4.45.0)
      get-port: 7.1.0
      miniflare: 4.20250712.0
      picocolors: 1.1.1
      tinyglobby: 0.2.14
      unenv: 2.0.0-rc.17
      vite: 6.3.5(@types/node@24.0.13)(jiti@2.4.2)(lightningcss@1.30.1)(yaml@2.8.0)
      wrangler: 4.27.0(@cloudflare/workers-types@4.20250801.0)
      ws: 8.18.0
    transitivePeerDependencies:
      - bufferutil
      - rollup
      - utf-8-validate
      - workerd

  '@cloudflare/workerd-darwin-64@1.20250712.0':
    optional: true

  '@cloudflare/workerd-darwin-64@1.20250730.0':
    optional: true

  '@cloudflare/workerd-darwin-arm64@1.20250712.0':
    optional: true

  '@cloudflare/workerd-darwin-arm64@1.20250730.0':
    optional: true

  '@cloudflare/workerd-linux-64@1.20250712.0':
    optional: true

  '@cloudflare/workerd-linux-64@1.20250730.0':
    optional: true

  '@cloudflare/workerd-linux-arm64@1.20250712.0':
    optional: true

  '@cloudflare/workerd-linux-arm64@1.20250730.0':
    optional: true

  '@cloudflare/workerd-windows-64@1.20250712.0':
    optional: true

  '@cloudflare/workerd-windows-64@1.20250730.0':
    optional: true

  '@cloudflare/workers-types@4.20250801.0': {}

  '@codemirror/autocomplete@6.18.6':
    dependencies:
      '@codemirror/language': 6.11.2
      '@codemirror/state': 6.5.2
      '@codemirror/view': 6.38.0
      '@lezer/common': 1.2.3

  '@codemirror/commands@6.8.1':
    dependencies:
      '@codemirror/language': 6.11.2
      '@codemirror/state': 6.5.2
      '@codemirror/view': 6.38.0
      '@lezer/common': 1.2.3

  '@codemirror/lang-css@6.3.1':
    dependencies:
      '@codemirror/autocomplete': 6.18.6
      '@codemirror/language': 6.11.2
      '@codemirror/state': 6.5.2
      '@lezer/common': 1.2.3
      '@lezer/css': 1.3.0

  '@codemirror/lang-html@6.4.9':
    dependencies:
      '@codemirror/autocomplete': 6.18.6
      '@codemirror/lang-css': 6.3.1
      '@codemirror/lang-javascript': 6.2.4
      '@codemirror/language': 6.11.2
      '@codemirror/state': 6.5.2
      '@codemirror/view': 6.38.0
      '@lezer/common': 1.2.3
      '@lezer/css': 1.3.0
      '@lezer/html': 1.3.10

  '@codemirror/lang-javascript@6.2.4':
    dependencies:
      '@codemirror/autocomplete': 6.18.6
      '@codemirror/language': 6.11.2
      '@codemirror/lint': 6.8.5
      '@codemirror/state': 6.5.2
      '@codemirror/view': 6.38.0
      '@lezer/common': 1.2.3
      '@lezer/javascript': 1.5.1

  '@codemirror/lang-markdown@6.3.3':
    dependencies:
      '@codemirror/autocomplete': 6.18.6
      '@codemirror/lang-html': 6.4.9
      '@codemirror/language': 6.11.2
      '@codemirror/state': 6.5.2
      '@codemirror/view': 6.38.0
      '@lezer/common': 1.2.3
      '@lezer/markdown': 1.4.3

  '@codemirror/lang-python@6.2.1':
    dependencies:
      '@codemirror/autocomplete': 6.18.6
      '@codemirror/language': 6.11.2
      '@codemirror/state': 6.5.2
      '@lezer/common': 1.2.3
      '@lezer/python': 1.1.18

  '@codemirror/lang-sql@6.9.0':
    dependencies:
      '@codemirror/autocomplete': 6.18.6
      '@codemirror/language': 6.11.2
      '@codemirror/state': 6.5.2
      '@lezer/common': 1.2.3
      '@lezer/highlight': 1.2.1
      '@lezer/lr': 1.4.2

  '@codemirror/language@6.11.2':
    dependencies:
      '@codemirror/state': 6.5.2
      '@codemirror/view': 6.38.0
      '@lezer/common': 1.2.3
      '@lezer/highlight': 1.2.1
      '@lezer/lr': 1.4.2
      style-mod: 4.1.2

  '@codemirror/lint@6.8.5':
    dependencies:
      '@codemirror/state': 6.5.2
      '@codemirror/view': 6.38.0
      crelt: 1.0.6

  '@codemirror/search@6.5.11':
    dependencies:
      '@codemirror/state': 6.5.2
      '@codemirror/view': 6.38.1
      crelt: 1.0.6

  '@codemirror/state@6.5.2':
    dependencies:
      '@marijn/find-cluster-break': 1.0.2

  '@codemirror/theme-one-dark@6.1.3':
    dependencies:
      '@codemirror/language': 6.11.2
      '@codemirror/state': 6.5.2
      '@codemirror/view': 6.38.1
      '@lezer/highlight': 1.2.1

  '@codemirror/view@6.38.0':
    dependencies:
      '@codemirror/state': 6.5.2
      crelt: 1.0.6
      style-mod: 4.1.2
      w3c-keyname: 2.2.8

  '@codemirror/view@6.38.1':
    dependencies:
      '@codemirror/state': 6.5.2
      crelt: 1.0.6
      style-mod: 4.1.2
      w3c-keyname: 2.2.8

  '@cspotcode/source-map-support@0.8.1':
    dependencies:
      '@jridgewell/trace-mapping': 0.3.9

  '@discoveryjs/json-ext@0.5.7': {}

  '@effect/cli@0.61.8(@effect/platform@0.82.4(effect@3.15.5))(@effect/printer-ansi@0.43.5(@effect/typeclass@0.34.2(effect@3.15.5))(effect@3.15.5))(@effect/printer@0.43.5(@effect/typeclass@0.34.2(effect@3.15.5))(effect@3.15.5))(effect@3.15.5)':
    dependencies:
      '@effect/platform': 0.82.4(effect@3.15.5)
      '@effect/printer': 0.43.5(@effect/typeclass@0.34.2(effect@3.15.5))(effect@3.15.5)
      '@effect/printer-ansi': 0.43.5(@effect/typeclass@0.34.2(effect@3.15.5))(effect@3.15.5)
      effect: 3.15.5
      ini: 4.1.3
      toml: 3.0.0
      yaml: 2.8.0

  '@effect/cluster@0.34.2(@effect/platform@0.82.4(effect@3.15.5))(@effect/rpc@0.59.9(@effect/platform@0.82.4(effect@3.15.5))(effect@3.15.5))(@effect/sql@0.35.8(@effect/experimental@0.46.8(@effect/platform@0.82.4(effect@3.15.5))(effect@3.15.5))(@effect/platform@0.82.4(effect@3.15.5))(effect@3.15.5))(effect@3.15.5)':
    dependencies:
      '@effect/platform': 0.82.4(effect@3.15.5)
      '@effect/rpc': 0.59.9(@effect/platform@0.82.4(effect@3.15.5))(effect@3.15.5)
      '@effect/sql': 0.35.8(@effect/experimental@0.46.8(@effect/platform@0.82.4(effect@3.15.5))(effect@3.15.5))(@effect/platform@0.82.4(effect@3.15.5))(effect@3.15.5)
      effect: 3.15.5

  '@effect/experimental@0.46.8(@effect/platform@0.82.4(effect@3.15.5))(effect@3.15.5)':
    dependencies:
      '@effect/platform': 0.82.4(effect@3.15.5)
      effect: 3.15.5
      uuid: 11.1.0

  '@effect/opentelemetry@0.48.8(@effect/platform@0.82.4(effect@3.15.5))(@opentelemetry/api@1.9.0)(@opentelemetry/resources@2.0.1(@opentelemetry/api@1.9.0))(@opentelemetry/semantic-conventions@1.36.0)(effect@3.15.5)':
    dependencies:
      '@effect/platform': 0.82.4(effect@3.15.5)
      '@opentelemetry/semantic-conventions': 1.36.0
      effect: 3.15.5
    optionalDependencies:
      '@opentelemetry/api': 1.9.0
      '@opentelemetry/resources': 2.0.1(@opentelemetry/api@1.9.0)

  '@effect/platform-browser@0.62.8(@effect/platform@0.82.4(effect@3.15.5))(effect@3.15.5)':
    dependencies:
      '@effect/platform': 0.82.4(effect@3.15.5)
      effect: 3.15.5
      multipasta: 0.2.7

  '@effect/platform-bun@0.65.5(@effect/cluster@0.34.2(@effect/platform@0.82.4(effect@3.15.5))(@effect/rpc@0.59.9(@effect/platform@0.82.4(effect@3.15.5))(effect@3.15.5))(@effect/sql@0.35.8(@effect/experimental@0.46.8(@effect/platform@0.82.4(effect@3.15.5))(effect@3.15.5))(@effect/platform@0.82.4(effect@3.15.5))(effect@3.15.5))(effect@3.15.5))(@effect/platform@0.82.4(effect@3.15.5))(@effect/rpc@0.59.9(@effect/platform@0.82.4(effect@3.15.5))(effect@3.15.5))(@effect/sql@0.35.8(@effect/experimental@0.46.8(@effect/platform@0.82.4(effect@3.15.5))(effect@3.15.5))(@effect/platform@0.82.4(effect@3.15.5))(effect@3.15.5))(effect@3.15.5)':
    dependencies:
      '@effect/cluster': 0.34.2(@effect/platform@0.82.4(effect@3.15.5))(@effect/rpc@0.59.9(@effect/platform@0.82.4(effect@3.15.5))(effect@3.15.5))(@effect/sql@0.35.8(@effect/experimental@0.46.8(@effect/platform@0.82.4(effect@3.15.5))(effect@3.15.5))(@effect/platform@0.82.4(effect@3.15.5))(effect@3.15.5))(effect@3.15.5)
      '@effect/platform': 0.82.4(effect@3.15.5)
      '@effect/platform-node-shared': 0.35.5(@effect/cluster@0.34.2(@effect/platform@0.82.4(effect@3.15.5))(@effect/rpc@0.59.9(@effect/platform@0.82.4(effect@3.15.5))(effect@3.15.5))(@effect/sql@0.35.8(@effect/experimental@0.46.8(@effect/platform@0.82.4(effect@3.15.5))(effect@3.15.5))(@effect/platform@0.82.4(effect@3.15.5))(effect@3.15.5))(effect@3.15.5))(@effect/platform@0.82.4(effect@3.15.5))(@effect/rpc@0.59.9(@effect/platform@0.82.4(effect@3.15.5))(effect@3.15.5))(@effect/sql@0.35.8(@effect/experimental@0.46.8(@effect/platform@0.82.4(effect@3.15.5))(effect@3.15.5))(@effect/platform@0.82.4(effect@3.15.5))(effect@3.15.5))(effect@3.15.5)
      '@effect/rpc': 0.59.9(@effect/platform@0.82.4(effect@3.15.5))(effect@3.15.5)
      '@effect/sql': 0.35.8(@effect/experimental@0.46.8(@effect/platform@0.82.4(effect@3.15.5))(effect@3.15.5))(@effect/platform@0.82.4(effect@3.15.5))(effect@3.15.5)
      effect: 3.15.5
      multipasta: 0.2.7
    transitivePeerDependencies:
      - bufferutil
      - utf-8-validate

  '@effect/platform-node-shared@0.35.5(@effect/cluster@0.34.2(@effect/platform@0.82.4(effect@3.15.5))(@effect/rpc@0.59.9(@effect/platform@0.82.4(effect@3.15.5))(effect@3.15.5))(@effect/sql@0.35.8(@effect/experimental@0.46.8(@effect/platform@0.82.4(effect@3.15.5))(effect@3.15.5))(@effect/platform@0.82.4(effect@3.15.5))(effect@3.15.5))(effect@3.15.5))(@effect/platform@0.82.4(effect@3.15.5))(@effect/rpc@0.59.9(@effect/platform@0.82.4(effect@3.15.5))(effect@3.15.5))(@effect/sql@0.35.8(@effect/experimental@0.46.8(@effect/platform@0.82.4(effect@3.15.5))(effect@3.15.5))(@effect/platform@0.82.4(effect@3.15.5))(effect@3.15.5))(effect@3.15.5)':
    dependencies:
      '@effect/cluster': 0.34.2(@effect/platform@0.82.4(effect@3.15.5))(@effect/rpc@0.59.9(@effect/platform@0.82.4(effect@3.15.5))(effect@3.15.5))(@effect/sql@0.35.8(@effect/experimental@0.46.8(@effect/platform@0.82.4(effect@3.15.5))(effect@3.15.5))(@effect/platform@0.82.4(effect@3.15.5))(effect@3.15.5))(effect@3.15.5)
      '@effect/platform': 0.82.4(effect@3.15.5)
      '@effect/rpc': 0.59.9(@effect/platform@0.82.4(effect@3.15.5))(effect@3.15.5)
      '@effect/sql': 0.35.8(@effect/experimental@0.46.8(@effect/platform@0.82.4(effect@3.15.5))(effect@3.15.5))(@effect/platform@0.82.4(effect@3.15.5))(effect@3.15.5)
      '@parcel/watcher': 2.5.1
      effect: 3.15.5
      multipasta: 0.2.7
      ws: 8.18.3
    transitivePeerDependencies:
      - bufferutil
      - utf-8-validate

  '@effect/platform-node@0.81.5(@effect/cluster@0.34.2(@effect/platform@0.82.4(effect@3.15.5))(@effect/rpc@0.59.9(@effect/platform@0.82.4(effect@3.15.5))(effect@3.15.5))(@effect/sql@0.35.8(@effect/experimental@0.46.8(@effect/platform@0.82.4(effect@3.15.5))(effect@3.15.5))(@effect/platform@0.82.4(effect@3.15.5))(effect@3.15.5))(effect@3.15.5))(@effect/platform@0.82.4(effect@3.15.5))(@effect/rpc@0.59.9(@effect/platform@0.82.4(effect@3.15.5))(effect@3.15.5))(@effect/sql@0.35.8(@effect/experimental@0.46.8(@effect/platform@0.82.4(effect@3.15.5))(effect@3.15.5))(@effect/platform@0.82.4(effect@3.15.5))(effect@3.15.5))(effect@3.15.5)':
    dependencies:
      '@effect/cluster': 0.34.2(@effect/platform@0.82.4(effect@3.15.5))(@effect/rpc@0.59.9(@effect/platform@0.82.4(effect@3.15.5))(effect@3.15.5))(@effect/sql@0.35.8(@effect/experimental@0.46.8(@effect/platform@0.82.4(effect@3.15.5))(effect@3.15.5))(@effect/platform@0.82.4(effect@3.15.5))(effect@3.15.5))(effect@3.15.5)
      '@effect/platform': 0.82.4(effect@3.15.5)
      '@effect/platform-node-shared': 0.35.5(@effect/cluster@0.34.2(@effect/platform@0.82.4(effect@3.15.5))(@effect/rpc@0.59.9(@effect/platform@0.82.4(effect@3.15.5))(effect@3.15.5))(@effect/sql@0.35.8(@effect/experimental@0.46.8(@effect/platform@0.82.4(effect@3.15.5))(effect@3.15.5))(@effect/platform@0.82.4(effect@3.15.5))(effect@3.15.5))(effect@3.15.5))(@effect/platform@0.82.4(effect@3.15.5))(@effect/rpc@0.59.9(@effect/platform@0.82.4(effect@3.15.5))(effect@3.15.5))(@effect/sql@0.35.8(@effect/experimental@0.46.8(@effect/platform@0.82.4(effect@3.15.5))(effect@3.15.5))(@effect/platform@0.82.4(effect@3.15.5))(effect@3.15.5))(effect@3.15.5)
      '@effect/rpc': 0.59.9(@effect/platform@0.82.4(effect@3.15.5))(effect@3.15.5)
      '@effect/sql': 0.35.8(@effect/experimental@0.46.8(@effect/platform@0.82.4(effect@3.15.5))(effect@3.15.5))(@effect/platform@0.82.4(effect@3.15.5))(effect@3.15.5)
      effect: 3.15.5
      mime: 3.0.0
      undici: 7.13.0
      ws: 8.18.3
    transitivePeerDependencies:
      - bufferutil
      - utf-8-validate

  '@effect/platform@0.82.4(effect@3.15.5)':
    dependencies:
      effect: 3.15.5
      find-my-way-ts: 0.1.6
      msgpackr: 1.11.5
      multipasta: 0.2.7

  '@effect/printer-ansi@0.43.5(@effect/typeclass@0.34.2(effect@3.15.5))(effect@3.15.5)':
    dependencies:
      '@effect/printer': 0.43.5(@effect/typeclass@0.34.2(effect@3.15.5))(effect@3.15.5)
      '@effect/typeclass': 0.34.2(effect@3.15.5)
      effect: 3.15.5

  '@effect/printer@0.43.5(@effect/typeclass@0.34.2(effect@3.15.5))(effect@3.15.5)':
    dependencies:
      '@effect/typeclass': 0.34.2(effect@3.15.5)
      effect: 3.15.5

  '@effect/rpc@0.59.9(@effect/platform@0.82.4(effect@3.15.5))(effect@3.15.5)':
    dependencies:
      '@effect/platform': 0.82.4(effect@3.15.5)
      effect: 3.15.5

  '@effect/sql@0.35.8(@effect/experimental@0.46.8(@effect/platform@0.82.4(effect@3.15.5))(effect@3.15.5))(@effect/platform@0.82.4(effect@3.15.5))(effect@3.15.5)':
    dependencies:
      '@effect/experimental': 0.46.8(@effect/platform@0.82.4(effect@3.15.5))(effect@3.15.5)
      '@effect/platform': 0.82.4(effect@3.15.5)
      '@opentelemetry/semantic-conventions': 1.36.0
      effect: 3.15.5
      uuid: 11.1.0

  '@effect/typeclass@0.34.2(effect@3.15.5)':
    dependencies:
      effect: 3.15.5

  '@effect/vitest@0.23.7(effect@3.15.5)(vitest@3.2.4)':
    dependencies:
      effect: 3.15.5
      vitest: 3.2.4(@types/debug@4.1.12)(@types/node@24.0.13)(@vitest/ui@3.2.4)(happy-dom@15.11.7)(jiti@2.4.2)(lightningcss@1.30.1)(yaml@2.8.0)

  '@emnapi/runtime@1.4.4':
    dependencies:
      tslib: 2.8.1
    optional: true

  '@esbuild/aix-ppc64@0.25.4':
    optional: true

  '@esbuild/aix-ppc64@0.25.6':
    optional: true

  '@esbuild/android-arm64@0.25.4':
    optional: true

  '@esbuild/android-arm64@0.25.6':
    optional: true

  '@esbuild/android-arm@0.25.4':
    optional: true

  '@esbuild/android-arm@0.25.6':
    optional: true

  '@esbuild/android-x64@0.25.4':
    optional: true

  '@esbuild/android-x64@0.25.6':
    optional: true

  '@esbuild/darwin-arm64@0.25.4':
    optional: true

  '@esbuild/darwin-arm64@0.25.6':
    optional: true

  '@esbuild/darwin-x64@0.25.4':
    optional: true

  '@esbuild/darwin-x64@0.25.6':
    optional: true

  '@esbuild/freebsd-arm64@0.25.4':
    optional: true

  '@esbuild/freebsd-arm64@0.25.6':
    optional: true

  '@esbuild/freebsd-x64@0.25.4':
    optional: true

  '@esbuild/freebsd-x64@0.25.6':
    optional: true

  '@esbuild/linux-arm64@0.25.4':
    optional: true

  '@esbuild/linux-arm64@0.25.6':
    optional: true

  '@esbuild/linux-arm@0.25.4':
    optional: true

  '@esbuild/linux-arm@0.25.6':
    optional: true

  '@esbuild/linux-ia32@0.25.4':
    optional: true

  '@esbuild/linux-ia32@0.25.6':
    optional: true

  '@esbuild/linux-loong64@0.25.4':
    optional: true

  '@esbuild/linux-loong64@0.25.6':
    optional: true

  '@esbuild/linux-mips64el@0.25.4':
    optional: true

  '@esbuild/linux-mips64el@0.25.6':
    optional: true

  '@esbuild/linux-ppc64@0.25.4':
    optional: true

  '@esbuild/linux-ppc64@0.25.6':
    optional: true

  '@esbuild/linux-riscv64@0.25.4':
    optional: true

  '@esbuild/linux-riscv64@0.25.6':
    optional: true

  '@esbuild/linux-s390x@0.25.4':
    optional: true

  '@esbuild/linux-s390x@0.25.6':
    optional: true

  '@esbuild/linux-x64@0.25.4':
    optional: true

  '@esbuild/linux-x64@0.25.6':
    optional: true

  '@esbuild/netbsd-arm64@0.25.4':
    optional: true

  '@esbuild/netbsd-arm64@0.25.6':
    optional: true

  '@esbuild/netbsd-x64@0.25.4':
    optional: true

  '@esbuild/netbsd-x64@0.25.6':
    optional: true

  '@esbuild/openbsd-arm64@0.25.4':
    optional: true

  '@esbuild/openbsd-arm64@0.25.6':
    optional: true

  '@esbuild/openbsd-x64@0.25.4':
    optional: true

  '@esbuild/openbsd-x64@0.25.6':
    optional: true

  '@esbuild/openharmony-arm64@0.25.6':
    optional: true

  '@esbuild/sunos-x64@0.25.4':
    optional: true

  '@esbuild/sunos-x64@0.25.6':
    optional: true

  '@esbuild/win32-arm64@0.25.4':
    optional: true

  '@esbuild/win32-arm64@0.25.6':
    optional: true

  '@esbuild/win32-ia32@0.25.4':
    optional: true

  '@esbuild/win32-ia32@0.25.6':
    optional: true

  '@esbuild/win32-x64@0.25.4':
    optional: true

  '@esbuild/win32-x64@0.25.6':
    optional: true

  '@eslint-community/eslint-utils@4.7.0(eslint@9.31.0(jiti@2.4.2))':
    dependencies:
      eslint: 9.31.0(jiti@2.4.2)
      eslint-visitor-keys: 3.4.3

  '@eslint-community/regexpp@4.12.1': {}

  '@eslint/config-array@0.21.0':
    dependencies:
      '@eslint/object-schema': 2.1.6
      debug: 4.4.1
      minimatch: 3.1.2
    transitivePeerDependencies:
      - supports-color

  '@eslint/config-helpers@0.3.0': {}

  '@eslint/core@0.15.1':
    dependencies:
      '@types/json-schema': 7.0.15

  '@eslint/eslintrc@3.3.1':
    dependencies:
      ajv: 6.12.6
      debug: 4.4.1
      espree: 10.4.0
      globals: 14.0.0
      ignore: 5.3.2
      import-fresh: 3.3.1
      js-yaml: 4.1.0
      minimatch: 3.1.2
      strip-json-comments: 3.1.1
    transitivePeerDependencies:
      - supports-color

  '@eslint/js@9.31.0': {}

  '@eslint/object-schema@2.1.6': {}

  '@eslint/plugin-kit@0.3.3':
    dependencies:
      '@eslint/core': 0.15.1
      levn: 0.4.1

  '@floating-ui/core@1.7.2':
    dependencies:
      '@floating-ui/utils': 0.2.10

  '@floating-ui/dom@1.7.2':
    dependencies:
      '@floating-ui/core': 1.7.2
      '@floating-ui/utils': 0.2.10

  '@floating-ui/react-dom@2.1.4(react-dom@19.0.0(react@19.0.0))(react@19.0.0)':
    dependencies:
      '@floating-ui/dom': 1.7.2
      react: 19.0.0
      react-dom: 19.0.0(react@19.0.0)

  '@floating-ui/utils@0.2.10': {}

  '@humanfs/core@0.19.1': {}

  '@humanfs/node@0.16.6':
    dependencies:
      '@humanfs/core': 0.19.1
      '@humanwhocodes/retry': 0.3.1

  '@humanwhocodes/module-importer@1.0.1': {}

  '@humanwhocodes/retry@0.3.1': {}

  '@humanwhocodes/retry@0.4.3': {}

  '@img/sharp-darwin-arm64@0.33.5':
    optionalDependencies:
      '@img/sharp-libvips-darwin-arm64': 1.0.4
    optional: true

  '@img/sharp-darwin-x64@0.33.5':
    optionalDependencies:
      '@img/sharp-libvips-darwin-x64': 1.0.4
    optional: true

  '@img/sharp-libvips-darwin-arm64@1.0.4':
    optional: true

  '@img/sharp-libvips-darwin-x64@1.0.4':
    optional: true

  '@img/sharp-libvips-linux-arm64@1.0.4':
    optional: true

  '@img/sharp-libvips-linux-arm@1.0.5':
    optional: true

  '@img/sharp-libvips-linux-s390x@1.0.4':
    optional: true

  '@img/sharp-libvips-linux-x64@1.0.4':
    optional: true

  '@img/sharp-libvips-linuxmusl-arm64@1.0.4':
    optional: true

  '@img/sharp-libvips-linuxmusl-x64@1.0.4':
    optional: true

  '@img/sharp-linux-arm64@0.33.5':
    optionalDependencies:
      '@img/sharp-libvips-linux-arm64': 1.0.4
    optional: true

  '@img/sharp-linux-arm@0.33.5':
    optionalDependencies:
      '@img/sharp-libvips-linux-arm': 1.0.5
    optional: true

  '@img/sharp-linux-s390x@0.33.5':
    optionalDependencies:
      '@img/sharp-libvips-linux-s390x': 1.0.4
    optional: true

  '@img/sharp-linux-x64@0.33.5':
    optionalDependencies:
      '@img/sharp-libvips-linux-x64': 1.0.4
    optional: true

  '@img/sharp-linuxmusl-arm64@0.33.5':
    optionalDependencies:
      '@img/sharp-libvips-linuxmusl-arm64': 1.0.4
    optional: true

  '@img/sharp-linuxmusl-x64@0.33.5':
    optionalDependencies:
      '@img/sharp-libvips-linuxmusl-x64': 1.0.4
    optional: true

  '@img/sharp-wasm32@0.33.5':
    dependencies:
      '@emnapi/runtime': 1.4.4
    optional: true

  '@img/sharp-win32-ia32@0.33.5':
    optional: true

  '@img/sharp-win32-x64@0.33.5':
    optional: true

  '@isaacs/fs-minipass@4.0.1':
    dependencies:
      minipass: 7.1.2

  '@jridgewell/gen-mapping@0.3.12':
    dependencies:
      '@jridgewell/sourcemap-codec': 1.5.4
      '@jridgewell/trace-mapping': 0.3.29

  '@jridgewell/resolve-uri@3.1.2': {}

  '@jridgewell/sourcemap-codec@1.5.4': {}

  '@jridgewell/trace-mapping@0.3.29':
    dependencies:
      '@jridgewell/resolve-uri': 3.1.2
      '@jridgewell/sourcemap-codec': 1.5.4

  '@jridgewell/trace-mapping@0.3.9':
    dependencies:
      '@jridgewell/resolve-uri': 3.1.2
      '@jridgewell/sourcemap-codec': 1.5.4

<<<<<<< HEAD
=======
  '@jsr/runt__schema@0.11.1(f9c23af240f2640c0a9abef8711d3cc6)':
    dependencies:
      '@livestore/livestore': 0.3.1(f9c23af240f2640c0a9abef8711d3cc6)
    transitivePeerDependencies:
      - '@effect/cli'
      - '@effect/cluster'
      - '@effect/experimental'
      - '@effect/opentelemetry'
      - '@effect/platform'
      - '@effect/platform-browser'
      - '@effect/platform-bun'
      - '@effect/platform-node'
      - '@effect/printer'
      - '@effect/printer-ansi'
      - '@effect/rpc'
      - '@effect/sql'
      - '@effect/typeclass'
      - '@opentelemetry/resources'
      - effect

>>>>>>> 54a16e8b
  '@lezer/common@1.2.3': {}

  '@lezer/css@1.3.0':
    dependencies:
      '@lezer/common': 1.2.3
      '@lezer/highlight': 1.2.1
      '@lezer/lr': 1.4.2

  '@lezer/highlight@1.2.1':
    dependencies:
      '@lezer/common': 1.2.3

  '@lezer/html@1.3.10':
    dependencies:
      '@lezer/common': 1.2.3
      '@lezer/highlight': 1.2.1
      '@lezer/lr': 1.4.2

  '@lezer/javascript@1.5.1':
    dependencies:
      '@lezer/common': 1.2.3
      '@lezer/highlight': 1.2.1
      '@lezer/lr': 1.4.2

  '@lezer/lr@1.4.2':
    dependencies:
      '@lezer/common': 1.2.3

  '@lezer/markdown@1.4.3':
    dependencies:
      '@lezer/common': 1.2.3
      '@lezer/highlight': 1.2.1

  '@lezer/python@1.1.18':
    dependencies:
      '@lezer/common': 1.2.3
      '@lezer/highlight': 1.2.1
      '@lezer/lr': 1.4.2

  '@livestore/adapter-node@0.3.1(f63d301ee232f16769eac1751daae860)':
    dependencies:
      '@livestore/common': 0.3.1(f9c23af240f2640c0a9abef8711d3cc6)
      '@livestore/devtools-vite': 0.3.1(db31a51a7c12f015d0ebb59ee80325ce)
      '@livestore/sqlite-wasm': 0.3.1(38eef8465614833bab78aa968987f446)
      '@livestore/utils': 0.3.1(38eef8465614833bab78aa968987f446)
      '@livestore/webmesh': 0.3.1(38eef8465614833bab78aa968987f446)
      '@opentelemetry/api': 1.9.0
      vite: 6.3.4(@types/node@24.0.13)(jiti@2.4.2)(lightningcss@1.30.1)(yaml@2.8.0)
    transitivePeerDependencies:
      - '@effect/cli'
      - '@effect/cluster'
      - '@effect/experimental'
      - '@effect/opentelemetry'
      - '@effect/platform'
      - '@effect/platform-browser'
      - '@effect/platform-bun'
      - '@effect/platform-node'
      - '@effect/printer'
      - '@effect/printer-ansi'
      - '@effect/rpc'
      - '@effect/sql'
      - '@effect/typeclass'
      - '@opentelemetry/resources'
      - '@types/node'
      - effect
      - jiti
      - less
      - lightningcss
      - sass
      - sass-embedded
      - stylus
      - sugarss
      - terser
      - tsx
      - yaml

  '@livestore/adapter-web@0.3.1(f9c23af240f2640c0a9abef8711d3cc6)':
    dependencies:
      '@livestore/common': 0.3.1(f9c23af240f2640c0a9abef8711d3cc6)
      '@livestore/devtools-web-common': 0.3.1(38eef8465614833bab78aa968987f446)
      '@livestore/sqlite-wasm': 0.3.1(38eef8465614833bab78aa968987f446)
      '@livestore/utils': 0.3.1(38eef8465614833bab78aa968987f446)
      '@livestore/webmesh': 0.3.1(38eef8465614833bab78aa968987f446)
      '@opentelemetry/api': 1.9.0
    transitivePeerDependencies:
      - '@effect/cli'
      - '@effect/cluster'
      - '@effect/experimental'
      - '@effect/opentelemetry'
      - '@effect/platform'
      - '@effect/platform-browser'
      - '@effect/platform-bun'
      - '@effect/platform-node'
      - '@effect/printer'
      - '@effect/printer-ansi'
      - '@effect/rpc'
      - '@effect/sql'
      - '@effect/typeclass'
      - '@opentelemetry/resources'
      - effect

  '@livestore/common@0.3.1(f9c23af240f2640c0a9abef8711d3cc6)':
    dependencies:
      '@livestore/utils': 0.3.1(38eef8465614833bab78aa968987f446)
      '@livestore/webmesh': 0.3.1(38eef8465614833bab78aa968987f446)
      '@opentelemetry/api': 1.9.0
      graphology: 0.26.0-alpha1(graphology-types@0.24.8)
      graphology-dag: 0.4.1(graphology-types@0.24.8)
      graphology-types: 0.24.8
    transitivePeerDependencies:
      - '@effect/cli'
      - '@effect/cluster'
      - '@effect/experimental'
      - '@effect/opentelemetry'
      - '@effect/platform'
      - '@effect/platform-browser'
      - '@effect/platform-bun'
      - '@effect/platform-node'
      - '@effect/printer'
      - '@effect/printer-ansi'
      - '@effect/rpc'
      - '@effect/sql'
      - '@effect/typeclass'
      - '@opentelemetry/resources'
      - effect

  '@livestore/devtools-vite@0.3.1(4fc7ba00a7f38e11822d1e3551d37d2e)':
    dependencies:
      '@livestore/adapter-web': 0.3.1(f9c23af240f2640c0a9abef8711d3cc6)
      '@livestore/utils': 0.3.1(38eef8465614833bab78aa968987f446)
      vite: 6.3.5(@types/node@24.0.13)(jiti@2.4.2)(lightningcss@1.30.1)(yaml@2.8.0)
    transitivePeerDependencies:
      - '@effect/cli'
      - '@effect/cluster'
      - '@effect/experimental'
      - '@effect/opentelemetry'
      - '@effect/platform'
      - '@effect/platform-browser'
      - '@effect/platform-bun'
      - '@effect/platform-node'
      - '@effect/printer'
      - '@effect/printer-ansi'
      - '@effect/rpc'
      - '@effect/sql'
      - '@effect/typeclass'
      - '@opentelemetry/api'
      - '@opentelemetry/resources'
      - effect

  '@livestore/devtools-vite@0.3.1(db31a51a7c12f015d0ebb59ee80325ce)':
    dependencies:
      '@livestore/adapter-web': 0.3.1(f9c23af240f2640c0a9abef8711d3cc6)
      '@livestore/utils': 0.3.1(38eef8465614833bab78aa968987f446)
      vite: 6.3.4(@types/node@24.0.13)(jiti@2.4.2)(lightningcss@1.30.1)(yaml@2.8.0)
    transitivePeerDependencies:
      - '@effect/cli'
      - '@effect/cluster'
      - '@effect/experimental'
      - '@effect/opentelemetry'
      - '@effect/platform'
      - '@effect/platform-browser'
      - '@effect/platform-bun'
      - '@effect/platform-node'
      - '@effect/printer'
      - '@effect/printer-ansi'
      - '@effect/rpc'
      - '@effect/sql'
      - '@effect/typeclass'
      - '@opentelemetry/api'
      - '@opentelemetry/resources'
      - effect

  '@livestore/devtools-web-common@0.3.1(38eef8465614833bab78aa968987f446)':
    dependencies:
      '@livestore/common': 0.3.1(f9c23af240f2640c0a9abef8711d3cc6)
      '@livestore/utils': 0.3.1(38eef8465614833bab78aa968987f446)
      '@livestore/webmesh': 0.3.1(38eef8465614833bab78aa968987f446)
    transitivePeerDependencies:
      - '@effect/cli'
      - '@effect/cluster'
      - '@effect/experimental'
      - '@effect/opentelemetry'
      - '@effect/platform'
      - '@effect/platform-browser'
      - '@effect/platform-bun'
      - '@effect/platform-node'
      - '@effect/printer'
      - '@effect/printer-ansi'
      - '@effect/rpc'
      - '@effect/sql'
      - '@effect/typeclass'
      - '@opentelemetry/api'
      - '@opentelemetry/resources'
      - effect

  '@livestore/livestore@0.3.1(f9c23af240f2640c0a9abef8711d3cc6)':
    dependencies:
      '@livestore/common': 0.3.1(f9c23af240f2640c0a9abef8711d3cc6)
      '@livestore/utils': 0.3.1(38eef8465614833bab78aa968987f446)
      '@opentelemetry/api': 1.9.0
    transitivePeerDependencies:
      - '@effect/cli'
      - '@effect/cluster'
      - '@effect/experimental'
      - '@effect/opentelemetry'
      - '@effect/platform'
      - '@effect/platform-browser'
      - '@effect/platform-bun'
      - '@effect/platform-node'
      - '@effect/printer'
      - '@effect/printer-ansi'
      - '@effect/rpc'
      - '@effect/sql'
      - '@effect/typeclass'
      - '@opentelemetry/resources'
      - effect

  '@livestore/react@0.3.1(7301ba73c97721b37c2bae9f6477e643)':
    dependencies:
      '@livestore/common': 0.3.1(f9c23af240f2640c0a9abef8711d3cc6)
      '@livestore/livestore': 0.3.1(f9c23af240f2640c0a9abef8711d3cc6)
      '@livestore/utils': 0.3.1(38eef8465614833bab78aa968987f446)
      '@opentelemetry/api': 1.9.0
      react: 19.0.0
    transitivePeerDependencies:
      - '@effect/cli'
      - '@effect/cluster'
      - '@effect/experimental'
      - '@effect/opentelemetry'
      - '@effect/platform'
      - '@effect/platform-browser'
      - '@effect/platform-bun'
      - '@effect/platform-node'
      - '@effect/printer'
      - '@effect/printer-ansi'
      - '@effect/rpc'
      - '@effect/sql'
      - '@effect/typeclass'
      - '@opentelemetry/resources'
      - effect

  '@livestore/sqlite-wasm@0.3.1(38eef8465614833bab78aa968987f446)':
    dependencies:
      '@livestore/common': 0.3.1(f9c23af240f2640c0a9abef8711d3cc6)
      '@livestore/utils': 0.3.1(38eef8465614833bab78aa968987f446)
      '@livestore/wa-sqlite': 1.0.5-dev.2
    transitivePeerDependencies:
      - '@effect/cli'
      - '@effect/cluster'
      - '@effect/experimental'
      - '@effect/opentelemetry'
      - '@effect/platform'
      - '@effect/platform-browser'
      - '@effect/platform-bun'
      - '@effect/platform-node'
      - '@effect/printer'
      - '@effect/printer-ansi'
      - '@effect/rpc'
      - '@effect/sql'
      - '@effect/typeclass'
      - '@opentelemetry/api'
      - '@opentelemetry/resources'
      - effect

  '@livestore/sync-cf@0.3.1(38eef8465614833bab78aa968987f446)':
    dependencies:
      '@livestore/common': 0.3.1(f9c23af240f2640c0a9abef8711d3cc6)
      '@livestore/utils': 0.3.1(38eef8465614833bab78aa968987f446)
    transitivePeerDependencies:
      - '@effect/cli'
      - '@effect/cluster'
      - '@effect/experimental'
      - '@effect/opentelemetry'
      - '@effect/platform'
      - '@effect/platform-browser'
      - '@effect/platform-bun'
      - '@effect/platform-node'
      - '@effect/printer'
      - '@effect/printer-ansi'
      - '@effect/rpc'
      - '@effect/sql'
      - '@effect/typeclass'
      - '@opentelemetry/api'
      - '@opentelemetry/resources'
      - effect

  '@livestore/utils@0.3.1(38eef8465614833bab78aa968987f446)':
    dependencies:
      '@effect/cli': 0.61.8(@effect/platform@0.82.4(effect@3.15.5))(@effect/printer-ansi@0.43.5(@effect/typeclass@0.34.2(effect@3.15.5))(effect@3.15.5))(@effect/printer@0.43.5(@effect/typeclass@0.34.2(effect@3.15.5))(effect@3.15.5))(effect@3.15.5)
      '@effect/cluster': 0.34.2(@effect/platform@0.82.4(effect@3.15.5))(@effect/rpc@0.59.9(@effect/platform@0.82.4(effect@3.15.5))(effect@3.15.5))(@effect/sql@0.35.8(@effect/experimental@0.46.8(@effect/platform@0.82.4(effect@3.15.5))(effect@3.15.5))(@effect/platform@0.82.4(effect@3.15.5))(effect@3.15.5))(effect@3.15.5)
      '@effect/experimental': 0.46.8(@effect/platform@0.82.4(effect@3.15.5))(effect@3.15.5)
      '@effect/opentelemetry': 0.48.8(@effect/platform@0.82.4(effect@3.15.5))(@opentelemetry/api@1.9.0)(@opentelemetry/resources@2.0.1(@opentelemetry/api@1.9.0))(@opentelemetry/semantic-conventions@1.36.0)(effect@3.15.5)
      '@effect/platform': 0.82.4(effect@3.15.5)
      '@effect/platform-browser': 0.62.8(@effect/platform@0.82.4(effect@3.15.5))(effect@3.15.5)
      '@effect/platform-bun': 0.65.5(@effect/cluster@0.34.2(@effect/platform@0.82.4(effect@3.15.5))(@effect/rpc@0.59.9(@effect/platform@0.82.4(effect@3.15.5))(effect@3.15.5))(@effect/sql@0.35.8(@effect/experimental@0.46.8(@effect/platform@0.82.4(effect@3.15.5))(effect@3.15.5))(@effect/platform@0.82.4(effect@3.15.5))(effect@3.15.5))(effect@3.15.5))(@effect/platform@0.82.4(effect@3.15.5))(@effect/rpc@0.59.9(@effect/platform@0.82.4(effect@3.15.5))(effect@3.15.5))(@effect/sql@0.35.8(@effect/experimental@0.46.8(@effect/platform@0.82.4(effect@3.15.5))(effect@3.15.5))(@effect/platform@0.82.4(effect@3.15.5))(effect@3.15.5))(effect@3.15.5)
      '@effect/platform-node': 0.81.5(@effect/cluster@0.34.2(@effect/platform@0.82.4(effect@3.15.5))(@effect/rpc@0.59.9(@effect/platform@0.82.4(effect@3.15.5))(effect@3.15.5))(@effect/sql@0.35.8(@effect/experimental@0.46.8(@effect/platform@0.82.4(effect@3.15.5))(effect@3.15.5))(@effect/platform@0.82.4(effect@3.15.5))(effect@3.15.5))(effect@3.15.5))(@effect/platform@0.82.4(effect@3.15.5))(@effect/rpc@0.59.9(@effect/platform@0.82.4(effect@3.15.5))(effect@3.15.5))(@effect/sql@0.35.8(@effect/experimental@0.46.8(@effect/platform@0.82.4(effect@3.15.5))(effect@3.15.5))(@effect/platform@0.82.4(effect@3.15.5))(effect@3.15.5))(effect@3.15.5)
      '@effect/printer': 0.43.5(@effect/typeclass@0.34.2(effect@3.15.5))(effect@3.15.5)
      '@effect/printer-ansi': 0.43.5(@effect/typeclass@0.34.2(effect@3.15.5))(effect@3.15.5)
      '@effect/rpc': 0.59.9(@effect/platform@0.82.4(effect@3.15.5))(effect@3.15.5)
      '@effect/sql': 0.35.8(@effect/experimental@0.46.8(@effect/platform@0.82.4(effect@3.15.5))(effect@3.15.5))(@effect/platform@0.82.4(effect@3.15.5))(effect@3.15.5)
      '@effect/typeclass': 0.34.2(effect@3.15.5)
      '@opentelemetry/api': 1.9.0
      '@opentelemetry/resources': 2.0.1(@opentelemetry/api@1.9.0)
      '@standard-schema/spec': 1.0.0
      effect: 3.15.5
      msgpackr: 1.11.2
      nanoid: 5.1.3
      pretty-bytes: 6.1.1

  '@livestore/wa-sqlite@1.0.5-dev.2': {}

  '@livestore/webmesh@0.3.1(38eef8465614833bab78aa968987f446)':
    dependencies:
      '@livestore/utils': 0.3.1(38eef8465614833bab78aa968987f446)
    transitivePeerDependencies:
      - '@effect/cli'
      - '@effect/cluster'
      - '@effect/experimental'
      - '@effect/opentelemetry'
      - '@effect/platform'
      - '@effect/platform-browser'
      - '@effect/platform-bun'
      - '@effect/platform-node'
      - '@effect/printer'
      - '@effect/printer-ansi'
      - '@effect/rpc'
      - '@effect/sql'
      - '@effect/typeclass'
      - '@opentelemetry/api'
      - '@opentelemetry/resources'
      - effect

  '@marijn/find-cluster-break@1.0.2': {}

  '@microlink/react-json-view@1.26.2(@types/react@19.1.8)(react-dom@19.0.0(react@19.0.0))(react@19.0.0)':
    dependencies:
      react: 19.0.0
      react-base16-styling: 0.9.1
      react-dom: 19.0.0(react@19.0.0)
      react-lifecycles-compat: 3.0.4
      react-textarea-autosize: 8.5.9(@types/react@19.1.8)(react@19.0.0)
    transitivePeerDependencies:
      - '@types/react'

  '@mjackson/node-fetch-server@0.6.1': {}

  '@msgpackr-extract/msgpackr-extract-darwin-arm64@3.0.3':
    optional: true

  '@msgpackr-extract/msgpackr-extract-darwin-x64@3.0.3':
    optional: true

  '@msgpackr-extract/msgpackr-extract-linux-arm64@3.0.3':
    optional: true

  '@msgpackr-extract/msgpackr-extract-linux-arm@3.0.3':
    optional: true

  '@msgpackr-extract/msgpackr-extract-linux-x64@3.0.3':
    optional: true

  '@msgpackr-extract/msgpackr-extract-win32-x64@3.0.3':
    optional: true

  '@nodelib/fs.scandir@2.1.5':
    dependencies:
      '@nodelib/fs.stat': 2.0.5
      run-parallel: 1.2.0

  '@nodelib/fs.stat@2.0.5': {}

  '@nodelib/fs.walk@1.2.8':
    dependencies:
      '@nodelib/fs.scandir': 2.1.5
      fastq: 1.19.1

  '@opentelemetry/api@1.9.0': {}

  '@opentelemetry/core@2.0.1(@opentelemetry/api@1.9.0)':
    dependencies:
      '@opentelemetry/api': 1.9.0
      '@opentelemetry/semantic-conventions': 1.36.0

  '@opentelemetry/resources@2.0.1(@opentelemetry/api@1.9.0)':
    dependencies:
      '@opentelemetry/api': 1.9.0
      '@opentelemetry/core': 2.0.1(@opentelemetry/api@1.9.0)
      '@opentelemetry/semantic-conventions': 1.36.0

  '@opentelemetry/semantic-conventions@1.36.0': {}

  '@overengineering/fps-meter@0.1.2(react@19.0.0)':
    dependencies:
      react: 19.0.0

  '@parcel/watcher-android-arm64@2.5.1':
    optional: true

  '@parcel/watcher-darwin-arm64@2.5.1':
    optional: true

  '@parcel/watcher-darwin-x64@2.5.1':
    optional: true

  '@parcel/watcher-freebsd-x64@2.5.1':
    optional: true

  '@parcel/watcher-linux-arm-glibc@2.5.1':
    optional: true

  '@parcel/watcher-linux-arm-musl@2.5.1':
    optional: true

  '@parcel/watcher-linux-arm64-glibc@2.5.1':
    optional: true

  '@parcel/watcher-linux-arm64-musl@2.5.1':
    optional: true

  '@parcel/watcher-linux-x64-glibc@2.5.1':
    optional: true

  '@parcel/watcher-linux-x64-musl@2.5.1':
    optional: true

  '@parcel/watcher-win32-arm64@2.5.1':
    optional: true

  '@parcel/watcher-win32-ia32@2.5.1':
    optional: true

  '@parcel/watcher-win32-x64@2.5.1':
    optional: true

  '@parcel/watcher@2.5.1':
    dependencies:
      detect-libc: 1.0.3
      is-glob: 4.0.3
      micromatch: 4.0.8
      node-addon-api: 7.1.1
    optionalDependencies:
      '@parcel/watcher-android-arm64': 2.5.1
      '@parcel/watcher-darwin-arm64': 2.5.1
      '@parcel/watcher-darwin-x64': 2.5.1
      '@parcel/watcher-freebsd-x64': 2.5.1
      '@parcel/watcher-linux-arm-glibc': 2.5.1
      '@parcel/watcher-linux-arm-musl': 2.5.1
      '@parcel/watcher-linux-arm64-glibc': 2.5.1
      '@parcel/watcher-linux-arm64-musl': 2.5.1
      '@parcel/watcher-linux-x64-glibc': 2.5.1
      '@parcel/watcher-linux-x64-musl': 2.5.1
      '@parcel/watcher-win32-arm64': 2.5.1
      '@parcel/watcher-win32-ia32': 2.5.1
      '@parcel/watcher-win32-x64': 2.5.1

  '@pm2/agent@2.1.1':
    dependencies:
      async: 3.2.6
      chalk: 3.0.0
      dayjs: 1.8.36
      debug: 4.3.7
      eventemitter2: 5.0.1
      fast-json-patch: 3.1.1
      fclone: 1.0.11
      pm2-axon: 4.0.1
      pm2-axon-rpc: 0.7.1
      proxy-agent: 6.4.0
      semver: 7.5.4
      ws: 7.5.10
    transitivePeerDependencies:
      - bufferutil
      - supports-color
      - utf-8-validate

  '@pm2/io@6.1.0':
    dependencies:
      async: 2.6.4
      debug: 4.3.7
      eventemitter2: 6.4.9
      require-in-the-middle: 5.2.0
      semver: 7.5.4
      shimmer: 1.2.1
      signal-exit: 3.0.7
      tslib: 1.9.3
    transitivePeerDependencies:
      - supports-color

  '@pm2/js-api@0.8.0':
    dependencies:
      async: 2.6.4
      debug: 4.3.7
      eventemitter2: 6.4.9
      extrareqp2: 1.0.0(debug@4.3.7)
      ws: 7.5.10
    transitivePeerDependencies:
      - bufferutil
      - supports-color
      - utf-8-validate

  '@pm2/pm2-version-check@1.0.4':
    dependencies:
      debug: 4.4.1
    transitivePeerDependencies:
      - supports-color

  '@polka/url@1.0.0-next.29': {}

  '@poppinss/colors@4.1.5':
    dependencies:
      kleur: 4.1.5

  '@poppinss/dumper@0.6.4':
    dependencies:
      '@poppinss/colors': 4.1.5
      '@sindresorhus/is': 7.0.2
      supports-color: 10.0.0

  '@poppinss/exception@1.2.2': {}

  '@radix-ui/primitive@1.1.2': {}

  '@radix-ui/react-arrow@1.1.7(@types/react-dom@19.1.6(@types/react@19.1.8))(@types/react@19.1.8)(react-dom@19.0.0(react@19.0.0))(react@19.0.0)':
    dependencies:
      '@radix-ui/react-primitive': 2.1.3(@types/react-dom@19.1.6(@types/react@19.1.8))(@types/react@19.1.8)(react-dom@19.0.0(react@19.0.0))(react@19.0.0)
      react: 19.0.0
      react-dom: 19.0.0(react@19.0.0)
    optionalDependencies:
      '@types/react': 19.1.8
      '@types/react-dom': 19.1.6(@types/react@19.1.8)

  '@radix-ui/react-collection@1.1.7(@types/react-dom@19.1.6(@types/react@19.1.8))(@types/react@19.1.8)(react-dom@19.0.0(react@19.0.0))(react@19.0.0)':
    dependencies:
      '@radix-ui/react-compose-refs': 1.1.2(@types/react@19.1.8)(react@19.0.0)
      '@radix-ui/react-context': 1.1.2(@types/react@19.1.8)(react@19.0.0)
      '@radix-ui/react-primitive': 2.1.3(@types/react-dom@19.1.6(@types/react@19.1.8))(@types/react@19.1.8)(react-dom@19.0.0(react@19.0.0))(react@19.0.0)
      '@radix-ui/react-slot': 1.2.3(@types/react@19.1.8)(react@19.0.0)
      react: 19.0.0
      react-dom: 19.0.0(react@19.0.0)
    optionalDependencies:
      '@types/react': 19.1.8
      '@types/react-dom': 19.1.6(@types/react@19.1.8)

  '@radix-ui/react-compose-refs@1.1.2(@types/react@19.1.8)(react@19.0.0)':
    dependencies:
      react: 19.0.0
    optionalDependencies:
      '@types/react': 19.1.8

  '@radix-ui/react-context@1.1.2(@types/react@19.1.8)(react@19.0.0)':
    dependencies:
      react: 19.0.0
    optionalDependencies:
      '@types/react': 19.1.8

  '@radix-ui/react-dialog@1.1.14(@types/react-dom@19.1.6(@types/react@19.1.8))(@types/react@19.1.8)(react-dom@19.0.0(react@19.0.0))(react@19.0.0)':
    dependencies:
      '@radix-ui/primitive': 1.1.2
      '@radix-ui/react-compose-refs': 1.1.2(@types/react@19.1.8)(react@19.0.0)
      '@radix-ui/react-context': 1.1.2(@types/react@19.1.8)(react@19.0.0)
      '@radix-ui/react-dismissable-layer': 1.1.10(@types/react-dom@19.1.6(@types/react@19.1.8))(@types/react@19.1.8)(react-dom@19.0.0(react@19.0.0))(react@19.0.0)
      '@radix-ui/react-focus-guards': 1.1.2(@types/react@19.1.8)(react@19.0.0)
      '@radix-ui/react-focus-scope': 1.1.7(@types/react-dom@19.1.6(@types/react@19.1.8))(@types/react@19.1.8)(react-dom@19.0.0(react@19.0.0))(react@19.0.0)
      '@radix-ui/react-id': 1.1.1(@types/react@19.1.8)(react@19.0.0)
      '@radix-ui/react-portal': 1.1.9(@types/react-dom@19.1.6(@types/react@19.1.8))(@types/react@19.1.8)(react-dom@19.0.0(react@19.0.0))(react@19.0.0)
      '@radix-ui/react-presence': 1.1.4(@types/react-dom@19.1.6(@types/react@19.1.8))(@types/react@19.1.8)(react-dom@19.0.0(react@19.0.0))(react@19.0.0)
      '@radix-ui/react-primitive': 2.1.3(@types/react-dom@19.1.6(@types/react@19.1.8))(@types/react@19.1.8)(react-dom@19.0.0(react@19.0.0))(react@19.0.0)
      '@radix-ui/react-slot': 1.2.3(@types/react@19.1.8)(react@19.0.0)
      '@radix-ui/react-use-controllable-state': 1.2.2(@types/react@19.1.8)(react@19.0.0)
      aria-hidden: 1.2.6
      react: 19.0.0
      react-dom: 19.0.0(react@19.0.0)
      react-remove-scroll: 2.7.1(@types/react@19.1.8)(react@19.0.0)
    optionalDependencies:
      '@types/react': 19.1.8
      '@types/react-dom': 19.1.6(@types/react@19.1.8)

  '@radix-ui/react-direction@1.1.1(@types/react@19.1.8)(react@19.0.0)':
    dependencies:
      react: 19.0.0
    optionalDependencies:
      '@types/react': 19.1.8

  '@radix-ui/react-dismissable-layer@1.1.10(@types/react-dom@19.1.6(@types/react@19.1.8))(@types/react@19.1.8)(react-dom@19.0.0(react@19.0.0))(react@19.0.0)':
    dependencies:
      '@radix-ui/primitive': 1.1.2
      '@radix-ui/react-compose-refs': 1.1.2(@types/react@19.1.8)(react@19.0.0)
      '@radix-ui/react-primitive': 2.1.3(@types/react-dom@19.1.6(@types/react@19.1.8))(@types/react@19.1.8)(react-dom@19.0.0(react@19.0.0))(react@19.0.0)
      '@radix-ui/react-use-callback-ref': 1.1.1(@types/react@19.1.8)(react@19.0.0)
      '@radix-ui/react-use-escape-keydown': 1.1.1(@types/react@19.1.8)(react@19.0.0)
      react: 19.0.0
      react-dom: 19.0.0(react@19.0.0)
    optionalDependencies:
      '@types/react': 19.1.8
      '@types/react-dom': 19.1.6(@types/react@19.1.8)

  '@radix-ui/react-dropdown-menu@2.1.15(@types/react-dom@19.1.6(@types/react@19.1.8))(@types/react@19.1.8)(react-dom@19.0.0(react@19.0.0))(react@19.0.0)':
    dependencies:
      '@radix-ui/primitive': 1.1.2
      '@radix-ui/react-compose-refs': 1.1.2(@types/react@19.1.8)(react@19.0.0)
      '@radix-ui/react-context': 1.1.2(@types/react@19.1.8)(react@19.0.0)
      '@radix-ui/react-id': 1.1.1(@types/react@19.1.8)(react@19.0.0)
      '@radix-ui/react-menu': 2.1.15(@types/react-dom@19.1.6(@types/react@19.1.8))(@types/react@19.1.8)(react-dom@19.0.0(react@19.0.0))(react@19.0.0)
      '@radix-ui/react-primitive': 2.1.3(@types/react-dom@19.1.6(@types/react@19.1.8))(@types/react@19.1.8)(react-dom@19.0.0(react@19.0.0))(react@19.0.0)
      '@radix-ui/react-use-controllable-state': 1.2.2(@types/react@19.1.8)(react@19.0.0)
      react: 19.0.0
      react-dom: 19.0.0(react@19.0.0)
    optionalDependencies:
      '@types/react': 19.1.8
      '@types/react-dom': 19.1.6(@types/react@19.1.8)

  '@radix-ui/react-focus-guards@1.1.2(@types/react@19.1.8)(react@19.0.0)':
    dependencies:
      react: 19.0.0
    optionalDependencies:
      '@types/react': 19.1.8

  '@radix-ui/react-focus-scope@1.1.7(@types/react-dom@19.1.6(@types/react@19.1.8))(@types/react@19.1.8)(react-dom@19.0.0(react@19.0.0))(react@19.0.0)':
    dependencies:
      '@radix-ui/react-compose-refs': 1.1.2(@types/react@19.1.8)(react@19.0.0)
      '@radix-ui/react-primitive': 2.1.3(@types/react-dom@19.1.6(@types/react@19.1.8))(@types/react@19.1.8)(react-dom@19.0.0(react@19.0.0))(react@19.0.0)
      '@radix-ui/react-use-callback-ref': 1.1.1(@types/react@19.1.8)(react@19.0.0)
      react: 19.0.0
      react-dom: 19.0.0(react@19.0.0)
    optionalDependencies:
      '@types/react': 19.1.8
      '@types/react-dom': 19.1.6(@types/react@19.1.8)

  '@radix-ui/react-id@1.1.1(@types/react@19.1.8)(react@19.0.0)':
    dependencies:
      '@radix-ui/react-use-layout-effect': 1.1.1(@types/react@19.1.8)(react@19.0.0)
      react: 19.0.0
    optionalDependencies:
      '@types/react': 19.1.8

  '@radix-ui/react-menu@2.1.15(@types/react-dom@19.1.6(@types/react@19.1.8))(@types/react@19.1.8)(react-dom@19.0.0(react@19.0.0))(react@19.0.0)':
    dependencies:
      '@radix-ui/primitive': 1.1.2
      '@radix-ui/react-collection': 1.1.7(@types/react-dom@19.1.6(@types/react@19.1.8))(@types/react@19.1.8)(react-dom@19.0.0(react@19.0.0))(react@19.0.0)
      '@radix-ui/react-compose-refs': 1.1.2(@types/react@19.1.8)(react@19.0.0)
      '@radix-ui/react-context': 1.1.2(@types/react@19.1.8)(react@19.0.0)
      '@radix-ui/react-direction': 1.1.1(@types/react@19.1.8)(react@19.0.0)
      '@radix-ui/react-dismissable-layer': 1.1.10(@types/react-dom@19.1.6(@types/react@19.1.8))(@types/react@19.1.8)(react-dom@19.0.0(react@19.0.0))(react@19.0.0)
      '@radix-ui/react-focus-guards': 1.1.2(@types/react@19.1.8)(react@19.0.0)
      '@radix-ui/react-focus-scope': 1.1.7(@types/react-dom@19.1.6(@types/react@19.1.8))(@types/react@19.1.8)(react-dom@19.0.0(react@19.0.0))(react@19.0.0)
      '@radix-ui/react-id': 1.1.1(@types/react@19.1.8)(react@19.0.0)
      '@radix-ui/react-popper': 1.2.7(@types/react-dom@19.1.6(@types/react@19.1.8))(@types/react@19.1.8)(react-dom@19.0.0(react@19.0.0))(react@19.0.0)
      '@radix-ui/react-portal': 1.1.9(@types/react-dom@19.1.6(@types/react@19.1.8))(@types/react@19.1.8)(react-dom@19.0.0(react@19.0.0))(react@19.0.0)
      '@radix-ui/react-presence': 1.1.4(@types/react-dom@19.1.6(@types/react@19.1.8))(@types/react@19.1.8)(react-dom@19.0.0(react@19.0.0))(react@19.0.0)
      '@radix-ui/react-primitive': 2.1.3(@types/react-dom@19.1.6(@types/react@19.1.8))(@types/react@19.1.8)(react-dom@19.0.0(react@19.0.0))(react@19.0.0)
      '@radix-ui/react-roving-focus': 1.1.10(@types/react-dom@19.1.6(@types/react@19.1.8))(@types/react@19.1.8)(react-dom@19.0.0(react@19.0.0))(react@19.0.0)
      '@radix-ui/react-slot': 1.2.3(@types/react@19.1.8)(react@19.0.0)
      '@radix-ui/react-use-callback-ref': 1.1.1(@types/react@19.1.8)(react@19.0.0)
      aria-hidden: 1.2.6
      react: 19.0.0
      react-dom: 19.0.0(react@19.0.0)
      react-remove-scroll: 2.7.1(@types/react@19.1.8)(react@19.0.0)
    optionalDependencies:
      '@types/react': 19.1.8
      '@types/react-dom': 19.1.6(@types/react@19.1.8)

  '@radix-ui/react-popper@1.2.7(@types/react-dom@19.1.6(@types/react@19.1.8))(@types/react@19.1.8)(react-dom@19.0.0(react@19.0.0))(react@19.0.0)':
    dependencies:
      '@floating-ui/react-dom': 2.1.4(react-dom@19.0.0(react@19.0.0))(react@19.0.0)
      '@radix-ui/react-arrow': 1.1.7(@types/react-dom@19.1.6(@types/react@19.1.8))(@types/react@19.1.8)(react-dom@19.0.0(react@19.0.0))(react@19.0.0)
      '@radix-ui/react-compose-refs': 1.1.2(@types/react@19.1.8)(react@19.0.0)
      '@radix-ui/react-context': 1.1.2(@types/react@19.1.8)(react@19.0.0)
      '@radix-ui/react-primitive': 2.1.3(@types/react-dom@19.1.6(@types/react@19.1.8))(@types/react@19.1.8)(react-dom@19.0.0(react@19.0.0))(react@19.0.0)
      '@radix-ui/react-use-callback-ref': 1.1.1(@types/react@19.1.8)(react@19.0.0)
      '@radix-ui/react-use-layout-effect': 1.1.1(@types/react@19.1.8)(react@19.0.0)
      '@radix-ui/react-use-rect': 1.1.1(@types/react@19.1.8)(react@19.0.0)
      '@radix-ui/react-use-size': 1.1.1(@types/react@19.1.8)(react@19.0.0)
      '@radix-ui/rect': 1.1.1
      react: 19.0.0
      react-dom: 19.0.0(react@19.0.0)
    optionalDependencies:
      '@types/react': 19.1.8
      '@types/react-dom': 19.1.6(@types/react@19.1.8)

  '@radix-ui/react-portal@1.1.9(@types/react-dom@19.1.6(@types/react@19.1.8))(@types/react@19.1.8)(react-dom@19.0.0(react@19.0.0))(react@19.0.0)':
    dependencies:
      '@radix-ui/react-primitive': 2.1.3(@types/react-dom@19.1.6(@types/react@19.1.8))(@types/react@19.1.8)(react-dom@19.0.0(react@19.0.0))(react@19.0.0)
      '@radix-ui/react-use-layout-effect': 1.1.1(@types/react@19.1.8)(react@19.0.0)
      react: 19.0.0
      react-dom: 19.0.0(react@19.0.0)
    optionalDependencies:
      '@types/react': 19.1.8
      '@types/react-dom': 19.1.6(@types/react@19.1.8)

  '@radix-ui/react-presence@1.1.4(@types/react-dom@19.1.6(@types/react@19.1.8))(@types/react@19.1.8)(react-dom@19.0.0(react@19.0.0))(react@19.0.0)':
    dependencies:
      '@radix-ui/react-compose-refs': 1.1.2(@types/react@19.1.8)(react@19.0.0)
      '@radix-ui/react-use-layout-effect': 1.1.1(@types/react@19.1.8)(react@19.0.0)
      react: 19.0.0
      react-dom: 19.0.0(react@19.0.0)
    optionalDependencies:
      '@types/react': 19.1.8
      '@types/react-dom': 19.1.6(@types/react@19.1.8)

  '@radix-ui/react-primitive@2.1.3(@types/react-dom@19.1.6(@types/react@19.1.8))(@types/react@19.1.8)(react-dom@19.0.0(react@19.0.0))(react@19.0.0)':
    dependencies:
      '@radix-ui/react-slot': 1.2.3(@types/react@19.1.8)(react@19.0.0)
      react: 19.0.0
      react-dom: 19.0.0(react@19.0.0)
    optionalDependencies:
      '@types/react': 19.1.8
      '@types/react-dom': 19.1.6(@types/react@19.1.8)

  '@radix-ui/react-roving-focus@1.1.10(@types/react-dom@19.1.6(@types/react@19.1.8))(@types/react@19.1.8)(react-dom@19.0.0(react@19.0.0))(react@19.0.0)':
    dependencies:
      '@radix-ui/primitive': 1.1.2
      '@radix-ui/react-collection': 1.1.7(@types/react-dom@19.1.6(@types/react@19.1.8))(@types/react@19.1.8)(react-dom@19.0.0(react@19.0.0))(react@19.0.0)
      '@radix-ui/react-compose-refs': 1.1.2(@types/react@19.1.8)(react@19.0.0)
      '@radix-ui/react-context': 1.1.2(@types/react@19.1.8)(react@19.0.0)
      '@radix-ui/react-direction': 1.1.1(@types/react@19.1.8)(react@19.0.0)
      '@radix-ui/react-id': 1.1.1(@types/react@19.1.8)(react@19.0.0)
      '@radix-ui/react-primitive': 2.1.3(@types/react-dom@19.1.6(@types/react@19.1.8))(@types/react@19.1.8)(react-dom@19.0.0(react@19.0.0))(react@19.0.0)
      '@radix-ui/react-use-callback-ref': 1.1.1(@types/react@19.1.8)(react@19.0.0)
      '@radix-ui/react-use-controllable-state': 1.2.2(@types/react@19.1.8)(react@19.0.0)
      react: 19.0.0
      react-dom: 19.0.0(react@19.0.0)
    optionalDependencies:
      '@types/react': 19.1.8
      '@types/react-dom': 19.1.6(@types/react@19.1.8)

  '@radix-ui/react-separator@1.1.7(@types/react-dom@19.1.6(@types/react@19.1.8))(@types/react@19.1.8)(react-dom@19.0.0(react@19.0.0))(react@19.0.0)':
    dependencies:
      '@radix-ui/react-primitive': 2.1.3(@types/react-dom@19.1.6(@types/react@19.1.8))(@types/react@19.1.8)(react-dom@19.0.0(react@19.0.0))(react@19.0.0)
      react: 19.0.0
      react-dom: 19.0.0(react@19.0.0)
    optionalDependencies:
      '@types/react': 19.1.8
      '@types/react-dom': 19.1.6(@types/react@19.1.8)

  '@radix-ui/react-slot@1.2.3(@types/react@19.1.8)(react@19.0.0)':
    dependencies:
      '@radix-ui/react-compose-refs': 1.1.2(@types/react@19.1.8)(react@19.0.0)
      react: 19.0.0
    optionalDependencies:
      '@types/react': 19.1.8

  '@radix-ui/react-tooltip@1.2.7(@types/react-dom@19.1.6(@types/react@19.1.8))(@types/react@19.1.8)(react-dom@19.0.0(react@19.0.0))(react@19.0.0)':
    dependencies:
      '@radix-ui/primitive': 1.1.2
      '@radix-ui/react-compose-refs': 1.1.2(@types/react@19.1.8)(react@19.0.0)
      '@radix-ui/react-context': 1.1.2(@types/react@19.1.8)(react@19.0.0)
      '@radix-ui/react-dismissable-layer': 1.1.10(@types/react-dom@19.1.6(@types/react@19.1.8))(@types/react@19.1.8)(react-dom@19.0.0(react@19.0.0))(react@19.0.0)
      '@radix-ui/react-id': 1.1.1(@types/react@19.1.8)(react@19.0.0)
      '@radix-ui/react-popper': 1.2.7(@types/react-dom@19.1.6(@types/react@19.1.8))(@types/react@19.1.8)(react-dom@19.0.0(react@19.0.0))(react@19.0.0)
      '@radix-ui/react-portal': 1.1.9(@types/react-dom@19.1.6(@types/react@19.1.8))(@types/react@19.1.8)(react-dom@19.0.0(react@19.0.0))(react@19.0.0)
      '@radix-ui/react-presence': 1.1.4(@types/react-dom@19.1.6(@types/react@19.1.8))(@types/react@19.1.8)(react-dom@19.0.0(react@19.0.0))(react@19.0.0)
      '@radix-ui/react-primitive': 2.1.3(@types/react-dom@19.1.6(@types/react@19.1.8))(@types/react@19.1.8)(react-dom@19.0.0(react@19.0.0))(react@19.0.0)
      '@radix-ui/react-slot': 1.2.3(@types/react@19.1.8)(react@19.0.0)
      '@radix-ui/react-use-controllable-state': 1.2.2(@types/react@19.1.8)(react@19.0.0)
      '@radix-ui/react-visually-hidden': 1.2.3(@types/react-dom@19.1.6(@types/react@19.1.8))(@types/react@19.1.8)(react-dom@19.0.0(react@19.0.0))(react@19.0.0)
      react: 19.0.0
      react-dom: 19.0.0(react@19.0.0)
    optionalDependencies:
      '@types/react': 19.1.8
      '@types/react-dom': 19.1.6(@types/react@19.1.8)

  '@radix-ui/react-use-callback-ref@1.1.1(@types/react@19.1.8)(react@19.0.0)':
    dependencies:
      react: 19.0.0
    optionalDependencies:
      '@types/react': 19.1.8

  '@radix-ui/react-use-controllable-state@1.2.2(@types/react@19.1.8)(react@19.0.0)':
    dependencies:
      '@radix-ui/react-use-effect-event': 0.0.2(@types/react@19.1.8)(react@19.0.0)
      '@radix-ui/react-use-layout-effect': 1.1.1(@types/react@19.1.8)(react@19.0.0)
      react: 19.0.0
    optionalDependencies:
      '@types/react': 19.1.8

  '@radix-ui/react-use-effect-event@0.0.2(@types/react@19.1.8)(react@19.0.0)':
    dependencies:
      '@radix-ui/react-use-layout-effect': 1.1.1(@types/react@19.1.8)(react@19.0.0)
      react: 19.0.0
    optionalDependencies:
      '@types/react': 19.1.8

  '@radix-ui/react-use-escape-keydown@1.1.1(@types/react@19.1.8)(react@19.0.0)':
    dependencies:
      '@radix-ui/react-use-callback-ref': 1.1.1(@types/react@19.1.8)(react@19.0.0)
      react: 19.0.0
    optionalDependencies:
      '@types/react': 19.1.8

  '@radix-ui/react-use-layout-effect@1.1.1(@types/react@19.1.8)(react@19.0.0)':
    dependencies:
      react: 19.0.0
    optionalDependencies:
      '@types/react': 19.1.8

  '@radix-ui/react-use-rect@1.1.1(@types/react@19.1.8)(react@19.0.0)':
    dependencies:
      '@radix-ui/rect': 1.1.1
      react: 19.0.0
    optionalDependencies:
      '@types/react': 19.1.8

  '@radix-ui/react-use-size@1.1.1(@types/react@19.1.8)(react@19.0.0)':
    dependencies:
      '@radix-ui/react-use-layout-effect': 1.1.1(@types/react@19.1.8)(react@19.0.0)
      react: 19.0.0
    optionalDependencies:
      '@types/react': 19.1.8

  '@radix-ui/react-visually-hidden@1.2.3(@types/react-dom@19.1.6(@types/react@19.1.8))(@types/react@19.1.8)(react-dom@19.0.0(react@19.0.0))(react@19.0.0)':
    dependencies:
      '@radix-ui/react-primitive': 2.1.3(@types/react-dom@19.1.6(@types/react@19.1.8))(@types/react@19.1.8)(react-dom@19.0.0(react@19.0.0))(react@19.0.0)
      react: 19.0.0
      react-dom: 19.0.0(react@19.0.0)
    optionalDependencies:
      '@types/react': 19.1.8
      '@types/react-dom': 19.1.6(@types/react@19.1.8)

  '@radix-ui/rect@1.1.1': {}

  '@react-spring/animated@10.0.1(react@19.0.0)':
    dependencies:
      '@react-spring/shared': 10.0.1(react@19.0.0)
      '@react-spring/types': 10.0.1
      react: 19.0.0

  '@react-spring/core@10.0.1(react@19.0.0)':
    dependencies:
      '@react-spring/animated': 10.0.1(react@19.0.0)
      '@react-spring/shared': 10.0.1(react@19.0.0)
      '@react-spring/types': 10.0.1
      react: 19.0.0

  '@react-spring/rafz@10.0.1': {}

  '@react-spring/shared@10.0.1(react@19.0.0)':
    dependencies:
      '@react-spring/rafz': 10.0.1
      '@react-spring/types': 10.0.1
      react: 19.0.0

  '@react-spring/types@10.0.1': {}

  '@react-spring/web@10.0.1(react-dom@19.0.0(react@19.0.0))(react@19.0.0)':
    dependencies:
      '@react-spring/animated': 10.0.1(react@19.0.0)
      '@react-spring/core': 10.0.1(react@19.0.0)
      '@react-spring/shared': 10.0.1(react@19.0.0)
      '@react-spring/types': 10.0.1
      react: 19.0.0
      react-dom: 19.0.0(react@19.0.0)

  '@rolldown/pluginutils@1.0.0-beta.19': {}

  '@rollup/plugin-replace@6.0.2(rollup@4.45.0)':
    dependencies:
      '@rollup/pluginutils': 5.2.0(rollup@4.45.0)
      magic-string: 0.30.17
    optionalDependencies:
      rollup: 4.45.0

  '@rollup/pluginutils@5.2.0(rollup@4.45.0)':
    dependencies:
      '@types/estree': 1.0.8
      estree-walker: 2.0.2
      picomatch: 4.0.2
    optionalDependencies:
      rollup: 4.45.0

  '@rollup/rollup-android-arm-eabi@4.45.0':
    optional: true

  '@rollup/rollup-android-arm64@4.45.0':
    optional: true

  '@rollup/rollup-darwin-arm64@4.45.0':
    optional: true

  '@rollup/rollup-darwin-x64@4.45.0':
    optional: true

  '@rollup/rollup-freebsd-arm64@4.45.0':
    optional: true

  '@rollup/rollup-freebsd-x64@4.45.0':
    optional: true

  '@rollup/rollup-linux-arm-gnueabihf@4.45.0':
    optional: true

  '@rollup/rollup-linux-arm-musleabihf@4.45.0':
    optional: true

  '@rollup/rollup-linux-arm64-gnu@4.45.0':
    optional: true

  '@rollup/rollup-linux-arm64-musl@4.45.0':
    optional: true

  '@rollup/rollup-linux-loongarch64-gnu@4.45.0':
    optional: true

  '@rollup/rollup-linux-powerpc64le-gnu@4.45.0':
    optional: true

  '@rollup/rollup-linux-riscv64-gnu@4.45.0':
    optional: true

  '@rollup/rollup-linux-riscv64-musl@4.45.0':
    optional: true

  '@rollup/rollup-linux-s390x-gnu@4.45.0':
    optional: true

  '@rollup/rollup-linux-x64-gnu@4.45.0':
    optional: true

  '@rollup/rollup-linux-x64-musl@4.45.0':
    optional: true

  '@rollup/rollup-win32-arm64-msvc@4.45.0':
    optional: true

  '@rollup/rollup-win32-ia32-msvc@4.45.0':
    optional: true

  '@rollup/rollup-win32-x64-msvc@4.45.0':
    optional: true

  '@runt/schema@file:../runt/packages/schema(f9c23af240f2640c0a9abef8711d3cc6)':
    dependencies:
      '@livestore/livestore': 0.3.1(f9c23af240f2640c0a9abef8711d3cc6)
      fractional-indexing: 3.2.0
    transitivePeerDependencies:
      - '@effect/cli'
      - '@effect/cluster'
      - '@effect/experimental'
      - '@effect/opentelemetry'
      - '@effect/platform'
      - '@effect/platform-browser'
      - '@effect/platform-bun'
      - '@effect/platform-node'
      - '@effect/printer'
      - '@effect/printer-ansi'
      - '@effect/rpc'
      - '@effect/sql'
      - '@effect/typeclass'
      - '@opentelemetry/resources'
      - effect

  '@sindresorhus/is@7.0.2': {}

  '@speed-highlight/core@1.2.7': {}

  '@standard-schema/spec@1.0.0': {}

  '@tailwindcss/cli@4.1.11':
    dependencies:
      '@parcel/watcher': 2.5.1
      '@tailwindcss/node': 4.1.11
      '@tailwindcss/oxide': 4.1.11
      enhanced-resolve: 5.18.2
      mri: 1.2.0
      picocolors: 1.1.1
      tailwindcss: 4.1.11

  '@tailwindcss/node@4.1.11':
    dependencies:
      '@ampproject/remapping': 2.3.0
      enhanced-resolve: 5.18.2
      jiti: 2.4.2
      lightningcss: 1.30.1
      magic-string: 0.30.17
      source-map-js: 1.2.1
      tailwindcss: 4.1.11

  '@tailwindcss/oxide-android-arm64@4.1.11':
    optional: true

  '@tailwindcss/oxide-darwin-arm64@4.1.11':
    optional: true

  '@tailwindcss/oxide-darwin-x64@4.1.11':
    optional: true

  '@tailwindcss/oxide-freebsd-x64@4.1.11':
    optional: true

  '@tailwindcss/oxide-linux-arm-gnueabihf@4.1.11':
    optional: true

  '@tailwindcss/oxide-linux-arm64-gnu@4.1.11':
    optional: true

  '@tailwindcss/oxide-linux-arm64-musl@4.1.11':
    optional: true

  '@tailwindcss/oxide-linux-x64-gnu@4.1.11':
    optional: true

  '@tailwindcss/oxide-linux-x64-musl@4.1.11':
    optional: true

  '@tailwindcss/oxide-wasm32-wasi@4.1.11':
    optional: true

  '@tailwindcss/oxide-win32-arm64-msvc@4.1.11':
    optional: true

  '@tailwindcss/oxide-win32-x64-msvc@4.1.11':
    optional: true

  '@tailwindcss/oxide@4.1.11':
    dependencies:
      detect-libc: 2.0.4
      tar: 7.4.3
    optionalDependencies:
      '@tailwindcss/oxide-android-arm64': 4.1.11
      '@tailwindcss/oxide-darwin-arm64': 4.1.11
      '@tailwindcss/oxide-darwin-x64': 4.1.11
      '@tailwindcss/oxide-freebsd-x64': 4.1.11
      '@tailwindcss/oxide-linux-arm-gnueabihf': 4.1.11
      '@tailwindcss/oxide-linux-arm64-gnu': 4.1.11
      '@tailwindcss/oxide-linux-arm64-musl': 4.1.11
      '@tailwindcss/oxide-linux-x64-gnu': 4.1.11
      '@tailwindcss/oxide-linux-x64-musl': 4.1.11
      '@tailwindcss/oxide-wasm32-wasi': 4.1.11
      '@tailwindcss/oxide-win32-arm64-msvc': 4.1.11
      '@tailwindcss/oxide-win32-x64-msvc': 4.1.11

  '@tailwindcss/postcss@4.1.11':
    dependencies:
      '@alloc/quick-lru': 5.2.0
      '@tailwindcss/node': 4.1.11
      '@tailwindcss/oxide': 4.1.11
      postcss: 8.5.6
      tailwindcss: 4.1.11

  '@tailwindcss/typography@0.5.16(tailwindcss@4.1.11)':
    dependencies:
      lodash.castarray: 4.4.0
      lodash.isplainobject: 4.0.6
      lodash.merge: 4.6.2
      postcss-selector-parser: 6.0.10
      tailwindcss: 4.1.11

  '@tailwindcss/vite@4.1.11(vite@6.3.5(@types/node@24.0.13)(jiti@2.4.2)(lightningcss@1.30.1)(yaml@2.8.0))':
    dependencies:
      '@tailwindcss/node': 4.1.11
      '@tailwindcss/oxide': 4.1.11
      tailwindcss: 4.1.11
      vite: 6.3.5(@types/node@24.0.13)(jiti@2.4.2)(lightningcss@1.30.1)(yaml@2.8.0)

  '@tanstack/react-virtual@3.13.12(react-dom@19.0.0(react@19.0.0))(react@19.0.0)':
    dependencies:
      '@tanstack/virtual-core': 3.13.12
      react: 19.0.0
      react-dom: 19.0.0(react@19.0.0)

  '@tanstack/virtual-core@3.13.12': {}

  '@testing-library/dom@10.4.0':
    dependencies:
      '@babel/code-frame': 7.27.1
      '@babel/runtime': 7.27.6
      '@types/aria-query': 5.0.4
      aria-query: 5.3.0
      chalk: 4.1.2
      dom-accessibility-api: 0.5.16
      lz-string: 1.5.0
      pretty-format: 27.5.1

  '@testing-library/jest-dom@6.6.3':
    dependencies:
      '@adobe/css-tools': 4.4.3
      aria-query: 5.3.2
      chalk: 3.0.0
      css.escape: 1.5.1
      dom-accessibility-api: 0.6.3
      lodash: 4.17.21
      redent: 3.0.0

  '@testing-library/react@16.3.0(@testing-library/dom@10.4.0)(@types/react-dom@19.1.6(@types/react@19.1.8))(@types/react@19.1.8)(react-dom@19.0.0(react@19.0.0))(react@19.0.0)':
    dependencies:
      '@babel/runtime': 7.27.6
      '@testing-library/dom': 10.4.0
      react: 19.0.0
      react-dom: 19.0.0(react@19.0.0)
    optionalDependencies:
      '@types/react': 19.1.8
      '@types/react-dom': 19.1.6(@types/react@19.1.8)

  '@tootallnate/quickjs-emscripten@0.23.0': {}

  '@types/aria-query@5.0.4': {}

  '@types/babel__core@7.20.5':
    dependencies:
      '@babel/parser': 7.28.0
      '@babel/types': 7.28.1
      '@types/babel__generator': 7.27.0
      '@types/babel__template': 7.4.4
      '@types/babel__traverse': 7.20.7

  '@types/babel__generator@7.27.0':
    dependencies:
      '@babel/types': 7.28.1

  '@types/babel__template@7.4.4':
    dependencies:
      '@babel/parser': 7.28.0
      '@babel/types': 7.28.1

  '@types/babel__traverse@7.20.7':
    dependencies:
      '@babel/types': 7.28.1

  '@types/base16@1.0.5': {}

  '@types/chai@5.2.2':
    dependencies:
      '@types/deep-eql': 4.0.2

  '@types/debug@4.1.12':
    dependencies:
      '@types/ms': 2.1.0

  '@types/deep-eql@4.0.2': {}

  '@types/estree-jsx@1.0.5':
    dependencies:
      '@types/estree': 1.0.8

  '@types/estree@1.0.8': {}

  '@types/hast@2.3.10':
    dependencies:
      '@types/unist': 2.0.11

  '@types/hast@3.0.4':
    dependencies:
      '@types/unist': 3.0.3

  '@types/js-cookie@2.2.7': {}

  '@types/js-cookie@3.0.6': {}

  '@types/json-schema@7.0.15': {}

  '@types/lodash@4.17.20': {}

  '@types/mdast@4.0.4':
    dependencies:
      '@types/unist': 3.0.3

  '@types/ms@2.1.0': {}

  '@types/node@24.0.13':
    dependencies:
      undici-types: 7.8.0

  '@types/react-dom@19.1.6(@types/react@19.1.8)':
    dependencies:
      '@types/react': 19.1.8

  '@types/react-syntax-highlighter@15.5.13':
    dependencies:
      '@types/react': 19.1.8

  '@types/react@19.1.8':
    dependencies:
      csstype: 3.1.3

  '@types/unist@2.0.11': {}

  '@types/unist@3.0.3': {}

  '@typescript-eslint/eslint-plugin@8.37.0(@typescript-eslint/parser@8.37.0(eslint@9.31.0(jiti@2.4.2))(typescript@5.8.3))(eslint@9.31.0(jiti@2.4.2))(typescript@5.8.3)':
    dependencies:
      '@eslint-community/regexpp': 4.12.1
      '@typescript-eslint/parser': 8.37.0(eslint@9.31.0(jiti@2.4.2))(typescript@5.8.3)
      '@typescript-eslint/scope-manager': 8.37.0
      '@typescript-eslint/type-utils': 8.37.0(eslint@9.31.0(jiti@2.4.2))(typescript@5.8.3)
      '@typescript-eslint/utils': 8.37.0(eslint@9.31.0(jiti@2.4.2))(typescript@5.8.3)
      '@typescript-eslint/visitor-keys': 8.37.0
      eslint: 9.31.0(jiti@2.4.2)
      graphemer: 1.4.0
      ignore: 7.0.5
      natural-compare: 1.4.0
      ts-api-utils: 2.1.0(typescript@5.8.3)
      typescript: 5.8.3
    transitivePeerDependencies:
      - supports-color

  '@typescript-eslint/parser@8.37.0(eslint@9.31.0(jiti@2.4.2))(typescript@5.8.3)':
    dependencies:
      '@typescript-eslint/scope-manager': 8.37.0
      '@typescript-eslint/types': 8.37.0
      '@typescript-eslint/typescript-estree': 8.37.0(typescript@5.8.3)
      '@typescript-eslint/visitor-keys': 8.37.0
      debug: 4.4.1
      eslint: 9.31.0(jiti@2.4.2)
      typescript: 5.8.3
    transitivePeerDependencies:
      - supports-color

  '@typescript-eslint/project-service@8.37.0(typescript@5.8.3)':
    dependencies:
      '@typescript-eslint/tsconfig-utils': 8.37.0(typescript@5.8.3)
      '@typescript-eslint/types': 8.37.0
      debug: 4.4.1
      typescript: 5.8.3
    transitivePeerDependencies:
      - supports-color

  '@typescript-eslint/scope-manager@8.37.0':
    dependencies:
      '@typescript-eslint/types': 8.37.0
      '@typescript-eslint/visitor-keys': 8.37.0

  '@typescript-eslint/tsconfig-utils@8.37.0(typescript@5.8.3)':
    dependencies:
      typescript: 5.8.3

  '@typescript-eslint/type-utils@8.37.0(eslint@9.31.0(jiti@2.4.2))(typescript@5.8.3)':
    dependencies:
      '@typescript-eslint/types': 8.37.0
      '@typescript-eslint/typescript-estree': 8.37.0(typescript@5.8.3)
      '@typescript-eslint/utils': 8.37.0(eslint@9.31.0(jiti@2.4.2))(typescript@5.8.3)
      debug: 4.4.1
      eslint: 9.31.0(jiti@2.4.2)
      ts-api-utils: 2.1.0(typescript@5.8.3)
      typescript: 5.8.3
    transitivePeerDependencies:
      - supports-color

  '@typescript-eslint/types@8.37.0': {}

  '@typescript-eslint/typescript-estree@8.37.0(typescript@5.8.3)':
    dependencies:
      '@typescript-eslint/project-service': 8.37.0(typescript@5.8.3)
      '@typescript-eslint/tsconfig-utils': 8.37.0(typescript@5.8.3)
      '@typescript-eslint/types': 8.37.0
      '@typescript-eslint/visitor-keys': 8.37.0
      debug: 4.4.1
      fast-glob: 3.3.3
      is-glob: 4.0.3
      minimatch: 9.0.5
      semver: 7.7.2
      ts-api-utils: 2.1.0(typescript@5.8.3)
      typescript: 5.8.3
    transitivePeerDependencies:
      - supports-color

  '@typescript-eslint/utils@8.37.0(eslint@9.31.0(jiti@2.4.2))(typescript@5.8.3)':
    dependencies:
      '@eslint-community/eslint-utils': 4.7.0(eslint@9.31.0(jiti@2.4.2))
      '@typescript-eslint/scope-manager': 8.37.0
      '@typescript-eslint/types': 8.37.0
      '@typescript-eslint/typescript-estree': 8.37.0(typescript@5.8.3)
      eslint: 9.31.0(jiti@2.4.2)
      typescript: 5.8.3
    transitivePeerDependencies:
      - supports-color

  '@typescript-eslint/visitor-keys@8.37.0':
    dependencies:
      '@typescript-eslint/types': 8.37.0
      eslint-visitor-keys: 4.2.1

  '@uiw/codemirror-extensions-basic-setup@4.24.1(@codemirror/autocomplete@6.18.6)(@codemirror/commands@6.8.1)(@codemirror/language@6.11.2)(@codemirror/lint@6.8.5)(@codemirror/search@6.5.11)(@codemirror/state@6.5.2)(@codemirror/view@6.38.0)':
    dependencies:
      '@codemirror/autocomplete': 6.18.6
      '@codemirror/commands': 6.8.1
      '@codemirror/language': 6.11.2
      '@codemirror/lint': 6.8.5
      '@codemirror/search': 6.5.11
      '@codemirror/state': 6.5.2
      '@codemirror/view': 6.38.0

  '@uiw/codemirror-theme-github@4.24.1(@codemirror/language@6.11.2)(@codemirror/state@6.5.2)(@codemirror/view@6.38.0)':
    dependencies:
      '@uiw/codemirror-themes': 4.24.1(@codemirror/language@6.11.2)(@codemirror/state@6.5.2)(@codemirror/view@6.38.0)
    transitivePeerDependencies:
      - '@codemirror/language'
      - '@codemirror/state'
      - '@codemirror/view'

  '@uiw/codemirror-themes@4.24.1(@codemirror/language@6.11.2)(@codemirror/state@6.5.2)(@codemirror/view@6.38.0)':
    dependencies:
      '@codemirror/language': 6.11.2
      '@codemirror/state': 6.5.2
      '@codemirror/view': 6.38.0

  '@uiw/react-codemirror@4.24.1(@babel/runtime@7.27.6)(@codemirror/autocomplete@6.18.6)(@codemirror/language@6.11.2)(@codemirror/lint@6.8.5)(@codemirror/search@6.5.11)(@codemirror/state@6.5.2)(@codemirror/theme-one-dark@6.1.3)(@codemirror/view@6.38.0)(codemirror@6.0.2)(react-dom@19.0.0(react@19.0.0))(react@19.0.0)':
    dependencies:
      '@babel/runtime': 7.27.6
      '@codemirror/commands': 6.8.1
      '@codemirror/state': 6.5.2
      '@codemirror/theme-one-dark': 6.1.3
      '@codemirror/view': 6.38.0
      '@uiw/codemirror-extensions-basic-setup': 4.24.1(@codemirror/autocomplete@6.18.6)(@codemirror/commands@6.8.1)(@codemirror/language@6.11.2)(@codemirror/lint@6.8.5)(@codemirror/search@6.5.11)(@codemirror/state@6.5.2)(@codemirror/view@6.38.0)
      codemirror: 6.0.2
      react: 19.0.0
      react-dom: 19.0.0(react@19.0.0)
    transitivePeerDependencies:
      - '@codemirror/autocomplete'
      - '@codemirror/language'
      - '@codemirror/lint'
      - '@codemirror/search'

  '@ungap/structured-clone@1.3.0': {}

  '@vitejs/plugin-react@4.6.0(vite@6.3.5(@types/node@24.0.13)(jiti@2.4.2)(lightningcss@1.30.1)(yaml@2.8.0))':
    dependencies:
      '@babel/core': 7.28.0
      '@babel/plugin-transform-react-jsx-self': 7.27.1(@babel/core@7.28.0)
      '@babel/plugin-transform-react-jsx-source': 7.27.1(@babel/core@7.28.0)
      '@rolldown/pluginutils': 1.0.0-beta.19
      '@types/babel__core': 7.20.5
      react-refresh: 0.17.0
      vite: 6.3.5(@types/node@24.0.13)(jiti@2.4.2)(lightningcss@1.30.1)(yaml@2.8.0)
    transitivePeerDependencies:
      - supports-color

  '@vitest/expect@3.2.4':
    dependencies:
      '@types/chai': 5.2.2
      '@vitest/spy': 3.2.4
      '@vitest/utils': 3.2.4
      chai: 5.2.1
      tinyrainbow: 2.0.0

  '@vitest/mocker@3.2.4(vite@6.3.5(@types/node@24.0.13)(jiti@2.4.2)(lightningcss@1.30.1)(yaml@2.8.0))':
    dependencies:
      '@vitest/spy': 3.2.4
      estree-walker: 3.0.3
      magic-string: 0.30.17
    optionalDependencies:
      vite: 6.3.5(@types/node@24.0.13)(jiti@2.4.2)(lightningcss@1.30.1)(yaml@2.8.0)

  '@vitest/pretty-format@3.2.4':
    dependencies:
      tinyrainbow: 2.0.0

  '@vitest/runner@3.2.4':
    dependencies:
      '@vitest/utils': 3.2.4
      pathe: 2.0.3
      strip-literal: 3.0.0

  '@vitest/snapshot@3.2.4':
    dependencies:
      '@vitest/pretty-format': 3.2.4
      magic-string: 0.30.17
      pathe: 2.0.3

  '@vitest/spy@3.2.4':
    dependencies:
      tinyspy: 4.0.3

  '@vitest/ui@3.2.4(vitest@3.2.4)':
    dependencies:
      '@vitest/utils': 3.2.4
      fflate: 0.8.2
      flatted: 3.3.3
      pathe: 2.0.3
      sirv: 3.0.1
      tinyglobby: 0.2.14
      tinyrainbow: 2.0.0
      vitest: 3.2.4(@types/debug@4.1.12)(@types/node@24.0.13)(@vitest/ui@3.2.4)(happy-dom@15.11.7)(jiti@2.4.2)(lightningcss@1.30.1)(yaml@2.8.0)

  '@vitest/utils@3.2.4':
    dependencies:
      '@vitest/pretty-format': 3.2.4
      loupe: 3.1.4
      tinyrainbow: 2.0.0

  '@xobotyi/scrollbar-width@1.9.5': {}

  acorn-jsx@5.3.2(acorn@8.15.0):
    dependencies:
      acorn: 8.15.0

  acorn-walk@8.3.2: {}

  acorn-walk@8.3.4:
    dependencies:
      acorn: 8.15.0

  acorn@8.14.0: {}

  acorn@8.15.0: {}

  agent-base@7.1.4: {}

  ajv@6.12.6:
    dependencies:
      fast-deep-equal: 3.1.3
      fast-json-stable-stringify: 2.1.0
      json-schema-traverse: 0.4.1
      uri-js: 4.4.1

  amp-message@0.1.2:
    dependencies:
      amp: 0.3.1

  amp@0.3.1: {}

  anser@1.4.10: {}

  ansi-colors@4.1.3: {}

  ansi-regex@5.0.1: {}

  ansi-regex@6.1.0: {}

  ansi-styles@4.3.0:
    dependencies:
      color-convert: 2.0.1

  ansi-styles@5.2.0: {}

  ansi-to-react@6.1.6(react-dom@19.0.0(react@19.0.0))(react@19.0.0):
    dependencies:
      anser: 1.4.10
      escape-carriage: 1.3.1
      react: 19.0.0
      react-dom: 19.0.0(react@19.0.0)

  ansis@4.0.0-node10: {}

  anymatch@3.1.3:
    dependencies:
      normalize-path: 3.0.0
      picomatch: 2.3.1

  argparse@2.0.1: {}

  aria-hidden@1.2.6:
    dependencies:
      tslib: 2.8.1

  aria-query@5.3.0:
    dependencies:
      dequal: 2.0.3

  aria-query@5.3.2: {}

  assertion-error@2.0.1: {}

  ast-types@0.13.4:
    dependencies:
      tslib: 2.8.1

  async@2.6.4:
    dependencies:
      lodash: 4.17.21

  async@3.2.6: {}

  autoprefixer@10.4.21(postcss@8.5.6):
    dependencies:
      browserslist: 4.25.1
      caniuse-lite: 1.0.30001727
      fraction.js: 4.3.7
      normalize-range: 0.1.2
      picocolors: 1.1.1
      postcss: 8.5.6
      postcss-value-parser: 4.2.0

  babel-plugin-react-compiler@19.1.0-rc.2:
    dependencies:
      '@babel/types': 7.28.1

  bail@2.0.2: {}

  balanced-match@1.0.2: {}

  base16@1.0.0: {}

  basic-auth@2.0.1:
    dependencies:
      safe-buffer: 5.1.2

  basic-ftp@5.0.5: {}

  binary-extensions@2.3.0: {}

  blake3-wasm@2.1.5: {}

  blessed@0.1.81: {}

  bodec@0.1.0: {}

  brace-expansion@1.1.12:
    dependencies:
      balanced-match: 1.0.2
      concat-map: 0.0.1

  brace-expansion@2.0.2:
    dependencies:
      balanced-match: 1.0.2

  braces@3.0.3:
    dependencies:
      fill-range: 7.1.1

  browserslist@4.25.1:
    dependencies:
      caniuse-lite: 1.0.30001727
      electron-to-chromium: 1.5.183
      node-releases: 2.0.19
      update-browserslist-db: 1.1.3(browserslist@4.25.1)

  buffer-from@1.1.2: {}

  cac@6.7.14: {}

  call-bind-apply-helpers@1.0.2:
    dependencies:
      es-errors: 1.3.0
      function-bind: 1.1.2

  call-bound@1.0.4:
    dependencies:
      call-bind-apply-helpers: 1.0.2
      get-intrinsic: 1.3.0

  callsites@3.1.0: {}

  caniuse-lite@1.0.30001727: {}

  ccount@2.0.1: {}

  chai@5.2.1:
    dependencies:
      assertion-error: 2.0.1
      check-error: 2.1.1
      deep-eql: 5.0.2
      loupe: 3.1.4
      pathval: 2.0.1

  chalk@3.0.0:
    dependencies:
      ansi-styles: 4.3.0
      supports-color: 7.2.0

  chalk@4.1.2:
    dependencies:
      ansi-styles: 4.3.0
      supports-color: 7.2.0

  character-entities-html4@2.1.0: {}

  character-entities-legacy@1.1.4: {}

  character-entities-legacy@3.0.0: {}

  character-entities@1.2.4: {}

  character-entities@2.0.2: {}

  character-reference-invalid@1.1.4: {}

  character-reference-invalid@2.0.1: {}

  charm@0.1.2: {}

  check-error@2.1.1: {}

  chokidar@3.6.0:
    dependencies:
      anymatch: 3.1.3
      braces: 3.0.3
      glob-parent: 5.1.2
      is-binary-path: 2.1.0
      is-glob: 4.0.3
      normalize-path: 3.0.0
      readdirp: 3.6.0
    optionalDependencies:
      fsevents: 2.3.3

  chownr@3.0.0: {}

  class-variance-authority@0.7.1:
    dependencies:
      clsx: 2.1.1

  cli-tableau@2.0.1:
    dependencies:
      chalk: 3.0.0

  cliui@8.0.1:
    dependencies:
      string-width: 4.2.3
      strip-ansi: 6.0.1
      wrap-ansi: 7.0.0

  clsx@2.1.1: {}

  codemirror@6.0.2:
    dependencies:
      '@codemirror/autocomplete': 6.18.6
      '@codemirror/commands': 6.8.1
      '@codemirror/language': 6.11.2
      '@codemirror/lint': 6.8.5
      '@codemirror/search': 6.5.11
      '@codemirror/state': 6.5.2
      '@codemirror/view': 6.38.1

  color-convert@1.9.3:
    dependencies:
      color-name: 1.1.3

  color-convert@2.0.1:
    dependencies:
      color-name: 1.1.4

  color-name@1.1.3: {}

  color-name@1.1.4: {}

  color-string@1.9.1:
    dependencies:
      color-name: 1.1.4
      simple-swizzle: 0.2.2

  color@3.2.1:
    dependencies:
      color-convert: 1.9.3
      color-string: 1.9.1

  color@4.2.3:
    dependencies:
      color-convert: 2.0.1
      color-string: 1.9.1

  comma-separated-tokens@1.0.8: {}

  comma-separated-tokens@2.0.3: {}

  commander@2.15.1: {}

  commander@7.2.0: {}

  concat-map@0.0.1: {}

  convert-source-map@2.0.0: {}

  cookie@1.0.2: {}

  copy-to-clipboard@3.3.3:
    dependencies:
      toggle-selection: 1.0.6

  corser@2.0.1: {}

  crelt@1.0.6: {}

  croner@4.1.97: {}

  cross-spawn@7.0.6:
    dependencies:
      path-key: 3.1.1
      shebang-command: 2.0.0
      which: 2.0.2

  css-in-js-utils@3.1.0:
    dependencies:
      hyphenate-style-name: 1.1.0

  css-tree@1.1.3:
    dependencies:
      mdn-data: 2.0.14
      source-map: 0.6.1

  css.escape@1.5.1: {}

  cssesc@3.0.0: {}

  csstype@3.1.3: {}

  culvert@0.1.2: {}

  data-uri-to-buffer@6.0.2: {}

  date-fns@4.1.0: {}

  dayjs@1.11.13: {}

  dayjs@1.8.36: {}

  debounce@1.2.1: {}

  debug@3.2.7:
    dependencies:
      ms: 2.1.3

  debug@4.3.7:
    dependencies:
      ms: 2.1.3

  debug@4.4.1:
    dependencies:
      ms: 2.1.3

  decode-named-character-reference@1.2.0:
    dependencies:
      character-entities: 2.0.2

  deep-eql@5.0.2: {}

  deep-is@0.1.4: {}

  define-lazy-prop@2.0.0: {}

  defu@6.1.4: {}

  degenerator@5.0.1:
    dependencies:
      ast-types: 0.13.4
      escodegen: 2.1.0
      esprima: 4.0.1

  dequal@2.0.3: {}

  detect-libc@1.0.3: {}

  detect-libc@2.0.4: {}

  detect-node-es@1.1.0: {}

  devlop@1.1.0:
    dependencies:
      dequal: 2.0.3

  dom-accessibility-api@0.5.16: {}

  dom-accessibility-api@0.6.3: {}

  dunder-proto@1.0.1:
    dependencies:
      call-bind-apply-helpers: 1.0.2
      es-errors: 1.3.0
      gopd: 1.2.0

  duplexer@0.1.2: {}

  effect@3.15.5:
    dependencies:
      '@standard-schema/spec': 1.0.0
      fast-check: 3.23.2

  electron-to-chromium@1.5.183: {}

  emoji-regex@8.0.0: {}

  enhanced-resolve@5.18.2:
    dependencies:
      graceful-fs: 4.2.11
      tapable: 2.2.2

  enquirer@2.3.6:
    dependencies:
      ansi-colors: 4.1.3

  entities@4.5.0: {}

  error-stack-parser-es@1.0.5: {}

  error-stack-parser@2.1.4:
    dependencies:
      stackframe: 1.3.4

  es-define-property@1.0.1: {}

  es-errors@1.3.0: {}

  es-module-lexer@1.7.0: {}

  es-object-atoms@1.1.1:
    dependencies:
      es-errors: 1.3.0

  esbuild@0.25.4:
    optionalDependencies:
      '@esbuild/aix-ppc64': 0.25.4
      '@esbuild/android-arm': 0.25.4
      '@esbuild/android-arm64': 0.25.4
      '@esbuild/android-x64': 0.25.4
      '@esbuild/darwin-arm64': 0.25.4
      '@esbuild/darwin-x64': 0.25.4
      '@esbuild/freebsd-arm64': 0.25.4
      '@esbuild/freebsd-x64': 0.25.4
      '@esbuild/linux-arm': 0.25.4
      '@esbuild/linux-arm64': 0.25.4
      '@esbuild/linux-ia32': 0.25.4
      '@esbuild/linux-loong64': 0.25.4
      '@esbuild/linux-mips64el': 0.25.4
      '@esbuild/linux-ppc64': 0.25.4
      '@esbuild/linux-riscv64': 0.25.4
      '@esbuild/linux-s390x': 0.25.4
      '@esbuild/linux-x64': 0.25.4
      '@esbuild/netbsd-arm64': 0.25.4
      '@esbuild/netbsd-x64': 0.25.4
      '@esbuild/openbsd-arm64': 0.25.4
      '@esbuild/openbsd-x64': 0.25.4
      '@esbuild/sunos-x64': 0.25.4
      '@esbuild/win32-arm64': 0.25.4
      '@esbuild/win32-ia32': 0.25.4
      '@esbuild/win32-x64': 0.25.4

  esbuild@0.25.6:
    optionalDependencies:
      '@esbuild/aix-ppc64': 0.25.6
      '@esbuild/android-arm': 0.25.6
      '@esbuild/android-arm64': 0.25.6
      '@esbuild/android-x64': 0.25.6
      '@esbuild/darwin-arm64': 0.25.6
      '@esbuild/darwin-x64': 0.25.6
      '@esbuild/freebsd-arm64': 0.25.6
      '@esbuild/freebsd-x64': 0.25.6
      '@esbuild/linux-arm': 0.25.6
      '@esbuild/linux-arm64': 0.25.6
      '@esbuild/linux-ia32': 0.25.6
      '@esbuild/linux-loong64': 0.25.6
      '@esbuild/linux-mips64el': 0.25.6
      '@esbuild/linux-ppc64': 0.25.6
      '@esbuild/linux-riscv64': 0.25.6
      '@esbuild/linux-s390x': 0.25.6
      '@esbuild/linux-x64': 0.25.6
      '@esbuild/netbsd-arm64': 0.25.6
      '@esbuild/netbsd-x64': 0.25.6
      '@esbuild/openbsd-arm64': 0.25.6
      '@esbuild/openbsd-x64': 0.25.6
      '@esbuild/openharmony-arm64': 0.25.6
      '@esbuild/sunos-x64': 0.25.6
      '@esbuild/win32-arm64': 0.25.6
      '@esbuild/win32-ia32': 0.25.6
      '@esbuild/win32-x64': 0.25.6

  escalade@3.2.0: {}

  escape-carriage@1.3.1: {}

  escape-string-regexp@4.0.0: {}

  escape-string-regexp@5.0.0: {}

  escodegen@2.1.0:
    dependencies:
      esprima: 4.0.1
      estraverse: 5.3.0
      esutils: 2.0.3
    optionalDependencies:
      source-map: 0.6.1

  eslint-plugin-react-compiler@19.1.0-rc.2(eslint@9.31.0(jiti@2.4.2)):
    dependencies:
      '@babel/core': 7.28.0
      '@babel/parser': 7.28.0
      '@babel/plugin-proposal-private-methods': 7.18.6(@babel/core@7.28.0)
      eslint: 9.31.0(jiti@2.4.2)
      hermes-parser: 0.25.1
      zod: 3.25.76
      zod-validation-error: 3.5.3(zod@3.25.76)
    transitivePeerDependencies:
      - supports-color

  eslint-plugin-react-hooks@5.2.0(eslint@9.31.0(jiti@2.4.2)):
    dependencies:
      eslint: 9.31.0(jiti@2.4.2)

  eslint-scope@8.4.0:
    dependencies:
      esrecurse: 4.3.0
      estraverse: 5.3.0

  eslint-visitor-keys@3.4.3: {}

  eslint-visitor-keys@4.2.1: {}

  eslint@9.31.0(jiti@2.4.2):
    dependencies:
      '@eslint-community/eslint-utils': 4.7.0(eslint@9.31.0(jiti@2.4.2))
      '@eslint-community/regexpp': 4.12.1
      '@eslint/config-array': 0.21.0
      '@eslint/config-helpers': 0.3.0
      '@eslint/core': 0.15.1
      '@eslint/eslintrc': 3.3.1
      '@eslint/js': 9.31.0
      '@eslint/plugin-kit': 0.3.3
      '@humanfs/node': 0.16.6
      '@humanwhocodes/module-importer': 1.0.1
      '@humanwhocodes/retry': 0.4.3
      '@types/estree': 1.0.8
      '@types/json-schema': 7.0.15
      ajv: 6.12.6
      chalk: 4.1.2
      cross-spawn: 7.0.6
      debug: 4.4.1
      escape-string-regexp: 4.0.0
      eslint-scope: 8.4.0
      eslint-visitor-keys: 4.2.1
      espree: 10.4.0
      esquery: 1.6.0
      esutils: 2.0.3
      fast-deep-equal: 3.1.3
      file-entry-cache: 8.0.0
      find-up: 5.0.0
      glob-parent: 6.0.2
      ignore: 5.3.2
      imurmurhash: 0.1.4
      is-glob: 4.0.3
      json-stable-stringify-without-jsonify: 1.0.1
      lodash.merge: 4.6.2
      minimatch: 3.1.2
      natural-compare: 1.4.0
      optionator: 0.9.4
    optionalDependencies:
      jiti: 2.4.2
    transitivePeerDependencies:
      - supports-color

  espree@10.4.0:
    dependencies:
      acorn: 8.15.0
      acorn-jsx: 5.3.2(acorn@8.15.0)
      eslint-visitor-keys: 4.2.1

  esprima@4.0.1: {}

  esquery@1.6.0:
    dependencies:
      estraverse: 5.3.0

  esrecurse@4.3.0:
    dependencies:
      estraverse: 5.3.0

  estraverse@5.3.0: {}

  estree-util-is-identifier-name@3.0.0: {}

  estree-walker@2.0.2: {}

  estree-walker@3.0.3:
    dependencies:
      '@types/estree': 1.0.8

  esutils@2.0.3: {}

  eventemitter2@5.0.1: {}

  eventemitter2@6.4.9: {}

  eventemitter3@4.0.7: {}

  events@3.3.0: {}

  exit-hook@2.2.1: {}

  expect-type@1.2.2: {}

  exsolve@1.0.7: {}

  extend@3.0.2: {}

  extrareqp2@1.0.0(debug@4.3.7):
    dependencies:
      follow-redirects: 1.15.9(debug@4.3.7)
    transitivePeerDependencies:
      - debug

  fast-check@3.23.2:
    dependencies:
      pure-rand: 6.1.0

  fast-deep-equal@3.1.3: {}

  fast-glob@3.3.3:
    dependencies:
      '@nodelib/fs.stat': 2.0.5
      '@nodelib/fs.walk': 1.2.8
      glob-parent: 5.1.2
      merge2: 1.4.1
      micromatch: 4.0.8

  fast-json-patch@3.1.1: {}

  fast-json-stable-stringify@2.1.0: {}

  fast-levenshtein@2.0.6: {}

  fast-shallow-equal@1.0.0: {}

  fastest-stable-stringify@2.0.2: {}

  fastq@1.19.1:
    dependencies:
      reusify: 1.1.0

  fault@1.0.4:
    dependencies:
      format: 0.2.2

  fclone@1.0.11: {}

  fdir@6.4.6(picomatch@4.0.2):
    optionalDependencies:
      picomatch: 4.0.2

  fflate@0.8.2: {}

  file-entry-cache@8.0.0:
    dependencies:
      flat-cache: 4.0.1

  fill-range@7.1.1:
    dependencies:
      to-regex-range: 5.0.1

  find-my-way-ts@0.1.6: {}

  find-up@5.0.0:
    dependencies:
      locate-path: 6.0.0
      path-exists: 4.0.0

  flat-cache@4.0.1:
    dependencies:
      flatted: 3.3.3
      keyv: 4.5.4

  flatted@3.3.3: {}

  follow-redirects@1.15.9(debug@4.3.7):
    optionalDependencies:
      debug: 4.3.7

  format@0.2.2: {}

  fraction.js@4.3.7: {}

  fractional-indexing@3.2.0: {}

  fsevents@2.3.3:
    optional: true

  function-bind@1.1.2: {}

  gensync@1.0.0-beta.2: {}

  get-caller-file@2.0.5: {}

  get-intrinsic@1.3.0:
    dependencies:
      call-bind-apply-helpers: 1.0.2
      es-define-property: 1.0.1
      es-errors: 1.3.0
      es-object-atoms: 1.1.1
      function-bind: 1.1.2
      get-proto: 1.0.1
      gopd: 1.2.0
      has-symbols: 1.1.0
      hasown: 2.0.2
      math-intrinsics: 1.1.0

  get-nonce@1.0.1: {}

  get-port@7.1.0: {}

  get-proto@1.0.1:
    dependencies:
      dunder-proto: 1.0.1
      es-object-atoms: 1.1.1

  get-uri@6.0.5:
    dependencies:
      basic-ftp: 5.0.5
      data-uri-to-buffer: 6.0.2
      debug: 4.4.1
    transitivePeerDependencies:
      - supports-color

  git-node-fs@1.0.0(js-git@0.7.8):
    optionalDependencies:
      js-git: 0.7.8

  git-sha1@0.1.2: {}

  glob-parent@5.1.2:
    dependencies:
      is-glob: 4.0.3

  glob-parent@6.0.2:
    dependencies:
      is-glob: 4.0.3

  glob-to-regexp@0.4.1: {}

  globals@14.0.0: {}

  gopd@1.2.0: {}

  graceful-fs@4.2.11: {}

  graphemer@1.4.0: {}

  graphology-dag@0.4.1(graphology-types@0.24.8):
    dependencies:
      graphology-types: 0.24.8
      graphology-utils: 2.5.2(graphology-types@0.24.8)
      mnemonist: 0.39.8

  graphology-types@0.24.8: {}

  graphology-utils@2.5.2(graphology-types@0.24.8):
    dependencies:
      graphology-types: 0.24.8

  graphology@0.26.0-alpha1(graphology-types@0.24.8):
    dependencies:
      events: 3.3.0
      graphology-types: 0.24.8
      obliterator: 2.0.5

  gzip-size@6.0.0:
    dependencies:
      duplexer: 0.1.2

  happy-dom@15.11.7:
    dependencies:
      entities: 4.5.0
      webidl-conversions: 7.0.0
      whatwg-mimetype: 3.0.0

  has-flag@4.0.0: {}

  has-symbols@1.1.0: {}

  hasown@2.0.2:
    dependencies:
      function-bind: 1.1.2

  hast-util-parse-selector@2.2.5: {}

  hast-util-to-jsx-runtime@2.3.6:
    dependencies:
      '@types/estree': 1.0.8
      '@types/hast': 3.0.4
      '@types/unist': 3.0.3
      comma-separated-tokens: 2.0.3
      devlop: 1.1.0
      estree-util-is-identifier-name: 3.0.0
      hast-util-whitespace: 3.0.0
      mdast-util-mdx-expression: 2.0.1
      mdast-util-mdx-jsx: 3.2.0
      mdast-util-mdxjs-esm: 2.0.1
      property-information: 7.1.0
      space-separated-tokens: 2.0.2
      style-to-js: 1.1.17
      unist-util-position: 5.0.0
      vfile-message: 4.0.2
    transitivePeerDependencies:
      - supports-color

  hast-util-whitespace@3.0.0:
    dependencies:
      '@types/hast': 3.0.4

  hastscript@6.0.0:
    dependencies:
      '@types/hast': 2.3.10
      comma-separated-tokens: 1.0.8
      hast-util-parse-selector: 2.2.5
      property-information: 5.6.0
      space-separated-tokens: 1.1.5

  he@1.2.0: {}

  hermes-estree@0.25.1: {}

  hermes-parser@0.25.1:
    dependencies:
      hermes-estree: 0.25.1

  highlight.js@10.7.3: {}

  highlightjs-vue@1.0.0: {}

  html-encoding-sniffer@3.0.0:
    dependencies:
      whatwg-encoding: 2.0.0

  html-escaper@2.0.2: {}

  html-url-attributes@3.0.1: {}

  http-proxy-agent@7.0.2:
    dependencies:
      agent-base: 7.1.4
      debug: 4.4.1
    transitivePeerDependencies:
      - supports-color

  http-proxy@1.18.1:
    dependencies:
      eventemitter3: 4.0.7
      follow-redirects: 1.15.9(debug@4.3.7)
      requires-port: 1.0.0
    transitivePeerDependencies:
      - debug

  http-server@14.1.1:
    dependencies:
      basic-auth: 2.0.1
      chalk: 4.1.2
      corser: 2.0.1
      he: 1.2.0
      html-encoding-sniffer: 3.0.0
      http-proxy: 1.18.1
      mime: 1.6.0
      minimist: 1.2.8
      opener: 1.5.2
      portfinder: 1.0.37
      secure-compare: 3.0.1
      union: 0.5.0
      url-join: 4.0.1
    transitivePeerDependencies:
      - debug
      - supports-color

  https-proxy-agent@7.0.6:
    dependencies:
      agent-base: 7.1.4
      debug: 4.4.1
    transitivePeerDependencies:
      - supports-color

  husky@9.1.7: {}

  hyphenate-style-name@1.1.0: {}

  iconv-lite@0.4.24:
    dependencies:
      safer-buffer: 2.1.2

  iconv-lite@0.6.3:
    dependencies:
      safer-buffer: 2.1.2

  ignore@5.3.2: {}

  ignore@7.0.5: {}

  import-fresh@3.3.1:
    dependencies:
      parent-module: 1.0.1
      resolve-from: 4.0.0

  imurmurhash@0.1.4: {}

  indent-string@4.0.0: {}

  ini@1.3.8: {}

  ini@4.1.3: {}

  inline-style-parser@0.2.4: {}

  inline-style-prefixer@7.0.1:
    dependencies:
      css-in-js-utils: 3.1.0

  ip-address@9.0.5:
    dependencies:
      jsbn: 1.1.0
      sprintf-js: 1.1.3

  is-alphabetical@1.0.4: {}

  is-alphabetical@2.0.1: {}

  is-alphanumerical@1.0.4:
    dependencies:
      is-alphabetical: 1.0.4
      is-decimal: 1.0.4

  is-alphanumerical@2.0.1:
    dependencies:
      is-alphabetical: 2.0.1
      is-decimal: 2.0.1

  is-arrayish@0.3.2: {}

  is-binary-path@2.1.0:
    dependencies:
      binary-extensions: 2.3.0

  is-core-module@2.16.1:
    dependencies:
      hasown: 2.0.2

  is-decimal@1.0.4: {}

  is-decimal@2.0.1: {}

  is-docker@2.2.1: {}

  is-extglob@2.1.1: {}

  is-fullwidth-code-point@3.0.0: {}

  is-glob@4.0.3:
    dependencies:
      is-extglob: 2.1.1

  is-hexadecimal@1.0.4: {}

  is-hexadecimal@2.0.1: {}

  is-number@7.0.0: {}

  is-plain-obj@4.1.0: {}

  is-wsl@2.2.0:
    dependencies:
      is-docker: 2.2.1

  isexe@2.0.0: {}

  jiti@2.4.2: {}

  jose@6.0.12: {}

  js-cookie@2.2.1: {}

  js-cookie@3.0.5: {}

  js-git@0.7.8:
    dependencies:
      bodec: 0.1.0
      culvert: 0.1.2
      git-sha1: 0.1.2
      pako: 0.2.9

  js-tokens@4.0.0: {}

  js-tokens@9.0.1: {}

  js-yaml@4.1.0:
    dependencies:
      argparse: 2.0.1

  jsbn@1.1.0: {}

  jsesc@3.1.0: {}

  json-buffer@3.0.1: {}

  json-schema-traverse@0.4.1: {}

  json-stable-stringify-without-jsonify@1.0.1: {}

  json-stringify-safe@5.0.1:
    optional: true

  json5@2.2.3: {}

  keyv@4.5.4:
    dependencies:
      json-buffer: 3.0.1

  kleur@4.1.5: {}

  levn@0.4.1:
    dependencies:
      prelude-ls: 1.2.1
      type-check: 0.4.0

  lightningcss-darwin-arm64@1.30.1:
    optional: true

  lightningcss-darwin-x64@1.30.1:
    optional: true

  lightningcss-freebsd-x64@1.30.1:
    optional: true

  lightningcss-linux-arm-gnueabihf@1.30.1:
    optional: true

  lightningcss-linux-arm64-gnu@1.30.1:
    optional: true

  lightningcss-linux-arm64-musl@1.30.1:
    optional: true

  lightningcss-linux-x64-gnu@1.30.1:
    optional: true

  lightningcss-linux-x64-musl@1.30.1:
    optional: true

  lightningcss-win32-arm64-msvc@1.30.1:
    optional: true

  lightningcss-win32-x64-msvc@1.30.1:
    optional: true

  lightningcss@1.30.1:
    dependencies:
      detect-libc: 2.0.4
    optionalDependencies:
      lightningcss-darwin-arm64: 1.30.1
      lightningcss-darwin-x64: 1.30.1
      lightningcss-freebsd-x64: 1.30.1
      lightningcss-linux-arm-gnueabihf: 1.30.1
      lightningcss-linux-arm64-gnu: 1.30.1
      lightningcss-linux-arm64-musl: 1.30.1
      lightningcss-linux-x64-gnu: 1.30.1
      lightningcss-linux-x64-musl: 1.30.1
      lightningcss-win32-arm64-msvc: 1.30.1
      lightningcss-win32-x64-msvc: 1.30.1

  locate-path@6.0.0:
    dependencies:
      p-locate: 5.0.0

  lodash.castarray@4.4.0: {}

  lodash.curry@4.1.1: {}

  lodash.isplainobject@4.0.6: {}

  lodash.merge@4.6.2: {}

  lodash@4.17.21: {}

  longest-streak@3.1.0: {}

  loupe@3.1.4: {}

  lowlight@1.20.0:
    dependencies:
      fault: 1.0.4
      highlight.js: 10.7.3

  lru-cache@5.1.1:
    dependencies:
      yallist: 3.1.1

  lru-cache@6.0.0:
    dependencies:
      yallist: 4.0.0

  lru-cache@7.18.3: {}

  lucide-react@0.514.0(react@19.0.0):
    dependencies:
      react: 19.0.0

  lz-string@1.5.0: {}

  magic-string@0.30.17:
    dependencies:
      '@jridgewell/sourcemap-codec': 1.5.4

  markdown-table@3.0.4: {}

  math-intrinsics@1.1.0: {}

  mdast-util-find-and-replace@3.0.2:
    dependencies:
      '@types/mdast': 4.0.4
      escape-string-regexp: 5.0.0
      unist-util-is: 6.0.0
      unist-util-visit-parents: 6.0.1

  mdast-util-from-markdown@2.0.2:
    dependencies:
      '@types/mdast': 4.0.4
      '@types/unist': 3.0.3
      decode-named-character-reference: 1.2.0
      devlop: 1.1.0
      mdast-util-to-string: 4.0.0
      micromark: 4.0.2
      micromark-util-decode-numeric-character-reference: 2.0.2
      micromark-util-decode-string: 2.0.1
      micromark-util-normalize-identifier: 2.0.1
      micromark-util-symbol: 2.0.1
      micromark-util-types: 2.0.2
      unist-util-stringify-position: 4.0.0
    transitivePeerDependencies:
      - supports-color

  mdast-util-gfm-autolink-literal@2.0.1:
    dependencies:
      '@types/mdast': 4.0.4
      ccount: 2.0.1
      devlop: 1.1.0
      mdast-util-find-and-replace: 3.0.2
      micromark-util-character: 2.1.1

  mdast-util-gfm-footnote@2.1.0:
    dependencies:
      '@types/mdast': 4.0.4
      devlop: 1.1.0
      mdast-util-from-markdown: 2.0.2
      mdast-util-to-markdown: 2.1.2
      micromark-util-normalize-identifier: 2.0.1
    transitivePeerDependencies:
      - supports-color

  mdast-util-gfm-strikethrough@2.0.0:
    dependencies:
      '@types/mdast': 4.0.4
      mdast-util-from-markdown: 2.0.2
      mdast-util-to-markdown: 2.1.2
    transitivePeerDependencies:
      - supports-color

  mdast-util-gfm-table@2.0.0:
    dependencies:
      '@types/mdast': 4.0.4
      devlop: 1.1.0
      markdown-table: 3.0.4
      mdast-util-from-markdown: 2.0.2
      mdast-util-to-markdown: 2.1.2
    transitivePeerDependencies:
      - supports-color

  mdast-util-gfm-task-list-item@2.0.0:
    dependencies:
      '@types/mdast': 4.0.4
      devlop: 1.1.0
      mdast-util-from-markdown: 2.0.2
      mdast-util-to-markdown: 2.1.2
    transitivePeerDependencies:
      - supports-color

  mdast-util-gfm@3.1.0:
    dependencies:
      mdast-util-from-markdown: 2.0.2
      mdast-util-gfm-autolink-literal: 2.0.1
      mdast-util-gfm-footnote: 2.1.0
      mdast-util-gfm-strikethrough: 2.0.0
      mdast-util-gfm-table: 2.0.0
      mdast-util-gfm-task-list-item: 2.0.0
      mdast-util-to-markdown: 2.1.2
    transitivePeerDependencies:
      - supports-color

  mdast-util-mdx-expression@2.0.1:
    dependencies:
      '@types/estree-jsx': 1.0.5
      '@types/hast': 3.0.4
      '@types/mdast': 4.0.4
      devlop: 1.1.0
      mdast-util-from-markdown: 2.0.2
      mdast-util-to-markdown: 2.1.2
    transitivePeerDependencies:
      - supports-color

  mdast-util-mdx-jsx@3.2.0:
    dependencies:
      '@types/estree-jsx': 1.0.5
      '@types/hast': 3.0.4
      '@types/mdast': 4.0.4
      '@types/unist': 3.0.3
      ccount: 2.0.1
      devlop: 1.1.0
      mdast-util-from-markdown: 2.0.2
      mdast-util-to-markdown: 2.1.2
      parse-entities: 4.0.2
      stringify-entities: 4.0.4
      unist-util-stringify-position: 4.0.0
      vfile-message: 4.0.2
    transitivePeerDependencies:
      - supports-color

  mdast-util-mdxjs-esm@2.0.1:
    dependencies:
      '@types/estree-jsx': 1.0.5
      '@types/hast': 3.0.4
      '@types/mdast': 4.0.4
      devlop: 1.1.0
      mdast-util-from-markdown: 2.0.2
      mdast-util-to-markdown: 2.1.2
    transitivePeerDependencies:
      - supports-color

  mdast-util-phrasing@4.1.0:
    dependencies:
      '@types/mdast': 4.0.4
      unist-util-is: 6.0.0

  mdast-util-to-hast@13.2.0:
    dependencies:
      '@types/hast': 3.0.4
      '@types/mdast': 4.0.4
      '@ungap/structured-clone': 1.3.0
      devlop: 1.1.0
      micromark-util-sanitize-uri: 2.0.1
      trim-lines: 3.0.1
      unist-util-position: 5.0.0
      unist-util-visit: 5.0.0
      vfile: 6.0.3

  mdast-util-to-markdown@2.1.2:
    dependencies:
      '@types/mdast': 4.0.4
      '@types/unist': 3.0.3
      longest-streak: 3.1.0
      mdast-util-phrasing: 4.1.0
      mdast-util-to-string: 4.0.0
      micromark-util-classify-character: 2.0.1
      micromark-util-decode-string: 2.0.1
      unist-util-visit: 5.0.0
      zwitch: 2.0.4

  mdast-util-to-string@4.0.0:
    dependencies:
      '@types/mdast': 4.0.4

  mdn-data@2.0.14: {}

  merge2@1.4.1: {}

  micromark-core-commonmark@2.0.3:
    dependencies:
      decode-named-character-reference: 1.2.0
      devlop: 1.1.0
      micromark-factory-destination: 2.0.1
      micromark-factory-label: 2.0.1
      micromark-factory-space: 2.0.1
      micromark-factory-title: 2.0.1
      micromark-factory-whitespace: 2.0.1
      micromark-util-character: 2.1.1
      micromark-util-chunked: 2.0.1
      micromark-util-classify-character: 2.0.1
      micromark-util-html-tag-name: 2.0.1
      micromark-util-normalize-identifier: 2.0.1
      micromark-util-resolve-all: 2.0.1
      micromark-util-subtokenize: 2.1.0
      micromark-util-symbol: 2.0.1
      micromark-util-types: 2.0.2

  micromark-extension-gfm-autolink-literal@2.1.0:
    dependencies:
      micromark-util-character: 2.1.1
      micromark-util-sanitize-uri: 2.0.1
      micromark-util-symbol: 2.0.1
      micromark-util-types: 2.0.2

  micromark-extension-gfm-footnote@2.1.0:
    dependencies:
      devlop: 1.1.0
      micromark-core-commonmark: 2.0.3
      micromark-factory-space: 2.0.1
      micromark-util-character: 2.1.1
      micromark-util-normalize-identifier: 2.0.1
      micromark-util-sanitize-uri: 2.0.1
      micromark-util-symbol: 2.0.1
      micromark-util-types: 2.0.2

  micromark-extension-gfm-strikethrough@2.1.0:
    dependencies:
      devlop: 1.1.0
      micromark-util-chunked: 2.0.1
      micromark-util-classify-character: 2.0.1
      micromark-util-resolve-all: 2.0.1
      micromark-util-symbol: 2.0.1
      micromark-util-types: 2.0.2

  micromark-extension-gfm-table@2.1.1:
    dependencies:
      devlop: 1.1.0
      micromark-factory-space: 2.0.1
      micromark-util-character: 2.1.1
      micromark-util-symbol: 2.0.1
      micromark-util-types: 2.0.2

  micromark-extension-gfm-tagfilter@2.0.0:
    dependencies:
      micromark-util-types: 2.0.2

  micromark-extension-gfm-task-list-item@2.1.0:
    dependencies:
      devlop: 1.1.0
      micromark-factory-space: 2.0.1
      micromark-util-character: 2.1.1
      micromark-util-symbol: 2.0.1
      micromark-util-types: 2.0.2

  micromark-extension-gfm@3.0.0:
    dependencies:
      micromark-extension-gfm-autolink-literal: 2.1.0
      micromark-extension-gfm-footnote: 2.1.0
      micromark-extension-gfm-strikethrough: 2.1.0
      micromark-extension-gfm-table: 2.1.1
      micromark-extension-gfm-tagfilter: 2.0.0
      micromark-extension-gfm-task-list-item: 2.1.0
      micromark-util-combine-extensions: 2.0.1
      micromark-util-types: 2.0.2

  micromark-factory-destination@2.0.1:
    dependencies:
      micromark-util-character: 2.1.1
      micromark-util-symbol: 2.0.1
      micromark-util-types: 2.0.2

  micromark-factory-label@2.0.1:
    dependencies:
      devlop: 1.1.0
      micromark-util-character: 2.1.1
      micromark-util-symbol: 2.0.1
      micromark-util-types: 2.0.2

  micromark-factory-space@2.0.1:
    dependencies:
      micromark-util-character: 2.1.1
      micromark-util-types: 2.0.2

  micromark-factory-title@2.0.1:
    dependencies:
      micromark-factory-space: 2.0.1
      micromark-util-character: 2.1.1
      micromark-util-symbol: 2.0.1
      micromark-util-types: 2.0.2

  micromark-factory-whitespace@2.0.1:
    dependencies:
      micromark-factory-space: 2.0.1
      micromark-util-character: 2.1.1
      micromark-util-symbol: 2.0.1
      micromark-util-types: 2.0.2

  micromark-util-character@2.1.1:
    dependencies:
      micromark-util-symbol: 2.0.1
      micromark-util-types: 2.0.2

  micromark-util-chunked@2.0.1:
    dependencies:
      micromark-util-symbol: 2.0.1

  micromark-util-classify-character@2.0.1:
    dependencies:
      micromark-util-character: 2.1.1
      micromark-util-symbol: 2.0.1
      micromark-util-types: 2.0.2

  micromark-util-combine-extensions@2.0.1:
    dependencies:
      micromark-util-chunked: 2.0.1
      micromark-util-types: 2.0.2

  micromark-util-decode-numeric-character-reference@2.0.2:
    dependencies:
      micromark-util-symbol: 2.0.1

  micromark-util-decode-string@2.0.1:
    dependencies:
      decode-named-character-reference: 1.2.0
      micromark-util-character: 2.1.1
      micromark-util-decode-numeric-character-reference: 2.0.2
      micromark-util-symbol: 2.0.1

  micromark-util-encode@2.0.1: {}

  micromark-util-html-tag-name@2.0.1: {}

  micromark-util-normalize-identifier@2.0.1:
    dependencies:
      micromark-util-symbol: 2.0.1

  micromark-util-resolve-all@2.0.1:
    dependencies:
      micromark-util-types: 2.0.2

  micromark-util-sanitize-uri@2.0.1:
    dependencies:
      micromark-util-character: 2.1.1
      micromark-util-encode: 2.0.1
      micromark-util-symbol: 2.0.1

  micromark-util-subtokenize@2.1.0:
    dependencies:
      devlop: 1.1.0
      micromark-util-chunked: 2.0.1
      micromark-util-symbol: 2.0.1
      micromark-util-types: 2.0.2

  micromark-util-symbol@2.0.1: {}

  micromark-util-types@2.0.2: {}

  micromark@4.0.2:
    dependencies:
      '@types/debug': 4.1.12
      debug: 4.4.1
      decode-named-character-reference: 1.2.0
      devlop: 1.1.0
      micromark-core-commonmark: 2.0.3
      micromark-factory-space: 2.0.1
      micromark-util-character: 2.1.1
      micromark-util-chunked: 2.0.1
      micromark-util-combine-extensions: 2.0.1
      micromark-util-decode-numeric-character-reference: 2.0.2
      micromark-util-encode: 2.0.1
      micromark-util-normalize-identifier: 2.0.1
      micromark-util-resolve-all: 2.0.1
      micromark-util-sanitize-uri: 2.0.1
      micromark-util-subtokenize: 2.1.0
      micromark-util-symbol: 2.0.1
      micromark-util-types: 2.0.2
    transitivePeerDependencies:
      - supports-color

  micromatch@4.0.8:
    dependencies:
      braces: 3.0.3
      picomatch: 2.3.1

  mime@1.6.0: {}

  mime@3.0.0: {}

  min-indent@1.0.1: {}

  miniflare@4.20250712.0:
    dependencies:
      '@cspotcode/source-map-support': 0.8.1
      acorn: 8.14.0
      acorn-walk: 8.3.2
      exit-hook: 2.2.1
      glob-to-regexp: 0.4.1
      sharp: 0.33.5
      stoppable: 1.1.0
      undici: 7.11.0
      workerd: 1.20250712.0
      ws: 8.18.0
      youch: 4.1.0-beta.10
      zod: 3.22.3
    transitivePeerDependencies:
      - bufferutil
      - utf-8-validate

  miniflare@4.20250730.0:
    dependencies:
      '@cspotcode/source-map-support': 0.8.1
      acorn: 8.14.0
      acorn-walk: 8.3.2
      exit-hook: 2.2.1
      glob-to-regexp: 0.4.1
      sharp: 0.33.5
      stoppable: 1.1.0
      undici: 7.13.0
      workerd: 1.20250730.0
      ws: 8.18.0
      youch: 4.1.0-beta.10
      zod: 3.22.3
    transitivePeerDependencies:
      - bufferutil
      - utf-8-validate

  minimatch@3.1.2:
    dependencies:
      brace-expansion: 1.1.12

  minimatch@9.0.5:
    dependencies:
      brace-expansion: 2.0.2

  minimist@1.2.8: {}

  minipass@7.1.2: {}

  minizlib@3.0.2:
    dependencies:
      minipass: 7.1.2

  mkdirp@1.0.4: {}

  mkdirp@3.0.1: {}

  mnemonist@0.39.8:
    dependencies:
      obliterator: 2.0.5

  modern-normalize@3.0.1: {}

  module-details-from-path@1.0.4: {}

  mri@1.2.0: {}

  mrmime@2.0.1: {}

  ms@2.1.3: {}

  msgpackr-extract@3.0.3:
    dependencies:
      node-gyp-build-optional-packages: 5.2.2
    optionalDependencies:
      '@msgpackr-extract/msgpackr-extract-darwin-arm64': 3.0.3
      '@msgpackr-extract/msgpackr-extract-darwin-x64': 3.0.3
      '@msgpackr-extract/msgpackr-extract-linux-arm': 3.0.3
      '@msgpackr-extract/msgpackr-extract-linux-arm64': 3.0.3
      '@msgpackr-extract/msgpackr-extract-linux-x64': 3.0.3
      '@msgpackr-extract/msgpackr-extract-win32-x64': 3.0.3
    optional: true

  msgpackr@1.11.2:
    optionalDependencies:
      msgpackr-extract: 3.0.3

  msgpackr@1.11.5:
    optionalDependencies:
      msgpackr-extract: 3.0.3

  multipasta@0.2.7: {}

  mute-stream@0.0.8: {}

  nano-css@5.6.2(react-dom@19.0.0(react@19.0.0))(react@19.0.0):
    dependencies:
      '@jridgewell/sourcemap-codec': 1.5.4
      css-tree: 1.1.3
      csstype: 3.1.3
      fastest-stable-stringify: 2.0.2
      inline-style-prefixer: 7.0.1
      react: 19.0.0
      react-dom: 19.0.0(react@19.0.0)
      rtl-css-js: 1.16.1
      stacktrace-js: 2.0.2
      stylis: 4.3.6

  nanoid@3.3.11: {}

  nanoid@5.1.3: {}

  natural-compare@1.4.0: {}

  needle@2.4.0:
    dependencies:
      debug: 3.2.7
      iconv-lite: 0.4.24
      sax: 1.4.1
    transitivePeerDependencies:
      - supports-color

  netmask@2.0.2: {}

  node-addon-api@7.1.1: {}

  node-gyp-build-optional-packages@5.2.2:
    dependencies:
      detect-libc: 2.0.4
    optional: true

  node-releases@2.0.19: {}

  normalize-path@3.0.0: {}

  normalize-range@0.1.2: {}

  oauth4webapi@3.6.0: {}

  object-inspect@1.13.4: {}

  obliterator@2.0.5: {}

  ohash@2.0.11: {}

  open@8.4.2:
    dependencies:
      define-lazy-prop: 2.0.0
      is-docker: 2.2.1
      is-wsl: 2.2.0

  opener@1.5.2: {}

  openid-client@6.6.2:
    dependencies:
      jose: 6.0.12
      oauth4webapi: 3.6.0

  optionator@0.9.4:
    dependencies:
      deep-is: 0.1.4
      fast-levenshtein: 2.0.6
      levn: 0.4.1
      prelude-ls: 1.2.1
      type-check: 0.4.0
      word-wrap: 1.2.5

  p-limit@3.1.0:
    dependencies:
      yocto-queue: 0.1.0

  p-locate@5.0.0:
    dependencies:
      p-limit: 3.1.0

  pac-proxy-agent@7.2.0:
    dependencies:
      '@tootallnate/quickjs-emscripten': 0.23.0
      agent-base: 7.1.4
      debug: 4.4.1
      get-uri: 6.0.5
      http-proxy-agent: 7.0.2
      https-proxy-agent: 7.0.6
      pac-resolver: 7.0.1
      socks-proxy-agent: 8.0.5
    transitivePeerDependencies:
      - supports-color

  pac-resolver@7.0.1:
    dependencies:
      degenerator: 5.0.1
      netmask: 2.0.2

  pako@0.2.9: {}

  parent-module@1.0.1:
    dependencies:
      callsites: 3.1.0

  parse-entities@2.0.0:
    dependencies:
      character-entities: 1.2.4
      character-entities-legacy: 1.1.4
      character-reference-invalid: 1.1.4
      is-alphanumerical: 1.0.4
      is-decimal: 1.0.4
      is-hexadecimal: 1.0.4

  parse-entities@4.0.2:
    dependencies:
      '@types/unist': 2.0.11
      character-entities-legacy: 3.0.0
      character-reference-invalid: 2.0.1
      decode-named-character-reference: 1.2.0
      is-alphanumerical: 2.0.1
      is-decimal: 2.0.1
      is-hexadecimal: 2.0.1

  path-exists@4.0.0: {}

  path-key@3.1.1: {}

  path-parse@1.0.7: {}

  path-to-regexp@6.3.0: {}

  pathe@2.0.3: {}

  pathval@2.0.1: {}

  picocolors@1.1.1: {}

  picomatch@2.3.1: {}

  picomatch@4.0.2: {}

  pidusage@2.0.21:
    dependencies:
      safe-buffer: 5.2.1
    optional: true

  pidusage@3.0.2:
    dependencies:
      safe-buffer: 5.2.1

  pm2-axon-rpc@0.7.1:
    dependencies:
      debug: 4.4.1
    transitivePeerDependencies:
      - supports-color

  pm2-axon@4.0.1:
    dependencies:
      amp: 0.3.1
      amp-message: 0.1.2
      debug: 4.4.1
      escape-string-regexp: 4.0.0
    transitivePeerDependencies:
      - supports-color

  pm2-deploy@1.0.2:
    dependencies:
      run-series: 1.1.9
      tv4: 1.3.0

  pm2-multimeter@0.1.2:
    dependencies:
      charm: 0.1.2

  pm2-sysmonit@1.2.8:
    dependencies:
      async: 3.2.6
      debug: 4.4.1
      pidusage: 2.0.21
      systeminformation: 5.27.7
      tx2: 1.0.5
    transitivePeerDependencies:
      - supports-color
    optional: true

  pm2@6.0.8:
    dependencies:
      '@pm2/agent': 2.1.1
      '@pm2/io': 6.1.0
      '@pm2/js-api': 0.8.0
      '@pm2/pm2-version-check': 1.0.4
      ansis: 4.0.0-node10
      async: 3.2.6
      blessed: 0.1.81
      chokidar: 3.6.0
      cli-tableau: 2.0.1
      commander: 2.15.1
      croner: 4.1.97
      dayjs: 1.11.13
      debug: 4.4.1
      enquirer: 2.3.6
      eventemitter2: 5.0.1
      fclone: 1.0.11
      js-yaml: 4.1.0
      mkdirp: 1.0.4
      needle: 2.4.0
      pidusage: 3.0.2
      pm2-axon: 4.0.1
      pm2-axon-rpc: 0.7.1
      pm2-deploy: 1.0.2
      pm2-multimeter: 0.1.2
      promptly: 2.2.0
      semver: 7.7.2
      source-map-support: 0.5.21
      sprintf-js: 1.1.2
      vizion: 2.2.1
    optionalDependencies:
      pm2-sysmonit: 1.2.8
    transitivePeerDependencies:
      - bufferutil
      - supports-color
      - utf-8-validate

  portfinder@1.0.37:
    dependencies:
      async: 3.2.6
      debug: 4.4.1
    transitivePeerDependencies:
      - supports-color

  postcss-selector-parser@6.0.10:
    dependencies:
      cssesc: 3.0.0
      util-deprecate: 1.0.2

  postcss-value-parser@4.2.0: {}

  postcss@8.5.6:
    dependencies:
      nanoid: 3.3.11
      picocolors: 1.1.1
      source-map-js: 1.2.1

  prelude-ls@1.2.1: {}

  prettier-plugin-tailwindcss@0.6.14(prettier@3.6.2):
    dependencies:
      prettier: 3.6.2

  prettier@3.6.2: {}

  pretty-bytes@6.1.1: {}

  pretty-format@27.5.1:
    dependencies:
      ansi-regex: 5.0.1
      ansi-styles: 5.2.0
      react-is: 17.0.2

  prismjs@1.27.0: {}

  prismjs@1.30.0: {}

  promptly@2.2.0:
    dependencies:
      read: 1.0.7

  property-information@5.6.0:
    dependencies:
      xtend: 4.0.2

  property-information@7.1.0: {}

  proxy-agent@6.4.0:
    dependencies:
      agent-base: 7.1.4
      debug: 4.4.1
      http-proxy-agent: 7.0.2
      https-proxy-agent: 7.0.6
      lru-cache: 7.18.3
      pac-proxy-agent: 7.2.0
      proxy-from-env: 1.1.0
      socks-proxy-agent: 8.0.5
    transitivePeerDependencies:
      - supports-color

  proxy-from-env@1.1.0: {}

  psl@1.15.0:
    dependencies:
      punycode: 2.3.1

  punycode@2.3.1: {}

  pure-rand@6.1.0: {}

  qs@6.14.0:
    dependencies:
      side-channel: 1.1.0

  queue-microtask@1.2.3: {}

  react-base16-styling@0.9.1:
    dependencies:
      '@babel/runtime': 7.27.6
      '@types/base16': 1.0.5
      '@types/lodash': 4.17.20
      base16: 1.0.0
      color: 3.2.1
      csstype: 3.1.3
      lodash.curry: 4.1.1

  react-dom@19.0.0(react@19.0.0):
    dependencies:
      react: 19.0.0
      scheduler: 0.25.0

  react-error-boundary@6.0.0(react@19.0.0):
    dependencies:
      '@babel/runtime': 7.27.6
      react: 19.0.0

  react-is@17.0.2: {}

  react-lifecycles-compat@3.0.4: {}

  react-markdown@10.1.0(@types/react@19.1.8)(react@19.0.0):
    dependencies:
      '@types/hast': 3.0.4
      '@types/mdast': 4.0.4
      '@types/react': 19.1.8
      devlop: 1.1.0
      hast-util-to-jsx-runtime: 2.3.6
      html-url-attributes: 3.0.1
      mdast-util-to-hast: 13.2.0
      react: 19.0.0
      remark-parse: 11.0.0
      remark-rehype: 11.1.2
      unified: 11.0.5
      unist-util-visit: 5.0.0
      vfile: 6.0.3
    transitivePeerDependencies:
      - supports-color

  react-refresh@0.17.0: {}

  react-remove-scroll-bar@2.3.8(@types/react@19.1.8)(react@19.0.0):
    dependencies:
      react: 19.0.0
      react-style-singleton: 2.2.3(@types/react@19.1.8)(react@19.0.0)
      tslib: 2.8.1
    optionalDependencies:
      '@types/react': 19.1.8

  react-remove-scroll@2.7.1(@types/react@19.1.8)(react@19.0.0):
    dependencies:
      react: 19.0.0
      react-remove-scroll-bar: 2.3.8(@types/react@19.1.8)(react@19.0.0)
      react-style-singleton: 2.2.3(@types/react@19.1.8)(react@19.0.0)
      tslib: 2.8.1
      use-callback-ref: 1.3.3(@types/react@19.1.8)(react@19.0.0)
      use-sidecar: 1.1.3(@types/react@19.1.8)(react@19.0.0)
    optionalDependencies:
      '@types/react': 19.1.8

  react-router-dom@7.7.0(react-dom@19.0.0(react@19.0.0))(react@19.0.0):
    dependencies:
      react: 19.0.0
      react-dom: 19.0.0(react@19.0.0)
      react-router: 7.7.0(react-dom@19.0.0(react@19.0.0))(react@19.0.0)

  react-router@7.7.0(react-dom@19.0.0(react@19.0.0))(react@19.0.0):
    dependencies:
      cookie: 1.0.2
      react: 19.0.0
      set-cookie-parser: 2.7.1
    optionalDependencies:
      react-dom: 19.0.0(react@19.0.0)

  react-style-singleton@2.2.3(@types/react@19.1.8)(react@19.0.0):
    dependencies:
      get-nonce: 1.0.1
      react: 19.0.0
      tslib: 2.8.1
    optionalDependencies:
      '@types/react': 19.1.8

  react-syntax-highlighter@15.6.1(react@19.0.0):
    dependencies:
      '@babel/runtime': 7.27.6
      highlight.js: 10.7.3
      highlightjs-vue: 1.0.0
      lowlight: 1.20.0
      prismjs: 1.30.0
      react: 19.0.0
      refractor: 3.6.0

  react-textarea-autosize@8.5.9(@types/react@19.1.8)(react@19.0.0):
    dependencies:
      '@babel/runtime': 7.27.6
      react: 19.0.0
      use-composed-ref: 1.4.0(@types/react@19.1.8)(react@19.0.0)
      use-latest: 1.3.0(@types/react@19.1.8)(react@19.0.0)
    transitivePeerDependencies:
      - '@types/react'

  react-universal-interface@0.6.2(react@19.0.0)(tslib@2.8.1):
    dependencies:
      react: 19.0.0
      tslib: 2.8.1

  react-use@17.6.0(react-dom@19.0.0(react@19.0.0))(react@19.0.0):
    dependencies:
      '@types/js-cookie': 2.2.7
      '@xobotyi/scrollbar-width': 1.9.5
      copy-to-clipboard: 3.3.3
      fast-deep-equal: 3.1.3
      fast-shallow-equal: 1.0.0
      js-cookie: 2.2.1
      nano-css: 5.6.2(react-dom@19.0.0(react@19.0.0))(react@19.0.0)
      react: 19.0.0
      react-dom: 19.0.0(react@19.0.0)
      react-universal-interface: 0.6.2(react@19.0.0)(tslib@2.8.1)
      resize-observer-polyfill: 1.5.1
      screenfull: 5.2.0
      set-harmonic-interval: 1.0.1
      throttle-debounce: 3.0.1
      ts-easing: 0.2.0
      tslib: 2.8.1

  react@19.0.0: {}

  read@1.0.7:
    dependencies:
      mute-stream: 0.0.8

  readdirp@3.6.0:
    dependencies:
      picomatch: 2.3.1

  redent@3.0.0:
    dependencies:
      indent-string: 4.0.0
      strip-indent: 3.0.0

  refractor@3.6.0:
    dependencies:
      hastscript: 6.0.0
      parse-entities: 2.0.0
      prismjs: 1.27.0

  remark-gfm@4.0.1:
    dependencies:
      '@types/mdast': 4.0.4
      mdast-util-gfm: 3.1.0
      micromark-extension-gfm: 3.0.0
      remark-parse: 11.0.0
      remark-stringify: 11.0.0
      unified: 11.0.5
    transitivePeerDependencies:
      - supports-color

  remark-parse@11.0.0:
    dependencies:
      '@types/mdast': 4.0.4
      mdast-util-from-markdown: 2.0.2
      micromark-util-types: 2.0.2
      unified: 11.0.5
    transitivePeerDependencies:
      - supports-color

  remark-rehype@11.1.2:
    dependencies:
      '@types/hast': 3.0.4
      '@types/mdast': 4.0.4
      mdast-util-to-hast: 13.2.0
      unified: 11.0.5
      vfile: 6.0.3

  remark-stringify@11.0.0:
    dependencies:
      '@types/mdast': 4.0.4
      mdast-util-to-markdown: 2.1.2
      unified: 11.0.5

  require-directory@2.1.1: {}

  require-in-the-middle@5.2.0:
    dependencies:
      debug: 4.4.1
      module-details-from-path: 1.0.4
      resolve: 1.22.10
    transitivePeerDependencies:
      - supports-color

  requires-port@1.0.0: {}

  resize-observer-polyfill@1.5.1: {}

  resolve-from@4.0.0: {}

  resolve@1.22.10:
    dependencies:
      is-core-module: 2.16.1
      path-parse: 1.0.7
      supports-preserve-symlinks-flag: 1.0.0

  reusify@1.1.0: {}

  rollup-plugin-visualizer@6.0.3(rollup@4.45.0):
    dependencies:
      open: 8.4.2
      picomatch: 4.0.2
      source-map: 0.7.4
      yargs: 17.7.2
    optionalDependencies:
      rollup: 4.45.0

  rollup@4.45.0:
    dependencies:
      '@types/estree': 1.0.8
    optionalDependencies:
      '@rollup/rollup-android-arm-eabi': 4.45.0
      '@rollup/rollup-android-arm64': 4.45.0
      '@rollup/rollup-darwin-arm64': 4.45.0
      '@rollup/rollup-darwin-x64': 4.45.0
      '@rollup/rollup-freebsd-arm64': 4.45.0
      '@rollup/rollup-freebsd-x64': 4.45.0
      '@rollup/rollup-linux-arm-gnueabihf': 4.45.0
      '@rollup/rollup-linux-arm-musleabihf': 4.45.0
      '@rollup/rollup-linux-arm64-gnu': 4.45.0
      '@rollup/rollup-linux-arm64-musl': 4.45.0
      '@rollup/rollup-linux-loongarch64-gnu': 4.45.0
      '@rollup/rollup-linux-powerpc64le-gnu': 4.45.0
      '@rollup/rollup-linux-riscv64-gnu': 4.45.0
      '@rollup/rollup-linux-riscv64-musl': 4.45.0
      '@rollup/rollup-linux-s390x-gnu': 4.45.0
      '@rollup/rollup-linux-x64-gnu': 4.45.0
      '@rollup/rollup-linux-x64-musl': 4.45.0
      '@rollup/rollup-win32-arm64-msvc': 4.45.0
      '@rollup/rollup-win32-ia32-msvc': 4.45.0
      '@rollup/rollup-win32-x64-msvc': 4.45.0
      fsevents: 2.3.3

  rtl-css-js@1.16.1:
    dependencies:
      '@babel/runtime': 7.27.6

  run-parallel@1.2.0:
    dependencies:
      queue-microtask: 1.2.3

  run-series@1.1.9: {}

  rxjs@7.8.2:
    dependencies:
      tslib: 2.8.1

  safe-buffer@5.1.2: {}

  safe-buffer@5.2.1: {}

  safer-buffer@2.1.2: {}

  sax@1.4.1: {}

  scheduler@0.25.0: {}

  screenfull@5.2.0: {}

  secure-compare@3.0.1: {}

  semver@6.3.1: {}

  semver@7.5.4:
    dependencies:
      lru-cache: 6.0.0

  semver@7.7.2: {}

  set-cookie-parser@2.7.1: {}

  set-harmonic-interval@1.0.1: {}

  sharp@0.33.5:
    dependencies:
      color: 4.2.3
      detect-libc: 2.0.4
      semver: 7.7.2
    optionalDependencies:
      '@img/sharp-darwin-arm64': 0.33.5
      '@img/sharp-darwin-x64': 0.33.5
      '@img/sharp-libvips-darwin-arm64': 1.0.4
      '@img/sharp-libvips-darwin-x64': 1.0.4
      '@img/sharp-libvips-linux-arm': 1.0.5
      '@img/sharp-libvips-linux-arm64': 1.0.4
      '@img/sharp-libvips-linux-s390x': 1.0.4
      '@img/sharp-libvips-linux-x64': 1.0.4
      '@img/sharp-libvips-linuxmusl-arm64': 1.0.4
      '@img/sharp-libvips-linuxmusl-x64': 1.0.4
      '@img/sharp-linux-arm': 0.33.5
      '@img/sharp-linux-arm64': 0.33.5
      '@img/sharp-linux-s390x': 0.33.5
      '@img/sharp-linux-x64': 0.33.5
      '@img/sharp-linuxmusl-arm64': 0.33.5
      '@img/sharp-linuxmusl-x64': 0.33.5
      '@img/sharp-wasm32': 0.33.5
      '@img/sharp-win32-ia32': 0.33.5
      '@img/sharp-win32-x64': 0.33.5

  shebang-command@2.0.0:
    dependencies:
      shebang-regex: 3.0.0

  shebang-regex@3.0.0: {}

  shimmer@1.2.1: {}

  side-channel-list@1.0.0:
    dependencies:
      es-errors: 1.3.0
      object-inspect: 1.13.4

  side-channel-map@1.0.1:
    dependencies:
      call-bound: 1.0.4
      es-errors: 1.3.0
      get-intrinsic: 1.3.0
      object-inspect: 1.13.4

  side-channel-weakmap@1.0.2:
    dependencies:
      call-bound: 1.0.4
      es-errors: 1.3.0
      get-intrinsic: 1.3.0
      object-inspect: 1.13.4
      side-channel-map: 1.0.1

  side-channel@1.1.0:
    dependencies:
      es-errors: 1.3.0
      object-inspect: 1.13.4
      side-channel-list: 1.0.0
      side-channel-map: 1.0.1
      side-channel-weakmap: 1.0.2

  siginfo@2.0.0: {}

  signal-exit@3.0.7: {}

  simple-swizzle@0.2.2:
    dependencies:
      is-arrayish: 0.3.2

  sirv@2.0.4:
    dependencies:
      '@polka/url': 1.0.0-next.29
      mrmime: 2.0.1
      totalist: 3.0.1

  sirv@3.0.1:
    dependencies:
      '@polka/url': 1.0.0-next.29
      mrmime: 2.0.1
      totalist: 3.0.1

  smart-buffer@4.2.0: {}

  socks-proxy-agent@8.0.5:
    dependencies:
      agent-base: 7.1.4
      debug: 4.4.1
      socks: 2.8.6
    transitivePeerDependencies:
      - supports-color

  socks@2.8.6:
    dependencies:
      ip-address: 9.0.5
      smart-buffer: 4.2.0

  sonner@2.0.7(react-dom@19.0.0(react@19.0.0))(react@19.0.0):
    dependencies:
      react: 19.0.0
      react-dom: 19.0.0(react@19.0.0)

  source-map-js@1.2.1: {}

  source-map-support@0.5.21:
    dependencies:
      buffer-from: 1.1.2
      source-map: 0.6.1

  source-map@0.5.6: {}

  source-map@0.6.1: {}

  source-map@0.7.4: {}

  space-separated-tokens@1.1.5: {}

  space-separated-tokens@2.0.2: {}

  sprintf-js@1.1.2: {}

  sprintf-js@1.1.3: {}

  stack-generator@2.0.10:
    dependencies:
      stackframe: 1.3.4

  stackback@0.0.2: {}

  stackframe@1.3.4: {}

  stacktrace-gps@3.1.2:
    dependencies:
      source-map: 0.5.6
      stackframe: 1.3.4

  stacktrace-js@2.0.2:
    dependencies:
      error-stack-parser: 2.1.4
      stack-generator: 2.0.10
      stacktrace-gps: 3.1.2

  std-env@3.9.0: {}

  stoppable@1.1.0: {}

  string-width@4.2.3:
    dependencies:
      emoji-regex: 8.0.0
      is-fullwidth-code-point: 3.0.0
      strip-ansi: 6.0.1

  stringify-entities@4.0.4:
    dependencies:
      character-entities-html4: 2.1.0
      character-entities-legacy: 3.0.0

  strip-ansi@6.0.1:
    dependencies:
      ansi-regex: 5.0.1

  strip-ansi@7.1.0:
    dependencies:
      ansi-regex: 6.1.0

  strip-indent@3.0.0:
    dependencies:
      min-indent: 1.0.1

  strip-json-comments@3.1.1: {}

  strip-literal@3.0.0:
    dependencies:
      js-tokens: 9.0.1

  style-mod@4.1.2: {}

  style-to-js@1.1.17:
    dependencies:
      style-to-object: 1.0.9

  style-to-object@1.0.9:
    dependencies:
      inline-style-parser: 0.2.4

  stylis@4.3.6: {}

  supports-color@10.0.0: {}

  supports-color@7.2.0:
    dependencies:
      has-flag: 4.0.0

  supports-preserve-symlinks-flag@1.0.0: {}

  systeminformation@5.27.7:
    optional: true

  tailwind-merge@3.3.1: {}

  tailwindcss@4.1.11: {}

  tapable@2.2.2: {}

  tar@7.4.3:
    dependencies:
      '@isaacs/fs-minipass': 4.0.1
      chownr: 3.0.0
      minipass: 7.1.2
      minizlib: 3.0.2
      mkdirp: 3.0.1
      yallist: 5.0.0

  throttle-debounce@3.0.1: {}

  tinybench@2.9.0: {}

  tinyexec@0.3.2: {}

  tinyglobby@0.2.14:
    dependencies:
      fdir: 6.4.6(picomatch@4.0.2)
      picomatch: 4.0.2

  tinypool@1.1.1: {}

  tinyrainbow@2.0.0: {}

  tinyspy@4.0.3: {}

  to-regex-range@5.0.1:
    dependencies:
      is-number: 7.0.0

  toggle-selection@1.0.6: {}

  toml@3.0.0: {}

  totalist@3.0.1: {}

  trim-lines@3.0.1: {}

  trough@2.2.0: {}

  ts-api-utils@2.1.0(typescript@5.8.3):
    dependencies:
      typescript: 5.8.3

  ts-easing@0.2.0: {}

  tslib@1.9.3: {}

  tslib@2.8.1: {}

  tv4@1.3.0: {}

  tw-animate-css@1.3.5: {}

  tx2@1.0.5:
    dependencies:
      json-stringify-safe: 5.0.1
    optional: true

  type-check@0.4.0:
    dependencies:
      prelude-ls: 1.2.1

  typescript@5.8.3: {}

  ufo@1.6.1: {}

  undici-types@7.8.0: {}

  undici@7.11.0: {}

  undici@7.13.0: {}

  unenv@2.0.0-rc.17:
    dependencies:
      defu: 6.1.4
      exsolve: 1.0.7
      ohash: 2.0.11
      pathe: 2.0.3
      ufo: 1.6.1

  unenv@2.0.0-rc.19:
    dependencies:
      defu: 6.1.4
      exsolve: 1.0.7
      ohash: 2.0.11
      pathe: 2.0.3
      ufo: 1.6.1

  unified@11.0.5:
    dependencies:
      '@types/unist': 3.0.3
      bail: 2.0.2
      devlop: 1.1.0
      extend: 3.0.2
      is-plain-obj: 4.1.0
      trough: 2.2.0
      vfile: 6.0.3

  union@0.5.0:
    dependencies:
      qs: 6.14.0

  unist-util-is@6.0.0:
    dependencies:
      '@types/unist': 3.0.3

  unist-util-position@5.0.0:
    dependencies:
      '@types/unist': 3.0.3

  unist-util-stringify-position@4.0.0:
    dependencies:
      '@types/unist': 3.0.3

  unist-util-visit-parents@6.0.1:
    dependencies:
      '@types/unist': 3.0.3
      unist-util-is: 6.0.0

  unist-util-visit@5.0.0:
    dependencies:
      '@types/unist': 3.0.3
      unist-util-is: 6.0.0
      unist-util-visit-parents: 6.0.1

  update-browserslist-db@1.1.3(browserslist@4.25.1):
    dependencies:
      browserslist: 4.25.1
      escalade: 3.2.0
      picocolors: 1.1.1

  uri-js@4.4.1:
    dependencies:
      punycode: 2.3.1

  url-join@4.0.1: {}

  use-callback-ref@1.3.3(@types/react@19.1.8)(react@19.0.0):
    dependencies:
      react: 19.0.0
      tslib: 2.8.1
    optionalDependencies:
      '@types/react': 19.1.8

  use-composed-ref@1.4.0(@types/react@19.1.8)(react@19.0.0):
    dependencies:
      react: 19.0.0
    optionalDependencies:
      '@types/react': 19.1.8

  use-isomorphic-layout-effect@1.2.1(@types/react@19.1.8)(react@19.0.0):
    dependencies:
      react: 19.0.0
    optionalDependencies:
      '@types/react': 19.1.8

  use-latest@1.3.0(@types/react@19.1.8)(react@19.0.0):
    dependencies:
      react: 19.0.0
      use-isomorphic-layout-effect: 1.2.1(@types/react@19.1.8)(react@19.0.0)
    optionalDependencies:
      '@types/react': 19.1.8

  use-sidecar@1.1.3(@types/react@19.1.8)(react@19.0.0):
    dependencies:
      detect-node-es: 1.1.0
      react: 19.0.0
      tslib: 2.8.1
    optionalDependencies:
      '@types/react': 19.1.8

  util-deprecate@1.0.2: {}

  uuid@11.1.0: {}

  vfile-message@4.0.2:
    dependencies:
      '@types/unist': 3.0.3
      unist-util-stringify-position: 4.0.0

  vfile@6.0.3:
    dependencies:
      '@types/unist': 3.0.3
      vfile-message: 4.0.2

  vite-node@3.2.4(@types/node@24.0.13)(jiti@2.4.2)(lightningcss@1.30.1)(yaml@2.8.0):
    dependencies:
      cac: 6.7.14
      debug: 4.4.1
      es-module-lexer: 1.7.0
      pathe: 2.0.3
      vite: 6.3.5(@types/node@24.0.13)(jiti@2.4.2)(lightningcss@1.30.1)(yaml@2.8.0)
    transitivePeerDependencies:
      - '@types/node'
      - jiti
      - less
      - lightningcss
      - sass
      - sass-embedded
      - stylus
      - sugarss
      - supports-color
      - terser
      - tsx
      - yaml

  vite@6.3.4(@types/node@24.0.13)(jiti@2.4.2)(lightningcss@1.30.1)(yaml@2.8.0):
    dependencies:
      esbuild: 0.25.6
      fdir: 6.4.6(picomatch@4.0.2)
      picomatch: 4.0.2
      postcss: 8.5.6
      rollup: 4.45.0
      tinyglobby: 0.2.14
    optionalDependencies:
      '@types/node': 24.0.13
      fsevents: 2.3.3
      jiti: 2.4.2
      lightningcss: 1.30.1
      yaml: 2.8.0

  vite@6.3.5(@types/node@24.0.13)(jiti@2.4.2)(lightningcss@1.30.1)(yaml@2.8.0):
    dependencies:
      esbuild: 0.25.6
      fdir: 6.4.6(picomatch@4.0.2)
      picomatch: 4.0.2
      postcss: 8.5.6
      rollup: 4.45.0
      tinyglobby: 0.2.14
    optionalDependencies:
      '@types/node': 24.0.13
      fsevents: 2.3.3
      jiti: 2.4.2
      lightningcss: 1.30.1
      yaml: 2.8.0

  vitest@3.2.4(@types/debug@4.1.12)(@types/node@24.0.13)(@vitest/ui@3.2.4)(happy-dom@15.11.7)(jiti@2.4.2)(lightningcss@1.30.1)(yaml@2.8.0):
    dependencies:
      '@types/chai': 5.2.2
      '@vitest/expect': 3.2.4
      '@vitest/mocker': 3.2.4(vite@6.3.5(@types/node@24.0.13)(jiti@2.4.2)(lightningcss@1.30.1)(yaml@2.8.0))
      '@vitest/pretty-format': 3.2.4
      '@vitest/runner': 3.2.4
      '@vitest/snapshot': 3.2.4
      '@vitest/spy': 3.2.4
      '@vitest/utils': 3.2.4
      chai: 5.2.1
      debug: 4.4.1
      expect-type: 1.2.2
      magic-string: 0.30.17
      pathe: 2.0.3
      picomatch: 4.0.2
      std-env: 3.9.0
      tinybench: 2.9.0
      tinyexec: 0.3.2
      tinyglobby: 0.2.14
      tinypool: 1.1.1
      tinyrainbow: 2.0.0
      vite: 6.3.5(@types/node@24.0.13)(jiti@2.4.2)(lightningcss@1.30.1)(yaml@2.8.0)
      vite-node: 3.2.4(@types/node@24.0.13)(jiti@2.4.2)(lightningcss@1.30.1)(yaml@2.8.0)
      why-is-node-running: 2.3.0
    optionalDependencies:
      '@types/debug': 4.1.12
      '@types/node': 24.0.13
      '@vitest/ui': 3.2.4(vitest@3.2.4)
      happy-dom: 15.11.7
    transitivePeerDependencies:
      - jiti
      - less
      - lightningcss
      - msw
      - sass
      - sass-embedded
      - stylus
      - sugarss
      - supports-color
      - terser
      - tsx
      - yaml

  vizion@2.2.1:
    dependencies:
      async: 2.6.4
      git-node-fs: 1.0.0(js-git@0.7.8)
      ini: 1.3.8
      js-git: 0.7.8

  w3c-keyname@2.2.8: {}

  webidl-conversions@7.0.0: {}

  webpack-bundle-analyzer@4.10.2:
    dependencies:
      '@discoveryjs/json-ext': 0.5.7
      acorn: 8.15.0
      acorn-walk: 8.3.4
      commander: 7.2.0
      debounce: 1.2.1
      escape-string-regexp: 4.0.0
      gzip-size: 6.0.0
      html-escaper: 2.0.2
      opener: 1.5.2
      picocolors: 1.1.1
      sirv: 2.0.4
      ws: 7.5.10
    transitivePeerDependencies:
      - bufferutil
      - utf-8-validate

  whatwg-encoding@2.0.0:
    dependencies:
      iconv-lite: 0.6.3

  whatwg-mimetype@3.0.0: {}

  which@2.0.2:
    dependencies:
      isexe: 2.0.0

  why-is-node-running@2.3.0:
    dependencies:
      siginfo: 2.0.0
      stackback: 0.0.2

  word-wrap@1.2.5: {}

  workerd@1.20250712.0:
    optionalDependencies:
      '@cloudflare/workerd-darwin-64': 1.20250712.0
      '@cloudflare/workerd-darwin-arm64': 1.20250712.0
      '@cloudflare/workerd-linux-64': 1.20250712.0
      '@cloudflare/workerd-linux-arm64': 1.20250712.0
      '@cloudflare/workerd-windows-64': 1.20250712.0

  workerd@1.20250730.0:
    optionalDependencies:
      '@cloudflare/workerd-darwin-64': 1.20250730.0
      '@cloudflare/workerd-darwin-arm64': 1.20250730.0
      '@cloudflare/workerd-linux-64': 1.20250730.0
      '@cloudflare/workerd-linux-arm64': 1.20250730.0
      '@cloudflare/workerd-windows-64': 1.20250730.0

  wrangler@4.27.0(@cloudflare/workers-types@4.20250801.0):
    dependencies:
      '@cloudflare/kv-asset-handler': 0.4.0
      '@cloudflare/unenv-preset': 2.5.0(unenv@2.0.0-rc.19)(workerd@1.20250730.0)
      blake3-wasm: 2.1.5
      esbuild: 0.25.4
      miniflare: 4.20250730.0
      path-to-regexp: 6.3.0
      unenv: 2.0.0-rc.19
      workerd: 1.20250730.0
    optionalDependencies:
      '@cloudflare/workers-types': 4.20250801.0
      fsevents: 2.3.3
    transitivePeerDependencies:
      - bufferutil
      - utf-8-validate

  wrap-ansi@7.0.0:
    dependencies:
      ansi-styles: 4.3.0
      string-width: 4.2.3
      strip-ansi: 6.0.1

  ws@7.5.10: {}

  ws@8.18.0: {}

  ws@8.18.3: {}

  xtend@4.0.2: {}

  y18n@5.0.8: {}

  yallist@3.1.1: {}

  yallist@4.0.0: {}

  yallist@5.0.0: {}

  yaml@2.8.0: {}

  yargs-parser@21.1.1: {}

  yargs@17.7.2:
    dependencies:
      cliui: 8.0.1
      escalade: 3.2.0
      get-caller-file: 2.0.5
      require-directory: 2.1.1
      string-width: 4.2.3
      y18n: 5.0.8
      yargs-parser: 21.1.1

  yocto-queue@0.1.0: {}

  youch-core@0.3.3:
    dependencies:
      '@poppinss/exception': 1.2.2
      error-stack-parser-es: 1.0.5

  youch@4.1.0-beta.10:
    dependencies:
      '@poppinss/colors': 4.1.5
      '@poppinss/dumper': 0.6.4
      '@speed-highlight/core': 1.2.7
      cookie: 1.0.2
      youch-core: 0.3.3

  zod-validation-error@3.5.3(zod@3.25.76):
    dependencies:
      zod: 3.25.76

  zod@3.22.3: {}

  zod@3.25.76: {}

  zwitch@2.0.4: {}<|MERGE_RESOLUTION|>--- conflicted
+++ resolved
@@ -89,13 +89,8 @@
         specifier: ^10.0.1
         version: 10.0.1(react-dom@19.0.0(react@19.0.0))(react@19.0.0)
       '@runt/schema':
-<<<<<<< HEAD
-        specifier: file:../runt/packages/schema
-        version: file:../runt/packages/schema(f9c23af240f2640c0a9abef8711d3cc6)
-=======
         specifier: jsr:^0.11.1
         version: '@jsr/runt__schema@0.11.1(f9c23af240f2640c0a9abef8711d3cc6)'
->>>>>>> 54a16e8b
       '@tanstack/react-virtual':
         specifier: ^3.13.12
         version: 3.13.12(react-dom@19.0.0(react@19.0.0))(react@19.0.0)
@@ -1223,12 +1218,9 @@
   '@jridgewell/trace-mapping@0.3.9':
     resolution: {integrity: sha512-3Belt6tdc8bPgAtbcmdtNJlirVoTmEb5e2gC94PnkwEW9jI6CAHUeoG85tjWP5WquqfavoMtMwiG4P926ZKKuQ==}
 
-<<<<<<< HEAD
-=======
   '@jsr/runt__schema@0.11.1':
     resolution: {integrity: sha512-SNkepFFWX49GgkGHczePcEdXlo+CKJwRDGP2u2Xx8JVkN+tiZL3TQP7dvFZ5z3oAyFKtjKLQavdhoxOE2YU0Lg==, tarball: https://npm.jsr.io/~/11/@jsr/runt__schema/0.11.1.tgz}
 
->>>>>>> 54a16e8b
   '@lezer/common@1.2.3':
     resolution: {integrity: sha512-w7ojc8ejBqr2REPsWxJjrMFsA/ysDCFICn8zEOR9mrqzOu2amhITYuLD8ag6XZf0CFXDrhKqw7+tW8cX66NaDA==}
 
@@ -5710,8 +5702,6 @@
       '@jridgewell/resolve-uri': 3.1.2
       '@jridgewell/sourcemap-codec': 1.5.4
 
-<<<<<<< HEAD
-=======
   '@jsr/runt__schema@0.11.1(f9c23af240f2640c0a9abef8711d3cc6)':
     dependencies:
       '@livestore/livestore': 0.3.1(f9c23af240f2640c0a9abef8711d3cc6)
@@ -5732,7 +5722,6 @@
       - '@opentelemetry/resources'
       - effect
 
->>>>>>> 54a16e8b
   '@lezer/common@1.2.3': {}
 
   '@lezer/css@1.3.0':
